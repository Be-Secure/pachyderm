--- conflicted
+++ resolved
@@ -94,19 +94,7 @@
 }
 
 // NewPFSInputOpts returns a new PFS input. It includes all options.
-<<<<<<< HEAD
-func NewPFSInputOpts(name string, repo string, branch string, glob string, joinOn string, outerJoin bool, lazy bool) *pps.Input {
-	return &pps.Input{
-		Pfs: &pps.PFSInput{
-			Name:      name,
-			Repo:      repo,
-			Branch:    branch,
-			Glob:      glob,
-			JoinOn:    joinOn,
-			OuterJoin: outerJoin,
-			Lazy:      lazy,
-=======
-func NewPFSInputOpts(name string, repo string, branch string, glob string, joinOn string, groupBy string, lazy bool) *pps.Input {
+func NewPFSInputOpts(name string, repo string, branch string, glob string, joinOn string, groupBy string, outerJoin bool, lazy bool) *pps.Input {
 	return &pps.Input{
 		Pfs: &pps.PFSInput{
 			Name:    name,
@@ -116,7 +104,6 @@
 			JoinOn:  joinOn,
 			GroupBy: groupBy,
 			Lazy:    lazy,
->>>>>>> 221663d7
 		},
 	}
 }
