package server

import (
	"bytes"
	"fmt"
	"math/rand"

	"google.golang.org/grpc"

	"golang.org/x/net/context"

	"github.com/pachyderm/pachyderm/src/common"
	"github.com/pachyderm/pachyderm/src/pfs"
	"github.com/pachyderm/pachyderm/src/pfs/drive"
	"github.com/pachyderm/pachyderm/src/pfs/route"
	"github.com/pachyderm/pachyderm/src/pkg/protoutil"
	"github.com/peter-edge/go-google-protobuf"
)

var (
	emptyInstance              = &google_protobuf.Empty{}
	getVersionResponseInstance = &pfs.GetVersionResponse{
		Version: &pfs.Version{
			Major:      common.MajorVersion,
			Minor:      common.MinorVersion,
			Micro:      common.MicroVersion,
			Additional: common.AdditionalVersion,
		},
	}
)

type combinedAPIServer struct {
	sharder route.Sharder
	router  route.Router
	driver  drive.Driver
}

func newCombinedAPIServer(
	sharder route.Sharder,
	router route.Router,
	driver drive.Driver,
) *combinedAPIServer {
	return &combinedAPIServer{
		sharder,
		router,
		driver,
	}
}

func (a *combinedAPIServer) GetVersion(ctx context.Context, empty *google_protobuf.Empty) (*pfs.GetVersionResponse, error) {
	return getVersionResponseInstance, nil
}

func (a *combinedAPIServer) InitRepository(ctx context.Context, initRepositoryRequest *pfs.InitRepositoryRequest) (*google_protobuf.Empty, error) {
	shards, err := a.getAllShards(true)
	if err != nil {
		return nil, err
	}
	if err := a.driver.InitRepository(initRepositoryRequest.Repository, shards); err != nil {
		return nil, err
	}
	if !initRepositoryRequest.Redirect {
		clientConns, err := a.router.GetAllClientConns()
		if err != nil {
			return nil, err
		}
		for _, clientConn := range clientConns {
			if _, err := pfs.NewApiClient(clientConn).InitRepository(
				ctx,
				&pfs.InitRepositoryRequest{
					Repository: initRepositoryRequest.Repository,
					Redirect:   true,
				},
			); err != nil {
				return nil, err
			}
		}
	}
	return emptyInstance, nil
}

func (a *combinedAPIServer) GetFile(getFileRequest *pfs.GetFileRequest, apiGetFileServer pfs.Api_GetFileServer) (retErr error) {
	shard, clientConn, err := a.getShardAndClientConnIfNecessary(getFileRequest.Path, true)
	if err != nil {
		return err
	}
	if clientConn != nil {
		apiGetFileClient, err := pfs.NewApiClient(clientConn).GetFile(context.Background(), getFileRequest)
		if err != nil {
			return err
		}
		return protoutil.RelayFromStreamingBytesClient(apiGetFileClient, apiGetFileServer)
	}
	readCloser, err := a.driver.GetFile(getFileRequest.Path, shard)
	if err != nil {
		return err
	}
	defer func() {
		if err := readCloser.Close(); err != nil && retErr == nil {
			retErr = err
		}
	}()
	return protoutil.WriteToStreamingBytesServer(readCloser, apiGetFileServer)
}

func (a *combinedAPIServer) GetFileInfo(ctx context.Context, getFileInfoRequest *pfs.GetFileInfoRequest) (*pfs.GetFileInfoResponse, error) {
	shard, clientConn, err := a.getShardAndClientConnIfNecessary(getFileInfoRequest.Path, true)
	if err != nil {
		return nil, err
	}
	if clientConn != nil {
		return pfs.NewApiClient(clientConn).GetFileInfo(context.Background(), getFileInfoRequest)
	}
	fileInfo, ok := a.driver.GetFileInfo(getFileInfoRequest.Path, shard)
	if !ok {
		return &pfs.GetFileInfoResponse{}, nil
	}
<<<<<<< HEAD
	return &pfs.GetFileInfoResponse{FileInfo: fileInfo}, nil
=======
	return &pfs.GetFileInfoResponse{
		FileInfo: fileInfo,
	}, nil
>>>>>>> d6bf58cd
}

func (a *combinedAPIServer) MakeDirectory(ctx context.Context, makeDirectoryRequest *pfs.MakeDirectoryRequest) (*google_protobuf.Empty, error) {
	shards, err := a.getAllShards(true)
	if err != nil {
		return nil, err
	}
	if err := a.driver.MakeDirectory(makeDirectoryRequest.Path, shards); err != nil {
		return nil, err
	}
	if !makeDirectoryRequest.Redirect {
		clientConns, err := a.router.GetAllClientConns()
		if err != nil {
			return nil, err
		}
		for _, clientConn := range clientConns {
			if _, err := pfs.NewApiClient(clientConn).MakeDirectory(
				ctx,
				&pfs.MakeDirectoryRequest{
					Path:     makeDirectoryRequest.Path,
					Redirect: true,
				},
			); err != nil {
				return nil, err
			}
		}
	}
	return emptyInstance, nil
}

func (a *combinedAPIServer) PutFile(ctx context.Context, putFileRequest *pfs.PutFileRequest) (*google_protobuf.Empty, error) {
	shard, clientConn, err := a.getShardAndClientConnIfNecessary(putFileRequest.Path, false)
	if err != nil {
		return nil, err
	}
	if clientConn != nil {
		return pfs.NewApiClient(clientConn).PutFile(ctx, putFileRequest)
	}
	if err := a.driver.PutFile(putFileRequest.Path, shard, bytes.NewReader(putFileRequest.Value)); err != nil {
		return nil, err
	}
	return emptyInstance, nil
}

func (a *combinedAPIServer) ListFiles(ctx context.Context, listFilesRequest *pfs.ListFilesRequest) (*pfs.ListFilesResponse, error) {
	shards, err := a.getAllShards(false)
	if err != nil {
		return nil, err
	}
	dynamicShard := listFilesRequest.Shard
	if dynamicShard == nil {
		dynamicShard = &pfs.Shard{Number: 0, Modulo: 1}
	}
	filteredShards := make(map[int]bool)
	for shard := range shards {
		if uint64(shard)%dynamicShard.Modulo == dynamicShard.Number {
			filteredShards[shard] = true
		}
	}
	var fileInfos []*pfs.FileInfo
	for shard := range filteredShards {
		subFileInfos, err := a.driver.ListFiles(listFilesRequest.Path, shard)
		if err != nil {
			return nil, err
		}
		fileInfos = append(fileInfos, subFileInfos...)
	}
	if !listFilesRequest.Redirect {
		clientConns, err := a.router.GetAllClientConns()
		if err != nil {
			return nil, err
		}
		for _, clientConn := range clientConns {
			listFilesResponse, err := pfs.NewApiClient(clientConn).ListFiles(
				ctx,
				&pfs.ListFilesRequest{
					Path:     listFilesRequest.Path,
					Shard:    listFilesRequest.Shard,
					Redirect: true,
				},
			)
			if err != nil {
				return nil, err
			}
			fileInfos = append(fileInfos, listFilesResponse.FileInfo...)
		}
	}
	return &pfs.ListFilesResponse{
		FileInfo: fileInfos,
	}, nil
}

func (a *combinedAPIServer) Branch(ctx context.Context, branchRequest *pfs.BranchRequest) (*pfs.BranchResponse, error) {
	if branchRequest.Redirect {
		if branchRequest.NewCommit == nil {
			return nil, fmt.Errorf("must set a new commit for redirect %+v", branchRequest)
		}
	} else {
		if branchRequest.NewCommit != nil {
			return nil, fmt.Errorf("cannot set a new commit for non-redirect %+v", branchRequest)
		}
	}
	shards, err := a.getAllShards(false)
	if err != nil {
		return nil, err
	}
	newCommit, err := a.driver.Branch(branchRequest.Commit, branchRequest.NewCommit, shards)
	if err != nil {
		return nil, err
	}
	if !branchRequest.Redirect {
		clientConns, err := a.router.GetAllClientConns()
		if err != nil {
			return nil, err
		}
		for _, clientConn := range clientConns {
			if _, err := pfs.NewApiClient(clientConn).Branch(
				ctx,
				&pfs.BranchRequest{
					Commit:    branchRequest.Commit,
					Redirect:  true,
					NewCommit: newCommit,
				},
			); err != nil {
				return nil, err
			}
		}
	}
	return &pfs.BranchResponse{
		Commit: newCommit,
	}, nil
}

func (a *combinedAPIServer) Commit(ctx context.Context, commitRequest *pfs.CommitRequest) (*google_protobuf.Empty, error) {
	shards, err := a.getAllShards(false)
	if err != nil {
		return nil, err
	}
	if err := a.driver.Commit(commitRequest.Commit, shards); err != nil {
		return nil, err
	}
	if !commitRequest.Redirect {
		clientConns, err := a.router.GetAllClientConns()
		if err != nil {
			return nil, err
		}
		for _, clientConn := range clientConns {
			if _, err := pfs.NewApiClient(clientConn).Commit(
				ctx,
				&pfs.CommitRequest{
					Commit:   commitRequest.Commit,
					Redirect: true,
				},
			); err != nil {
				return nil, err
			}
		}
	}
	return emptyInstance, nil
}

func (a *combinedAPIServer) PullDiff(pullDiffRequest *pfs.PullDiffRequest, apiPullDiffServer pfs.InternalApi_PullDiffServer) error {
	return nil
}

func (a *combinedAPIServer) PushDiff(ctx context.Context, pushDiffRequest *pfs.PushDiffRequest) (*google_protobuf.Empty, error) {
	return emptyInstance, nil
}

// TODO(pedge): race on Branch
func (a *combinedAPIServer) GetCommitInfo(ctx context.Context, getCommitInfoRequest *pfs.GetCommitInfoRequest) (*pfs.GetCommitInfoResponse, error) {
	shard, clientConn, err := a.getMasterShardOrMasterClientConnIfNecessary()
	if err != nil {
		return nil, err
	}
	if clientConn != nil {
		return pfs.NewApiClient(clientConn).GetCommitInfo(ctx, getCommitInfoRequest)
	}
	commitInfo, err := a.driver.GetCommitInfo(getCommitInfoRequest.Commit, shard)
	if err != nil {
		return nil, err
	}
	return &pfs.GetCommitInfoResponse{
		CommitInfo: commitInfo,
	}, nil
}

func (a *combinedAPIServer) ListCommits(ctx context.Context, listCommitsRequest *pfs.ListCommitsRequest) (*pfs.ListCommitsResponse, error) {
	shard, clientConn, err := a.getMasterShardOrMasterClientConnIfNecessary()
	if err != nil {
		return nil, err
	}
	if clientConn != nil {
		return pfs.NewApiClient(clientConn).ListCommits(ctx, listCommitsRequest)
	}
	commitInfos, err := a.driver.ListCommits(listCommitsRequest.Repository, shard)
	if err != nil {
		return nil, err
	}
	return &pfs.ListCommitsResponse{
		CommitInfo: commitInfos,
	}, nil
}

func (a *combinedAPIServer) getShardAndClientConnIfNecessary(path *pfs.Path, slaveOk bool) (int, *grpc.ClientConn, error) {
	shard, err := a.sharder.GetShard(path)
	if err != nil {
		return shard, nil, err
	}
	ok, err := a.isLocalMasterShard(shard)
	if err != nil {
		return shard, nil, err
	}
	if !ok {
		if !slaveOk {
			clientConn, err := a.router.GetMasterClientConn(shard)
			return shard, clientConn, err
		}
		ok, err = a.isLocalSlaveShard(shard)
		if err != nil {
			return shard, nil, err
		}
		if !ok {
			clientConn, err := a.router.GetMasterOrSlaveClientConn(shard)
			return shard, clientConn, err
		}
	}
	return shard, nil, nil
}

func (a *combinedAPIServer) getMasterShardOrMasterClientConnIfNecessary() (int, *grpc.ClientConn, error) {
	shards, err := a.router.GetMasterShards()
	if err != nil {
		return -1, nil, err
	}
	if len(shards) > 0 {
		for shard := range shards {
			return shard, nil, nil
		}
	}
	clientConn, err := a.router.GetMasterClientConn(int(rand.Uint32()) % a.sharder.NumShards())
	return -1, clientConn, err
}

func (a *combinedAPIServer) getAllShards(slaveToo bool) (map[int]bool, error) {
	shards, err := a.router.GetMasterShards()
	if err != nil {
		return nil, err
	}
	if slaveToo {
		slaveShards, err := a.router.GetSlaveShards()
		if err != nil {
			return nil, err
		}
		for slaveShard := range slaveShards {
			shards[slaveShard] = true
		}
	}
	return shards, nil
}

func (a *combinedAPIServer) isLocalMasterShard(shard int) (bool, error) {
	shards, err := a.router.GetMasterShards()
	if err != nil {
		return false, err
	}
	_, ok := shards[shard]
	return ok, nil
}

func (a *combinedAPIServer) isLocalSlaveShard(shard int) (bool, error) {
	shards, err := a.router.GetSlaveShards()
	if err != nil {
		return false, err
	}
	_, ok := shards[shard]
	return ok, nil
}<|MERGE_RESOLUTION|>--- conflicted
+++ resolved
@@ -115,13 +115,9 @@
 	if !ok {
 		return &pfs.GetFileInfoResponse{}, nil
 	}
-<<<<<<< HEAD
-	return &pfs.GetFileInfoResponse{FileInfo: fileInfo}, nil
-=======
 	return &pfs.GetFileInfoResponse{
 		FileInfo: fileInfo,
 	}, nil
->>>>>>> d6bf58cd
 }
 
 func (a *combinedAPIServer) MakeDirectory(ctx context.Context, makeDirectoryRequest *pfs.MakeDirectoryRequest) (*google_protobuf.Empty, error) {
