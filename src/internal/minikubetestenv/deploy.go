--- conflicted
+++ resolved
@@ -48,13 +48,9 @@
 	// Because NodePorts are cluster-wide, we use a PortOffset to
 	// assign separate ports per deployment.
 	// NOTE: it might make more sense to declare port instead of offset
-<<<<<<< HEAD
-	PortOffset uint16
-	Loki       bool
-=======
 	PortOffset  uint16
+	Loki        bool
 	WaitSeconds int
->>>>>>> 5b4ad7df
 }
 
 type helmPutE func(t terraTest.TestingT, options *helm.Options, chart string, releaseName string) error
@@ -333,14 +329,12 @@
 		require.NoError(t, f(t, helmOpts, chartPath, namespace))
 	}
 	waitForPachd(t, ctx, kubeClient, namespace, version)
-<<<<<<< HEAD
 	if opts.Loki {
 		waitForLoki(t, pachAddress.Host, int(pachAddress.Port)+9)
-=======
+	}
 	waitForPgbouncer(t, ctx, kubeClient, namespace)
 	if opts.WaitSeconds > 0 {
 		time.Sleep(time.Duration(opts.WaitSeconds) * time.Second)
->>>>>>> 5b4ad7df
 	}
 	return pachClient(t, pachAddress, opts.AuthUser, namespace)
 }
