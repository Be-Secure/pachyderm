--- conflicted
+++ resolved
@@ -157,24 +157,10 @@
 	}
 	go func() {
 		for {
-<<<<<<< HEAD
-			select {
-			case <-time.After((time.Second * time.Duration(ttl)) / 2):
-				// (bryce) potential race condition, goroutine does PutTTL after Put for completion which deletes work
-				// potential way around this is to have this only update the lease and not do a put (maybe through keepalive?)
-				if _, err := NewSTM(claimCtx, c.etcdClient, func(stm STM) error {
-					readWriteC := c.ReadWrite(stm)
-					if err := readWriteC.Get(key, val); err != nil {
-						return errors.EnsureStack(err)
-					}
-					return errors.EnsureStack(readWriteC.PutTTL(key, val, ttl))
-				}); err != nil {
-=======
 			_, more := <-keepAliveChan
 			if !more {
 				if ctx.Err() == nil {
 					logrus.Errorf("failed to renew etcd lease")
->>>>>>> 8c6e32be
 					cancel()
 				}
 				return
@@ -312,13 +298,8 @@
 			}
 			// Put the index even if it already exists, so that watchers may be
 			// notified that the value has been updated.
-<<<<<<< HEAD
-			if err := c.stm.Put(indexPath, key, ttl, 0); err != nil {
-				return errors.EnsureStack(err)
-=======
 			if err := putFunc(indexPath, key, 0); err != nil {
 				return err
->>>>>>> 8c6e32be
 			}
 		}
 	}
@@ -326,9 +307,6 @@
 	if err != nil {
 		return errors.EnsureStack(err)
 	}
-<<<<<<< HEAD
-	return errors.EnsureStack(c.stm.Put(c.path(key), string(bytes), ttl, ptr))
-=======
 	return putFunc(c.path(key), string(bytes), ptr)
 }
 
@@ -336,7 +314,6 @@
 	return c.put(key, val, func(key string, val string, ptr uintptr) error {
 		return c.stm.PutLease(key, val, lease, ptr)
 	})
->>>>>>> 8c6e32be
 }
 
 // Update reads the current value associated with 'key', calls 'f' to update
