package v2_7_0

import (
	"context"
	"fmt"

	"github.com/jmoiron/sqlx"
	"google.golang.org/protobuf/proto"

	"github.com/pachyderm/pachyderm/v2/src/internal/errors"
	"github.com/pachyderm/pachyderm/v2/src/internal/pachsql"
	"github.com/pachyderm/pachyderm/v2/src/pfs"
)

<<<<<<< HEAD
=======
// CollectionRecord is a record in a collections table.
type CollectionRecord struct {
	Key       string    `db:"key"`
	Proto     []byte    `db:"proto"`
	CreatedAt time.Time `db:"createdat"`
	UpdatedAt time.Time `db:"updatedat"`
}

// Project is a row in the new relational core.projects table.
type Project struct {
	ID          uint64    `db:"id"`
	Name        string    `db:"name"`
	Description string    `db:"description"`
	CreatedAt   time.Time `db:"created_at"`
	UpdatedAt   time.Time `db:"updated_at"`
}

>>>>>>> f7e0b11e
// ListProjectsFromCollection iterates over all projects in the collections.projects table
// and returns a list of Project objects that satisfy the relational model.
func ListProjectsFromCollection(ctx context.Context, q sqlx.QueryerContext) ([]Project, error) {
	var colRows []CollectionRecord
	if err := sqlx.SelectContext(ctx, q, &colRows, "SELECT key, proto, createdat, updatedat FROM collections.projects ORDER BY createdat ASC"); err != nil {
		return nil, errors.Wrap(err, "listing from collections.projects")
	}
	var projects []Project
	for i, row := range colRows {
		var projectInfo pfs.ProjectInfo
		if err := proto.Unmarshal(row.Proto, &projectInfo); err != nil {
			return nil, errors.Wrap(err, "unmarshalling project")
		}
		createdAt := row.CreatedAt
		if projectInfo.CreatedAt != nil {
			if projectInfo.CreatedAt.AsTime().Sub(createdAt) > time.Second {
				return nil, errors.Errorf("project %s's proto created at %s differs from database created at %s", projectInfo.Project.Name, projectInfo.CreatedAt.AsTime(), createdAt)
			}
			createdAt = projectInfo.CreatedAt.AsTime().UTC()
		}
		projects = append(projects, Project{ID: uint64(i + 1), Name: projectInfo.Project.Name, Description: projectInfo.Description, CreatedAt: createdAt, UpdatedAt: row.UpdatedAt})
	}
	return projects, nil
}

func createSetUpdatedAtTrigger(ctx context.Context, tx *pachsql.Tx, tableName string) error {
	_, err := tx.ExecContext(ctx, fmt.Sprintf(`
		CREATE TRIGGER set_updated_at
			BEFORE UPDATE ON %s
			FOR EACH ROW EXECUTE PROCEDURE core.set_updated_at_to_now();
	`, tableName))
	return errors.Wrap(err, "creating set updated_at trigger")
}

func createCoreSchema(ctx context.Context, tx *pachsql.Tx) error {
	if _, err := tx.ExecContext(ctx, `CREATE SCHEMA IF NOT EXISTS core;`); err != nil {
		return errors.Wrap(err, "creating core schema")
	}
	if _, err := tx.ExecContext(ctx, `
		CREATE OR REPLACE FUNCTION core.set_updated_at_to_now() RETURNS TRIGGER AS $$
		BEGIN
			NEW.updated_at = now();
			RETURN NEW;
		END;
		$$ language 'plpgsql';
	`); err != nil {
		return errors.Wrap(err, "creating set_updated_at_to_now trigger function")
	}
	return nil
}

func createProjectsTable(ctx context.Context, tx *pachsql.Tx) error {
	if _, err := tx.ExecContext(ctx, `
		CREATE TABLE IF NOT EXISTS core.projects (
			id bigserial PRIMARY KEY,
			name varchar(51) UNIQUE NOT NULL,
			description text NOT NULL,
			created_at timestamptz DEFAULT CURRENT_TIMESTAMP NOT NULL,
			updated_at timestamptz DEFAULT CURRENT_TIMESTAMP NOT NULL
		);
	`); err != nil {
		return errors.Wrap(err, "creating projects table")
	}
	if err := createSetUpdatedAtTrigger(ctx, tx, "core.projects"); err != nil {
		return errors.Wrap(err, "creating set_updated_at trigger for core.projects")
	}
	return nil
}

func migrateProjects(ctx context.Context, tx *pachsql.Tx) error {
	insertStmt, err := tx.PreparexContext(ctx, "INSERT INTO core.projects(name, description, created_at, updated_at) VALUES($1, $2, $3, $4)")
	if err != nil {
		return errors.Wrap(err, "preparing insert projects statement")
	}
	defer insertStmt.Close()
	projects, err := ListProjectsFromCollection(ctx, tx)
	if err != nil {
		return errors.Wrap(err, "listing projects from collection")
	}
	// Note that although it is more efficient to batch insert multiple rows in a single statement,
	// we don't need it here because this is a one-time migration, and we don't expect users to have a large number of projects.
	for _, project := range projects {
		if _, err := insertStmt.ExecContext(ctx, project.Name, project.Description, project.CreatedAt, project.UpdatedAt); err != nil {
			return errors.Wrap(err, "inserting project")
		}
	}
	return nil
}<|MERGE_RESOLUTION|>--- conflicted
+++ resolved
@@ -12,26 +12,6 @@
 	"github.com/pachyderm/pachyderm/v2/src/pfs"
 )
 
-<<<<<<< HEAD
-=======
-// CollectionRecord is a record in a collections table.
-type CollectionRecord struct {
-	Key       string    `db:"key"`
-	Proto     []byte    `db:"proto"`
-	CreatedAt time.Time `db:"createdat"`
-	UpdatedAt time.Time `db:"updatedat"`
-}
-
-// Project is a row in the new relational core.projects table.
-type Project struct {
-	ID          uint64    `db:"id"`
-	Name        string    `db:"name"`
-	Description string    `db:"description"`
-	CreatedAt   time.Time `db:"created_at"`
-	UpdatedAt   time.Time `db:"updated_at"`
-}
-
->>>>>>> f7e0b11e
 // ListProjectsFromCollection iterates over all projects in the collections.projects table
 // and returns a list of Project objects that satisfy the relational model.
 func ListProjectsFromCollection(ctx context.Context, q sqlx.QueryerContext) ([]Project, error) {
