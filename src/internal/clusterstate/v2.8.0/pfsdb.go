package v2_8_0

import (
	"context"
	"fmt"

	"github.com/jmoiron/sqlx"
	"google.golang.org/protobuf/proto"

	v2_7_0 "github.com/pachyderm/pachyderm/v2/src/internal/clusterstate/v2.7.0"
	"github.com/pachyderm/pachyderm/v2/src/internal/errors"
	"github.com/pachyderm/pachyderm/v2/src/internal/migrations"
	"github.com/pachyderm/pachyderm/v2/src/internal/pachsql"
	"github.com/pachyderm/pachyderm/v2/src/pfs"
)

func generateTriggerFunctionStatement(schema, table, channel string) string {
	template := `
	CREATE OR REPLACE FUNCTION %s.notify_%s() RETURNS TRIGGER AS $$
	DECLARE
		row record;
		payload text;
	BEGIN
		IF TG_OP = 'DELETE' THEN
			row := OLD;
		ELSE
			row := NEW;
		END IF;
		payload := TG_OP || ' ' || row.id::text;
		PERFORM pg_notify('%s', payload);
		return row;
	END;
	$$ LANGUAGE plpgsql;

	CREATE TRIGGER notify
		AFTER INSERT OR UPDATE OR DELETE ON %s.%s
		FOR EACH ROW EXECUTE PROCEDURE %s.notify_%s();
	`
	return fmt.Sprintf(template, schema, table, channel, schema, table, schema, table)
}

func ListReposFromCollection(ctx context.Context, q sqlx.QueryerContext) ([]Repo, error) {
	// First collect all repos from collections.repos
	var repoColRows []v2_7_0.CollectionRecord
	if err := sqlx.SelectContext(ctx, q, &repoColRows, `SELECT key, proto, createdat, updatedat FROM collections.repos ORDER BY createdat, key ASC`); err != nil {
		return nil, errors.Wrap(err, "listing repos from collections.repos")
	}

	var repos []Repo
	for i, row := range repoColRows {
		var repoInfo pfs.RepoInfo
		if err := proto.Unmarshal(row.Proto, &repoInfo); err != nil {
			return nil, errors.Wrap(err, "unmarshaling repo")
		}
		repos = append(repos, Repo{
			ID:          uint64(i + 1),
			Name:        repoInfo.Repo.Name,
			ProjectName: repoInfo.Repo.Project.Name,
			Description: repoInfo.Description,
			RepoType:    repoInfo.Repo.Type,
			CreatedAt:   row.CreatedAt,
			UpdatedAt:   row.UpdatedAt,
		})
	}
	return repos, nil
}

func ListBranchesEdgesTriggersFromCollections(ctx context.Context, q sqlx.QueryerContext) ([]*Branch, []*Edge, []*BranchTrigger, error) {
	type branchColRow struct {
		v2_7_0.CollectionRecord
		RepoID uint64 `db:"repo_id"`
	}
	var branchColRows []branchColRow
	if err := sqlx.SelectContext(ctx, q, &branchColRows, `
		SELECT col.key, col.proto, col.createdat, col.updatedat, repo.id as repo_id
		FROM pfs.repos repo
			JOIN core.projects project ON repo.project_id = project.id
			JOIN collections.branches col ON col.idx_repo = project.name || '/' || repo.name || '.' || repo.type
		ORDER BY createdat, key ASC;
	`); err != nil {
		return nil, nil, nil, errors.Wrap(err, "listing branches from collections.branches")
	}

	// Map branch key to branch db object, which contains the branch id.
	keyToBranch := make(map[string]*Branch)
	// Map branch key to its direct provenance.
	keyToDirectProv := make(map[string][]string)
	// Map trigger to the source branch
	triggerToBranchID := make(map[*pfs.Trigger]uint64)

	var (
		branches []*Branch
		edges    []*Edge
		triggers []*BranchTrigger
	)
	for i, row := range branchColRows {
		var branchInfo pfs.BranchInfo
		if err := proto.Unmarshal(row.Proto, &branchInfo); err != nil {
			return nil, nil, nil, errors.Wrap(err, "unmarshaling branch")
		}
		branch := Branch{
			ID:        uint64(i + 1),
			Name:      branchInfo.Branch.Name,
			RepoID:    row.RepoID,
			CreatedAt: row.CreatedAt,
			UpdatedAt: row.UpdatedAt,
		}
		// Not ideal to make a db call for each branch, but we need the commit id to populate the head field.
		if err := sqlx.GetContext(ctx, q, &branch.Head, `select int_id from pfs.commits where commit_id = $1`, branchInfo.Head.Key()); err != nil {
			return nil, nil, nil, errors.Wrap(err, "getting commit id")
		}
		for _, prov := range branchInfo.DirectProvenance {
			keyToDirectProv[row.Key] = append(keyToDirectProv[row.Key], prov.Key())
		}
		if branchInfo.Trigger != nil {
			// Note that we use branchInfo.Trigger instead of BranchTrigger here because we don't have the branch id yet.
			// also branchInfo.Trigger only has the branch name, and not the repo name.
			branchInfo.Trigger.Branch = branchInfo.Branch.Repo.Key() + "@" + branchInfo.Trigger.Branch
			triggerToBranchID[branchInfo.Trigger] = branch.ID
		}
		keyToBranch[row.Key] = &branch
		branches = append(branches, &branch)
	}
	for fromKey, prov := range keyToDirectProv {
		for _, toKey := range prov {
			edges = append(edges, &Edge{FromID: keyToBranch[fromKey].ID, ToID: keyToBranch[toKey].ID})
		}
	}
	for trigger, fromBranchID := range triggerToBranchID {
		if _, ok := keyToBranch[trigger.Branch]; !ok {
			return nil, nil, nil, errors.Errorf("branch not found: %s", trigger.Branch)
		}
		bt := BranchTrigger{
			FromBranchID:  fromBranchID,
			ToBranchID:    keyToBranch[trigger.Branch].ID,
			CronSpec:      trigger.CronSpec,
			RateLimitSpec: trigger.RateLimitSpec,
			Size:          trigger.Size,
			NumCommits:    uint64(trigger.Commits),
			All:           trigger.All,
		}
		triggers = append(triggers, &bt)
	}

	return branches, edges, triggers, nil
}

func createPFSSchema(ctx context.Context, tx *pachsql.Tx) error {
	// pfs schema already exists, but this SQL is idempotent
	if _, err := tx.ExecContext(ctx, `CREATE SCHEMA IF NOT EXISTS pfs;`); err != nil {
		return errors.Wrap(err, "creating core schema")
	}

	return nil
}

func createReposTable(ctx context.Context, tx *pachsql.Tx) error {
	if _, err := tx.ExecContext(ctx, `
		DROP TYPE IF EXISTS pfs.repo_type;
		CREATE TYPE pfs.repo_type AS ENUM ('unknown', 'user', 'meta', 'spec');
	`); err != nil {
		return errors.Wrap(err, "creating repo_type enum")
	}
	if _, err := tx.ExecContext(ctx, `
		CREATE TABLE IF NOT EXISTS pfs.repos (
			id bigserial PRIMARY KEY,
			name text NOT NULL,
			type pfs.repo_type NOT NULL,
			project_id bigint NOT NULL REFERENCES core.projects(id),
			description text NOT NULL DEFAULT '',
			created_at timestamptz DEFAULT CURRENT_TIMESTAMP NOT NULL,
			updated_at timestamptz DEFAULT CURRENT_TIMESTAMP NOT NULL,
			UNIQUE (name, project_id, type)
		);
		CREATE INDEX name_type_idx ON pfs.repos (name, type);
	`); err != nil {
		return errors.Wrap(err, "creating pfs.repos table")
	}
	if _, err := tx.ExecContext(ctx, `
		CREATE TRIGGER set_updated_at
			BEFORE UPDATE ON pfs.repos
			FOR EACH ROW EXECUTE PROCEDURE core.set_updated_at_to_now();
	`); err != nil {
		return errors.Wrap(err, "creating set_updated_at trigger")
	}
	// Create a trigger that notifies on changes to pfs.repos
	// This is used by the PPS API to watch for changes to repos
	if _, err := tx.ExecContext(ctx, generateTriggerFunctionStatement("pfs", "repos", "pfs_repos")); err != nil {
		return errors.Wrap(err, "creating notify trigger on pfs.repos")
	}
	return nil
}

// Migrate repos from collections.repos to pfs.repos
func migrateRepos(ctx context.Context, tx *pachsql.Tx) error {
	insertStmt, err := tx.PrepareContext(ctx, `INSERT INTO pfs.repos(name, type, project_id, description, created_at, updated_at) VALUES ($1, $2, (select id from core.projects where name=$3), $4, $5, $6)`)
	if err != nil {
		return errors.Wrap(err, "preparing insert statement")
	}
	defer insertStmt.Close()

	repos, err := ListReposFromCollection(ctx, tx)
	if err != nil {
		return errors.Wrap(err, "listing repos from collections.repos")
	}
	// Insert all repos into pfs.repos
	for _, repo := range repos {
		if _, err := insertStmt.ExecContext(ctx, repo.Name, repo.RepoType, repo.ProjectName, repo.Description, repo.CreatedAt, repo.UpdatedAt); err != nil {
			return errors.Wrap(err, "inserting repo")
		}
	}
	return nil
}

<<<<<<< HEAD
// alterCommitsTable1 adds useful new columns to pfs.commits table.
// Note that this is not the end all be all. We will need to make more changes after data has been migrated.
// TODO
//   - rename int_id to id? This will requires changing all references as well.
//   - make repo_id not null
//   - make origin not null
//   - make updated_at not null and default to current timestamp
//   - branch_id_str is a metadata reference to the branches table. Today this points to collections, but tomorrow it should
//     point to pfs.branches. Once the PFS master watches branches, we will no longer need this column.
func alterCommitsTable1(ctx context.Context, tx *pachsql.Tx) error {
	query := `
	CREATE TYPE pfs.commit_origin AS ENUM ('ORIGIN_KIND_UNKNOWN', 'USER', 'AUTO', 'FSCK');

	ALTER TABLE IF EXISTS pfs.commits
	    DROP CONSTRAINT fk_col_commit,
		ADD COLUMN IF NOT EXISTS repo_id bigint REFERENCES pfs.repos(id),
		ADD COLUMN IF NOT EXISTS origin pfs.commit_origin,
		ADD COLUMN IF NOT EXISTS description text DEFAULT '',
		ADD COLUMN IF NOT EXISTS start_time timestamptz,
		ADD COLUMN IF NOT EXISTS finishing_time timestamptz,
		ADD COLUMN IF NOT EXISTS finished_time timestamptz,
		ADD COLUMN IF NOT EXISTS compacting_time bigint,
		ADD COLUMN IF NOT EXISTS validating_time bigint,
		ADD COLUMN IF NOT EXISTS error text,
		ADD COLUMN IF NOT EXISTS size bigint,
		ADD COLUMN IF NOT EXISTS updated_at timestamptz DEFAULT CURRENT_TIMESTAMP,
		ADD COLUMN IF NOT EXISTS branch_id_str text;

	CREATE TRIGGER set_updated_at
		BEFORE UPDATE ON pfs.commits
		FOR EACH ROW EXECUTE PROCEDURE core.set_updated_at_to_now();
	`
	if _, err := tx.ExecContext(ctx, query); err != nil {
		return errors.Wrap(err, "altering commits table")
	}
	return nil
}

// commitAncestry is how we model the commit graph within a single repo.
func createCommitAncestryTable(ctx context.Context, tx *pachsql.Tx) error {
	query := `
	CREATE TABLE IF NOT EXISTS pfs.commit_ancestry (
		from_id bigint REFERENCES pfs.commits(int_id),
		to_id bigint REFERENCES pfs.commits(int_id),
		PRIMARY KEY (from_id, to_id)
	);
	CREATE INDEX ON pfs.commit_ancestry (from_id);
	CREATE INDEX ON pfs.commit_ancestry (to_id);
	`
	if _, err := tx.ExecContext(ctx, query); err != nil {
		return errors.Wrap(err, "creating commit_ancestry table")
	}
	return nil
}

func createNotifyCommitsTrigger(ctx context.Context, tx *pachsql.Tx) error {
	query := `
	CREATE OR REPLACE FUNCTION pfs.notify_commits() RETURNS TRIGGER AS $$
	DECLARE
		row record;
		payload text;
	BEGIN
		IF TG_OP = 'DELETE' THEN
			row := OLD;
		ELSE
			row := NEW;
		END IF;
		payload := TG_OP || ' ' || row.int_id::text;
		PERFORM pg_notify('pfs_commits', payload);
		PERFORM pg_notify('pfs_commits_repo_' || row.repo_id::text, payload);
		return row;
	END;
	$$ LANGUAGE plpgsql;
	CREATE TRIGGER notify
		AFTER INSERT OR UPDATE OR DELETE ON pfs.commits
		FOR EACH ROW EXECUTE PROCEDURE pfs.notify_commits();
	`
	if _, err := tx.ExecContext(ctx, query); err != nil {
		return errors.Wrap(err, "creating notify trigger on pfs.commits")
	}
	return nil

}

// Migrate commits from collections.commits to pfs.commits
func migrateCommits(ctx context.Context, tx *pachsql.Tx) error {
	if err := alterCommitsTable1(ctx, tx); err != nil {
		return err
	}
	if err := createCommitAncestryTable(ctx, tx); err != nil {
		return err
	}
	//if err := createNotifyCommitsTrigger(ctx, tx); err != nil {
	//	return err
	//}
=======
func migrateBranches(ctx context.Context, env migrations.Env) error {
	tx := env.Tx
	if _, err := tx.ExecContext(ctx, `
		CREATE TABLE IF NOT EXISTS pfs.branches (
			id bigserial PRIMARY KEY,
			name text NOT NULL,
			head bigint REFERENCES pfs.commits(int_id) NOT NULL,
			repo_id bigint REFERENCES pfs.repos(id) NOT NULL,
			created_at timestamptz DEFAULT CURRENT_TIMESTAMP NOT NULL,
			updated_at timestamptz DEFAULT CURRENT_TIMESTAMP NOT NULL,
			UNIQUE (repo_id, name)
		);
	`); err != nil {
		return errors.Wrap(err, "creating branches table")
	}
	if _, err := tx.ExecContext(ctx, `
		CREATE TABLE IF NOT EXISTS pfs.branch_provenance (
			from_id bigint REFERENCES pfs.branches(id) NOT NULL,
			to_id bigint REFERENCES pfs.branches(id) NOT NULL,
			PRIMARY KEY (from_id, to_id)
		);
	`); err != nil {
		return errors.Wrap(err, "creating branch_provenance table")
	}
	if _, err := tx.ExecContext(ctx, `
		CREATE TABLE IF NOT EXISTS pfs.branch_triggers (
			from_branch_id bigint REFERENCES pfs.branches(id) NOT NULL,
			to_branch_id bigint REFERENCES pfs.branches(id) NOT NULL,
			cron_spec text,
			rate_limit_spec text,
			size text,
			num_commits bigint,
			all_conditions bool,
			PRIMARY KEY (from_branch_id, to_branch_id)
		);
	`); err != nil {
		return errors.Wrap(err, "creating branch triggers table")
	}

	insertBranchStmt, err := tx.PrepareContext(ctx, `INSERT INTO pfs.branches(name, head, repo_id, created_at, updated_at) VALUES ($1, $2, $3, $4, $5) RETURNING id`)
	if err != nil {
		return errors.Wrap(err, "preparing insert statement")
	}
	insertBranchProvStmt, err := tx.PrepareContext(ctx, `INSERT INTO pfs.branch_provenance(from_id, to_id) VALUES ($1, $2)`)
	if err != nil {
		return errors.Wrap(err, "preparing insert branch provenance statement")
	}
	insertTriggerStmt, err := tx.PrepareContext(ctx, `INSERT INTO pfs.branch_triggers(from_branch_id, to_branch_id, cron_spec, rate_limit_spec, size, num_commits, all_conditions) VALUES ($1, $2, $3, $4, $5, $6, $7)`)
	if err != nil {
		return errors.Wrap(err, "preparing insert branch trigger statement")
	}

	branches, edges, triggers, err := ListBranchesEdgesTriggersFromCollections(ctx, tx)
	if err != nil {
		return errors.Wrap(err, "listing branches from collections.branches")
	}

	var id uint64
	for _, branch := range branches {
		if err := insertBranchStmt.QueryRowContext(ctx, branch.Name, branch.Head, branch.RepoID, branch.CreatedAt, branch.UpdatedAt).Scan(&id); err != nil {
			return errors.Wrapf(err, "inserting branch: %s, in repo: %d, head: %d", branch.Name, branch.RepoID, branch.Head)
		}
		if id != branch.ID {
			return errors.Errorf("expected branch id %d, got %d", branch.ID, id)
		}
	}
	for _, edge := range edges {
		if _, err := insertBranchProvStmt.ExecContext(ctx, edge.FromID, edge.ToID); err != nil {
			return errors.Wrap(err, "inserting branch provenance")
		}
	}
	for _, trigger := range triggers {
		if _, err := insertTriggerStmt.ExecContext(ctx, trigger.FromBranchID, trigger.ToBranchID, trigger.CronSpec, trigger.RateLimitSpec, trigger.Size, trigger.NumCommits, trigger.All); err != nil {
			return errors.Wrap(err, "inserting trigger")
		}
	}

	// Create indices at the end to speed up the inserts
	if _, err := tx.ExecContext(ctx, `CREATE INDEX ON pfs.branch_provenance (to_id);`); err != nil {
		return errors.Wrap(err, "creating index on pfs.branch_provenance")
	}

	// Create notify triggers for watchers
	if _, err := tx.ExecContext(ctx, `
		CREATE OR REPLACE FUNCTION pfs.notify_branches() RETURNS TRIGGER AS $$
		DECLARE
			row record;
			payload text;
		BEGIN
			IF TG_OP = 'DELETE' THEN
				row := OLD;
			ELSE
				row := NEW;
			END IF;
			payload := TG_OP || ' ' || row.int_id::text;
			PERFORM pg_notify('pfs_branches', payload);
			PERFORM pg_notify('pfs_branches_repo_' || row.repo_id::text, payload);
			return row;
		END;
		$$ LANGUAGE plpgsql;
	`); err != nil {
		return errors.Wrap(err, "creating notify trigger on pfs.branches")
	}
	// Add this at the end to avoid accidentally updating updated_at field.
	if _, err := tx.ExecContext(ctx, `
		CREATE TRIGGER set_updated_at
			BEFORE UPDATE ON pfs.branches
			FOR EACH ROW EXECUTE PROCEDURE core.set_updated_at_to_now();
	`); err != nil {
		return errors.Wrap(err, "creating set_updated_at trigger")
	}

>>>>>>> 9a7b8b93
	return nil
}<|MERGE_RESOLUTION|>--- conflicted
+++ resolved
@@ -212,7 +212,6 @@
 	return nil
 }
 
-<<<<<<< HEAD
 // alterCommitsTable1 adds useful new columns to pfs.commits table.
 // Note that this is not the end all be all. We will need to make more changes after data has been migrated.
 // TODO
@@ -308,7 +307,9 @@
 	//if err := createNotifyCommitsTrigger(ctx, tx); err != nil {
 	//	return err
 	//}
-=======
+	return nil
+}
+
 func migrateBranches(ctx context.Context, env migrations.Env) error {
 	tx := env.Tx
 	if _, err := tx.ExecContext(ctx, `
@@ -420,7 +421,5 @@
 	`); err != nil {
 		return errors.Wrap(err, "creating set_updated_at trigger")
 	}
-
->>>>>>> 9a7b8b93
 	return nil
 }