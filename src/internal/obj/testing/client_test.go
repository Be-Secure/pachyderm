package testing

import (
	"context"
	"fmt"
	"io"
	"path"
	"testing"

	"github.com/pachyderm/pachyderm/v2/src/internal/errors"
	"github.com/pachyderm/pachyderm/v2/src/internal/obj"
	"github.com/pachyderm/pachyderm/v2/src/internal/require"
	"github.com/pachyderm/pachyderm/v2/src/internal/testutil"

	"google.golang.org/api/option"
)

// BackendType is used to tell the tests which backend is being tested so some
// testing can be skipped for backends that do not support certain behavior.
type BackendType string

const (
	AmazonBackend    BackendType = "Amazon"
	ECSBackend       BackendType = "ECS"
	GoogleBackend    BackendType = "Google"
	MicrosoftBackend BackendType = "Microsoft"
	LocalBackend     BackendType = "Local"
)

// ClientType is used to tell the tests which client is being tested so some testing
// can be skipped for clients that do not support certain behavior.
type ClientType string

const (
	AmazonClient    ClientType = "Amazon"
	MinioClient     ClientType = "ECS"
	GoogleClient    ClientType = "Google"
	MicrosoftClient ClientType = "Microsoft"
	LocalClient     ClientType = "Local"
)

// NOTE: these tests require object storage credentials to be loaded in your
// environment (see util.go for where they are loaded).

func requireExists(t *testing.T, client obj.Client, object string, expected bool) {
	exists := client.Exists(context.Background(), object)
	require.Equal(t, expected, exists)
}

func doWriteTest(t *testing.T, backendType BackendType, clientType ClientType, client obj.Client, object string, writes []string) {
	requireExists(t, client, object, false)
	defer requireExists(t, client, object, false)

	w, err := client.Writer(context.Background(), object)
	require.NoError(t, err)
	for _, s := range writes {
		size, err := w.Write([]byte(s))
		require.NoError(t, err)
		require.Equal(t, len(s), size)
	}
	require.NoError(t, w.Close())

	defer func() {
		require.NoError(t, client.Delete(context.Background(), object))
	}()

	requireExists(t, client, object, true)

	data := ""
	for _, s := range writes {
		data += s
	}

	doRead := func(offset uint64, length uint64) error {
		expected := ""
		if length == 0 || int(offset+length) > len(data) {
			expected = data[offset:]
		} else {
			expected = data[offset : offset+length]
		}

		r, err := client.Reader(context.Background(), object, offset, length)
		require.NoError(t, err)

		buf := make([]byte, len(data)+1)
		size, err := r.Read(buf)
		require.Equal(t, len(expected), size)
		if err != nil && !errors.Is(err, io.EOF) {
			require.NoError(t, r.Close())
			return err
		}

		size, err = r.Read(buf)
		require.Equal(t, 0, size)
		if err != nil && !errors.Is(err, io.EOF) {
			require.NoError(t, r.Close())
			return err
		}

		require.NoError(t, r.Close())
		return nil
	}

	doRead(0, 0)

	if len(data) > 0 {
		// TODO: this check is broken on the MicrosoftClient due to how the BlobRange is implemented
		if clientType != MicrosoftClient {
			// Read the first character
			err := doRead(0, 1)
			require.NoError(t, err)
		}

		// Read the last character
		err = doRead(uint64(len(data)-1), 1)
		require.NoError(t, err)

		// Read through the end of the object
		err = doRead(uint64(len(data)-1), 10)
		require.YesError(t, err)
		require.Matches(t, "read stream ended after the wrong length", err.Error())

		// Read the middle of the object
		err = doRead(1, uint64(len(data)-2))
		require.NoError(t, err)

		// Read past the end of the object
		_, err = client.Reader(context.Background(), object, uint64(len(data)+1), 1)
		require.YesError(t, err) // The precise error here varies across clients and providers
	}
}

func runClientTests(t *testing.T, backendType BackendType, clientType ClientType, client obj.Client) {
	t.Run("TestMissingObject", func(t *testing.T) {
		t.Parallel()
		object := testutil.UniqueString("test-missing-object-")
		requireExists(t, client, object, false)

		r, err := client.Reader(context.Background(), object, 0, 0)
		require.Nil(t, r)
		require.YesError(t, err)
		require.True(t, client.IsNotExist(err))
	})

	t.Run("TestEmptyWrite", func(t *testing.T) {
		t.Parallel()
		doWriteTest(t, backendType, clientType, client, testutil.UniqueString("test-empty-write-"), []string{})
	})

	t.Run("TestSingleWrite", func(t *testing.T) {
		t.Parallel()
		doWriteTest(t, backendType, clientType, client, testutil.UniqueString("test-single-write-"), []string{"foo"})
	})

	t.Run("TestMultiWrite", func(t *testing.T) {
		t.Parallel()
		doWriteTest(t, backendType, clientType, client, testutil.UniqueString("test-multi-write-"), []string{"foo", "bar"})
	})

	t.Run("TestSubdirectory", func(t *testing.T) {
		t.Parallel()
		object := path.Join(testutil.UniqueString("test-subdirectory-"), "object")
		doWriteTest(t, backendType, clientType, client, object, []string{"foo", "bar"})
	})

	// TODO: implement walk test

	t.Run("TestInterruption", func(t *testing.T) {
		// Interruption is currently not implemented on the Amazon, Microsoft, and Minio clients
		//  Amazon client - use *WithContext methods
		//  Microsoft client - move to github.com/Azure/azure-storage-blob-go which supports contexts
		//  Minio client - upgrade to v7 which supports contexts in all APIs
		//  Local client - interruptible file operations are not a thing in the stdlib
		if clientType == AmazonClient || clientType == MicrosoftClient || clientType == MinioClient || clientType == LocalClient {
			message := fmt.Sprintf("Interruption is not currently supported for the %s object client", clientType)
			t.Skip(message)
		}
		t.Parallel()

		// Make a canceled context
		ctx, cancel := context.WithCancel(context.Background())
		cancel()

		object := testutil.UniqueString("test-interruption-")
		defer requireExists(t, client, object, false)

		// Some clients return an error immediately and some when the stream is closed
		w, err := client.Writer(ctx, object)
		require.NoError(t, err)
		if w != nil {
			err = w.Close()
		}
		require.YesError(t, err)
		require.True(t, errors.Is(err, context.Canceled))

		// Some clients return an error immediately and some when the stream is closed
		r, err := client.Reader(ctx, object, 0, 0)
		if r != nil {
			err = r.Close()
		}
		require.YesError(t, err)
		require.True(t, errors.Is(err, context.Canceled))

		err = client.Delete(ctx, object)
		require.YesError(t, err)
		require.True(t, errors.Is(err, context.Canceled))

		err = client.Walk(ctx, object, func(name string) error {
			require.False(t, true)
			return nil
		})
		require.YesError(t, err)
		require.True(t, errors.Is(err, context.Canceled))

		exists := client.Exists(ctx, object)
		require.False(t, exists)
	})
}

func TestAmazonClient(t *testing.T) {
	t.Parallel()

	amazonTests := func(t *testing.T, backendType BackendType, id string, secret string, bucket string, region string, endpoint string) {
		for _, reverse := range []bool{true, false} {
			t.Run(fmt.Sprintf("reverse=%v", reverse), func(t *testing.T) {
				t.Parallel()
				creds := &obj.AmazonCreds{ID: id, Secret: secret}
				client, err := obj.NewAmazonClient(region, bucket, creds, "", endpoint, reverse)
				require.NoError(t, err)
				runClientTests(t, backendType, AmazonClient, client)
			})
		}
	}

	// Test the Amazon client against S3
	t.Run("AmazonObjectStorage", func(t *testing.T) {
		t.Parallel()
		id, secret, bucket, region := LoadAmazonParameters(t)
		amazonTests(t, AmazonBackend, id, secret, bucket, region, "")
	})

	// Test the Amazon client against ECS
	t.Run("ECSObjectStorage", func(t *testing.T) {
		t.Parallel()
		id, secret, bucket, region, endpoint := LoadECSParameters(t)
		amazonTests(t, ECSBackend, id, secret, bucket, region, endpoint)
	})

	// Test the Amazon client against GCS
	t.Run("GoogleObjectStorage", func(t *testing.T) {
		t.Skip("Amazon client gets 'InvalidArgument' errors when running against GCS")
		t.Parallel()
		id, secret, bucket, region, endpoint := LoadGoogleHMACParameters(t)
		amazonTests(t, GoogleBackend, id, secret, bucket, region, endpoint)
	})
}

func TestMinioClient(t *testing.T) {
	t.Parallel()
	minioTests := func(t *testing.T, backend BackendType, endpoint string, bucket string, id string, secret string) {
		t.Run("S3v2", func(t *testing.T) {
			if backend == AmazonBackend || backend == ECSBackend {
				t.Skip("Minio client running S3v2 does not handle empty writes properly on S3 and ECS") // try upgrading to minio-go/v7?
			}
			t.Parallel()
			client, err := obj.NewMinioClient(endpoint, bucket, id, secret, true, true)
			require.NoError(t, err)
			runClientTests(t, backend, MinioClient, client)
		})

		t.Run("S3v4", func(t *testing.T) {
			t.Parallel()
			client, err := obj.NewMinioClient(endpoint, bucket, id, secret, true, false)
			require.NoError(t, err)
			runClientTests(t, backend, MinioClient, client)
		})
	}

	// Test the Minio client against S3 using the S3v2 and S3v4 APIs
	t.Run("AmazonObjectStorage", func(t *testing.T) {
		t.Parallel()
		id, secret, bucket, region := LoadAmazonParameters(t)
		endpoint := fmt.Sprintf("s3.%s.amazonaws.com", region) // Note that not all AWS regions support both http/https or both S3v2/S3v4
		minioTests(t, AmazonBackend, endpoint, bucket, id, secret)
	})

	// Test the Minio client against ECS using the S3v2 and S3v4 APIs
	t.Run("ECSObjectStorage", func(t *testing.T) {
		t.Parallel()
		id, secret, bucket, _, endpoint := LoadECSParameters(t)
		minioTests(t, ECSBackend, endpoint, bucket, id, secret)
	})

	// Test the Minio client against GCS using the S3v2 and S3v4 APIs
	t.Run("GoogleObjectStorage", func(t *testing.T) {
		t.Parallel()
		id, secret, bucket, _, endpoint := LoadGoogleHMACParameters(t)
		minioTests(t, GoogleBackend, endpoint, bucket, id, secret)
	})
}

func TestGoogleClient(t *testing.T) {
	t.Parallel()
	bucket, credData := LoadGoogleParameters(t)
	opts := []option.ClientOption{option.WithCredentialsJSON([]byte(credData))}
	client, err := obj.NewGoogleClient(bucket, opts)
	require.NoError(t, err)
	runClientTests(t, GoogleBackend, GoogleClient, client)
}

func TestMicrosoftClient(t *testing.T) {
	t.Parallel()
	id, secret, container := LoadMicrosoftParameters(t)
	client, err := obj.NewMicrosoftClient(container, id, secret)
	require.NoError(t, err)
	runClientTests(t, MicrosoftBackend, MicrosoftClient, client)
}

func TestLocalClient(t *testing.T) {
	t.Parallel()
<<<<<<< HEAD
	client, err := obj.NewLocalClient(testutil.MkdirTemp(t))
=======
	client, err := obj.NewLocalClient(t.TempDir())
>>>>>>> e76467f3
	require.NoError(t, err)
	runClientTests(t, LocalBackend, LocalClient, client)
}<|MERGE_RESOLUTION|>--- conflicted
+++ resolved
@@ -318,11 +318,7 @@
 
 func TestLocalClient(t *testing.T) {
 	t.Parallel()
-<<<<<<< HEAD
-	client, err := obj.NewLocalClient(testutil.MkdirTemp(t))
-=======
 	client, err := obj.NewLocalClient(t.TempDir())
->>>>>>> e76467f3
 	require.NoError(t, err)
 	runClientTests(t, LocalBackend, LocalClient, client)
 }