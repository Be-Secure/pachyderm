--- conflicted
+++ resolved
@@ -39,8 +39,8 @@
 )
 
 // JobKey is the string representation of a Job suitable for use as an indexing key
-func JobKey(pipelineJob *pps.PipelineJob) string {
-	return fmt.Sprintf("%s@%s", pipelineJob.Pipeline.Name, pipelineJob.ID)
+func JobKey(job *pps.Job) string {
+	return fmt.Sprintf("%s@%s", job.Pipeline.Name, job.ID)
 }
 
 // PipelineRepo creates a pfs repo for a given pipeline.
@@ -121,14 +121,10 @@
 func GetPipelineInfoAllowIncomplete(pachClient *client.APIClient, ptr *pps.StoredPipelineInfo) (*pps.PipelineInfo, error) {
 	result := &pps.PipelineInfo{}
 	buf := bytes.Buffer{}
-<<<<<<< HEAD
-	if err := pachClient.GetFile(ptr.OriginalSpecCommit, ppsconsts.SpecFile, &buf); err != nil {
-=======
 	// ensure we are authorized to read the pipeline's spec commit, but don't propagate that back out
 	pachClient = pachClient.WithCtx(pachClient.Ctx())
 	pachClient.SetAuthToken(ptr.AuthToken)
-	if err := pachClient.GetFile(ptr.SpecCommit, ppsconsts.SpecFile, &buf); err != nil {
->>>>>>> 86668d82
+	if err := pachClient.GetFile(ptr.OriginalSpecCommit, ppsconsts.SpecFile, &buf); err != nil {
 		log.Error(errors.Wrapf(err, "could not read existing PipelineInfo from PFS"))
 	} else {
 		if err := result.Unmarshal(buf.Bytes()); err != nil {
@@ -276,22 +272,9 @@
 	return err
 }
 
-<<<<<<< HEAD
-// PipelineJobInput fills in the commits for an Input
-func PipelineJobInput(pipelineInfo *pps.PipelineInfo, outputCommit *pfs.Commit) *pps.Input {
+// JobInput fills in the commits for an Input
+func JobInput(pipelineInfo *pps.PipelineInfo, outputCommit *pfs.Commit) *pps.Input {
 	commitsetID := outputCommit.ID
-=======
-// JobInput fills in the commits for an Input
-func JobInput(pipelineInfo *pps.PipelineInfo, outputCommitInfo *pfs.CommitInfo) *pps.Input {
-	// branchToCommit maps strings of the form "<repo>/<branch>" to PFS commits
-	branchToCommit := make(map[string]*pfs.Commit)
-	key := pfsdb.BranchKey
-	// for a given branch, the commit assigned to it will be the latest commit on that branch
-	// this is ensured by the way we sort the commit provenance when creating the outputCommit
-	for _, prov := range outputCommitInfo.Provenance {
-		branchToCommit[key(prov.Commit.Branch)] = prov.Commit
-	}
->>>>>>> 86668d82
 	jobInput := proto.Clone(pipelineInfo.Input).(*pps.Input)
 	pps.VisitInput(jobInput, func(input *pps.Input) error {
 		if input.Pfs != nil {
@@ -348,11 +331,7 @@
 	switch state {
 	case pps.JobState_JOB_SUCCESS, pps.JobState_JOB_FAILURE, pps.JobState_JOB_KILLED:
 		return true
-<<<<<<< HEAD
-	case pps.PipelineJobState_JOB_CREATED, pps.PipelineJobState_JOB_STARTING, pps.PipelineJobState_JOB_RUNNING, pps.PipelineJobState_JOB_EGRESSING:
-=======
-	case pps.JobState_JOB_STARTING, pps.JobState_JOB_RUNNING, pps.JobState_JOB_EGRESSING:
->>>>>>> 86668d82
+	case pps.JobState_JOB_CREATED, pps.JobState_JOB_STARTING, pps.JobState_JOB_RUNNING, pps.JobState_JOB_EGRESSING:
 		return false
 	default:
 		panic(fmt.Sprintf("unrecognized job state: %s", state))
@@ -367,11 +346,7 @@
 
 	// Update pipeline
 	pipelinePtr := &pps.StoredPipelineInfo{}
-<<<<<<< HEAD
-	if err := pipelines.Get(pipelineJobPtr.PipelineJob.Pipeline.Name, pipelinePtr); err != nil {
-=======
-	if err := pipelines.Get(jobPtr.Pipeline.Name, pipelinePtr); err != nil {
->>>>>>> 86668d82
+	if err := pipelines.Get(jobPtr.Job.Pipeline.Name, pipelinePtr); err != nil {
 		return err
 	}
 	if pipelinePtr.JobCounts == nil {
@@ -382,11 +357,7 @@
 	}
 	pipelinePtr.JobCounts[int32(state)]++
 	pipelinePtr.LastJobState = state
-<<<<<<< HEAD
-	if err := pipelines.Put(pipelineJobPtr.PipelineJob.Pipeline.Name, pipelinePtr); err != nil {
-=======
-	if err := pipelines.Put(jobPtr.Pipeline.Name, pipelinePtr); err != nil {
->>>>>>> 86668d82
+	if err := pipelines.Put(jobPtr.Job.Pipeline.Name, pipelinePtr); err != nil {
 		return err
 	}
 
@@ -400,15 +371,9 @@
 	if err != nil {
 		return err
 	}
-<<<<<<< HEAD
-	pipelineJobPtr.State = state
-	pipelineJobPtr.Reason = reason
-	return pipelineJobs.Put(JobKey(pipelineJobPtr.PipelineJob), pipelineJobPtr)
-=======
 	jobPtr.State = state
 	jobPtr.Reason = reason
-	return jobs.Put(jobPtr.Job.ID, jobPtr)
->>>>>>> 86668d82
+	return jobs.Put(JobKey(jobPtr.Job), jobPtr)
 }
 
 func FinishJob(pachClient *client.APIClient, jobInfo *pps.JobInfo, state pps.JobState, reason string) error {
@@ -426,11 +391,7 @@
 			return err
 		}
 		if _, err := builder.PfsAPIClient.FinishCommit(pachClient.Ctx(), &pfs.FinishCommitRequest{
-<<<<<<< HEAD
-			Commit: MetaCommit(pipelineJobInfo.OutputCommit),
-=======
-			Commit: jobInfo.StatsCommit,
->>>>>>> 86668d82
+			Commit: MetaCommit(jobInfo.OutputCommit),
 			Empty:  empty,
 		}); err != nil {
 			return err
@@ -440,26 +401,12 @@
 	return err
 }
 
-<<<<<<< HEAD
-func WriteJobInfo(pachClient *client.APIClient, pipelineJobInfo *pps.PipelineJobInfo) error {
-	_, err := pachClient.PpsAPIClient.UpdatePipelineJobState(pachClient.Ctx(), &pps.UpdatePipelineJobStateRequest{
-		PipelineJob:   pipelineJobInfo.PipelineJob,
-		State:         pipelineJobInfo.State,
-		Reason:        pipelineJobInfo.Reason,
-		Started:       pipelineJobInfo.Started,
-		Restart:       pipelineJobInfo.Restart,
-		DataProcessed: pipelineJobInfo.DataProcessed,
-		DataSkipped:   pipelineJobInfo.DataSkipped,
-		DataTotal:     pipelineJobInfo.DataTotal,
-		DataFailed:    pipelineJobInfo.DataFailed,
-		DataRecovered: pipelineJobInfo.DataRecovered,
-		Stats:         pipelineJobInfo.Stats,
-=======
 func WriteJobInfo(pachClient *client.APIClient, jobInfo *pps.JobInfo) error {
 	_, err := pachClient.PpsAPIClient.UpdateJobState(pachClient.Ctx(), &pps.UpdateJobStateRequest{
 		Job:           jobInfo.Job,
 		State:         jobInfo.State,
 		Reason:        jobInfo.Reason,
+		Started:       jobInfo.Started,
 		Restart:       jobInfo.Restart,
 		DataProcessed: jobInfo.DataProcessed,
 		DataSkipped:   jobInfo.DataSkipped,
@@ -467,7 +414,6 @@
 		DataFailed:    jobInfo.DataFailed,
 		DataRecovered: jobInfo.DataRecovered,
 		Stats:         jobInfo.Stats,
->>>>>>> 86668d82
 	})
 	return err
 }
