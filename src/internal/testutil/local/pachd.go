--- conflicted
+++ resolved
@@ -109,16 +109,6 @@
 	if env.Config().Metrics {
 		reporter = metrics.NewReporter(env)
 	}
-<<<<<<< HEAD
-	kubeNamespace := env.Config().Namespace
-=======
-	etcdAddress := fmt.Sprintf("http://%s", net.JoinHostPort(env.Config().EtcdHost, env.Config().EtcdPort))
-	ip, err := netutil.ExternalIP()
-	if err != nil {
-		return errors.Wrapf(err, "error getting pachd external ip")
-	}
-	address := net.JoinHostPort(ip, fmt.Sprintf("%d", env.Config().PeerPort))
->>>>>>> cb112f21
 	requireNoncriticalServers := !env.Config().RequireCriticalServersOnly
 
 	// Setup External Pachd GRPC Server.
