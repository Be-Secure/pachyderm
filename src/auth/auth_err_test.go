--- conflicted
+++ resolved
@@ -65,11 +65,12 @@
 		Subject:  "alice",
 		Resource: Resource{Type: ResourceType_CLUSTER},
 		Required: []Permission{},
-<<<<<<< HEAD
 	})).Code() == codes.PermissionDenied)
-=======
-	})))
->>>>>>> 10f7eda0
+	require.True(t, status.Convert(grpcify(&ErrNotAuthorized{
+		Subject:  "alice",
+		Resource: Resource{Type: ResourceType_CLUSTER},
+		Required: []Permission{},
+	})).Code() == codes.PermissionDenied)
 	s, ok := status.FromError(grpcify(&ErrNotAuthorized{
 		Subject:  "alice",
 		Resource: Resource{Type: ResourceType_CLUSTER},
