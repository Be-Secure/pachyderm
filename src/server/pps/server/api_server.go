--- conflicted
+++ resolved
@@ -1525,30 +1525,17 @@
 		if !update {
 			// Create pipeline branch in spec repo and write PipelineInfo there
 			if _, err := superUserClient.InspectBranch(ppsconsts.SpecRepo, pipelineName); err == nil {
-				return fmt.Errorf("pipeline spec branch for \"%s\" already exists: delete it with DeletePipeline", pipelineName, ppsconsts.SpecRepo)
+				return fmt.Errorf("pipeline \"%s\" already exists: update it with update-pipeline, delete it with delete-pipeline", pipelineName)
 			}
 			if err := superUserClient.CreateBranch(ppsconsts.SpecRepo, pipelineName, "", nil); err != nil {
 				return fmt.Errorf("could not create pipeline spec branch for \"%s\" in %s: %v", pipelineName, ppsconsts.SpecRepo, err)
 			}
 		}
 
-<<<<<<< HEAD
-	// Set the pach client's auth token to the master token. At this point, no
-	// parameters to any pachClient requests should be unvalidated user input, as
-	// the pachClient has admin-level authority
-	pachClient.SetAuthToken(a.getPPSToken(pachClient))
-
-	// If we're creating a new pipeline, create the pipeline branch
-	if !update {
-		// Create pipeline branch in spec repo and write PipelineInfo there
-		if _, err := pachClient.InspectBranch(ppsconsts.SpecRepo, pipelineName); err == nil {
-			return nil, fmt.Errorf("pipeline \"%s\" already exists: update it with update-pipeline, delete it with delete-pipeline", pipelineName)
-=======
 		var err error
 		commit, err = superUserClient.StartCommit(ppsconsts.SpecRepo, pipelineName)
 		if err != nil {
 			return err
->>>>>>> 159a3513
 		}
 		// Delete the old PipelineInfo (if it exists), otherwise the new
 		// PipelineInfo's bytes will be appended to the old bytes
