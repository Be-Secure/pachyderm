--- conflicted
+++ resolved
@@ -415,14 +415,11 @@
 		}
 		tree := hashtree.NewHashTree()
 		var statsTree hashtree.OpenHashTree
-		var skippedTree hashtree.OpenHashTree
 		if jobInfo.EnableStats {
 			statsTree = hashtree.NewHashTree()
-			skippedTree = hashtree.NewHashTree()
 		}
 		var processStats []*pps.ProcessStats
 		var treeMu sync.Mutex
-		var skippedTreeMu sync.Mutex
 
 		processedData := int64(0)
 		skippedData := int64(0)
@@ -578,15 +575,9 @@
 									return nil
 								}
 								datumID := nodes[0].Name
-<<<<<<< HEAD
-								skippedTreeMu.Lock()
-								err = skippedTree.PutFile(fmt.Sprintf("%v/skipped", datumID), nil, 0)
-								skippedTreeMu.Unlock()
-=======
 								treeMu.Lock()
 								err = statsTree.PutFile(fmt.Sprintf("%v/skipped", datumID), nil, 0)
 								treeMu.Unlock()
->>>>>>> 3c5d109f
 								if err != nil {
 									logger.Logf("unable to put skipped file to tree: %", err)
 								}
@@ -667,11 +658,6 @@
 			}(); err != nil {
 				logger.Logf("error aggregating stats")
 			}
-			if skippedTree != nil {
-				if err := statsTree.Merge(skippedTree); err != nil {
-					logger.Logf("failed to merge skipped files into stats tree: %v", err)
-				}
-			}
 			statsObject, err := a.putTree(ctx, statsTree)
 			if err != nil {
 				return err
