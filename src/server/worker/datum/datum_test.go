--- conflicted
+++ resolved
@@ -3,12 +3,7 @@
 // TODO: This test needs to be reworked.
 //func TestSet(t *testing.T) {
 //	t.Parallel()
-<<<<<<< HEAD
-//	db := dbtesting.NewTestDB(t)
-//  env := testpachd.NewRealEnv(t, db)
-=======
 //  env := testpachd.NewRealEnv(t, testutil.NewTestDBConfig(t))
->>>>>>> e76467f3
 //
 //	c := env.PachClient
 //	inputRepo := tu.UniqueString(t.Name() + "_input")
@@ -30,11 +25,7 @@
 //	var allInputs [][]*common.Input
 //	// Create datum fileset.
 //	require.NoError(t, c.WithModifyFileClient(outputRepo, outputCommit.ID, func(mfc *client.ModifyFileClient) error {
-<<<<<<< HEAD
-//    storageRoot := testutil.MkdirTemp(t)
-=======
 //    storageRoot := t.TempDir()
->>>>>>> e76467f3
 //		require.NoError(t, WithSet(c, storageRoot, func(s *Set) error {
 //			di, err := NewIterator(c, in)
 //			if err != nil {
@@ -53,11 +44,7 @@
 //	}))
 //	require.NoError(t, c.FinishCommit(outputRepo, outputCommit.ID))
 //	// Check output.
-<<<<<<< HEAD
-//  storageRoot := testutil.MkdirTemp(t)
-=======
 //  storageRoot := t.TempDir()
->>>>>>> e76467f3
 //	require.NoError(t, WithSet(c, storageRoot, func(s *Set) error {
 //		fsi := NewFileSetIterator(c, outputRepo, outputCommit.ID)
 //		return fsi.Iterate(func(meta *Meta) error {
