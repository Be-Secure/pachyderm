--- conflicted
+++ resolved
@@ -182,14 +182,9 @@
 	stm STM
 }
 
-<<<<<<< HEAD
 func (c *etcdReadWriteCollection) Get(key string, val proto.Message) (retErr error) {
-	span, _ := tracing.AddSpanToAnyExisting(c.stm.Context(), "/etcd.RW/Get", "col", c.prefix, "key", key)
-=======
-func (c *readWriteCollection) Get(key string, val proto.Message) (retErr error) {
 	span, _ := tracing.AddSpanToAnyExisting(c.stm.Context(), "/etcd.RW/Get",
 		"col", c.prefix, "key", strings.TrimPrefix(key, c.prefix))
->>>>>>> 5cf6368e
 	defer func() {
 		tracing.TagAnySpan(span, "err", retErr)
 		tracing.FinishAnySpan(span)
@@ -422,14 +417,9 @@
 
 // get is an internal wrapper around etcdClient.Get that wraps the call in a
 // trace
-<<<<<<< HEAD
 func (c *etcdReadOnlyCollection) get(key string, opts ...etcd.OpOption) (resp *etcd.GetResponse, retErr error) {
-	span, ctx := tracing.AddSpanToAnyExisting(c.ctx, "/etcd.RO/Get", "col", c.prefix, "key", key)
-=======
-func (c *readonlyCollection) get(key string, opts ...etcd.OpOption) (resp *etcd.GetResponse, retErr error) {
 	span, ctx := tracing.AddSpanToAnyExisting(c.ctx, "/etcd.RO/Get",
 		"col", c.prefix, "key", strings.TrimPrefix(key, c.prefix))
->>>>>>> 5cf6368e
 	defer func() {
 		tracing.TagAnySpan(span, "err", retErr)
 		tracing.FinishAnySpan(span)
@@ -475,14 +465,9 @@
 	})
 }
 
-<<<<<<< HEAD
 func (c *etcdReadOnlyCollection) GetBlock(key string, val proto.Message) error {
-	span, ctx := tracing.AddSpanToAnyExisting(c.ctx, "/etcd.RO/GetBlock", "col", c.prefix, "key", key)
-=======
-func (c *readonlyCollection) GetBlock(key string, val proto.Message) error {
 	span, ctx := tracing.AddSpanToAnyExisting(c.ctx, "/etcd.RO/GetBlock",
 		"col", c.prefix, "key", strings.TrimPrefix(key, c.prefix))
->>>>>>> 5cf6368e
 	defer tracing.FinishAnySpan(span)
 	if err := watch.CheckType(c.template, val); err != nil {
 		return err
