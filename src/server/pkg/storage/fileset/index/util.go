package index

import (
	"sort"

	"github.com/pachyderm/pachyderm/src/server/pkg/storage/chunk"
)

// Perm calls f with each permutation of a.
func Perm(a []rune, f func([]rune)) {
	perm(a, f, 0)
}

// Permute the values at index i to len(a)-1.
func perm(a []rune, f func([]rune), i int) {
	if i > len(a) {
		f(a)
		return
	}
	perm(a, f, i+1)
	for j := i + 1; j < len(a); j++ {
		a[i], a[j] = a[j], a[i]
		perm(a, f, i+1)
		a[i], a[j] = a[j], a[i]
	}
}

// Generate generates the permutations of the passed in string and returns them sorted.
func Generate(s string) []string {
	fileNames := []string{}
	Perm([]rune(s), func(fileName []rune) {
		fileNames = append(fileNames, string(fileName))
	})
	sort.Strings(fileNames)
	return fileNames
}

// PointsTo returns a list of all the chunks this index references
func PointsTo(idx *Index) []chunk.ID {
	if idx == nil {
		return nil
	}
	if idx.Range != nil {
		return []chunk.ID{chunk.ID(idx.Range.ChunkRef.Ref.Id)}
	}
	var ids []chunk.ID
	if idx.File != nil {
		for _, dr := range idx.File.DataRefs {
			ids = append(ids, chunk.ID(dr.Ref.Id))
		}
	}
	return ids
}

<<<<<<< HEAD
=======
// SizeBytes computes the size of the indexed data in bytes.
>>>>>>> 3d11ab97
func SizeBytes(idx *Index) int64 {
	var size int64
	if idx == nil {
		return size
	}
	if idx.File != nil {
		if idx.File.DataRefs != nil {
			for _, dataRef := range idx.File.DataRefs {
				size += dataRef.SizeBytes
			}
			return size
		}
		for _, part := range idx.File.Parts {
			for _, dataRef := range part.DataRefs {
				size += dataRef.SizeBytes
			}
		}
	}
	return size
}

<<<<<<< HEAD
=======
// TODO: Change this such that it returns a new index with the updated fields, rather than updating in place.
>>>>>>> 3d11ab97
func resolveParts(idx *Index) {
	if idx.File.DataRefs == nil {
		return
	}
	dataRefs := idx.File.DataRefs
	offset := dataRefs[0].OffsetBytes
	size := dataRefs[0].SizeBytes
	for _, part := range idx.File.Parts {
		bytesLeft := part.SizeBytes
		for size <= bytesLeft {
			part.DataRefs = append(part.DataRefs, newDataRef(dataRefs[0].Ref, offset, size))
			bytesLeft -= size
			dataRefs = dataRefs[1:]
			if len(dataRefs) == 0 {
				return
			}
			offset = dataRefs[0].OffsetBytes
			size = dataRefs[0].SizeBytes
		}
		part.DataRefs = append(part.DataRefs, newDataRef(dataRefs[0].Ref, offset, bytesLeft))
		offset += bytesLeft
		size -= bytesLeft
	}
}

func newDataRef(chunkRef *chunk.Ref, offset, size int64) *chunk.DataRef {
	return &chunk.DataRef{
		Ref:         chunkRef,
		OffsetBytes: offset,
		SizeBytes:   size,
	}
}

func unresolveParts(idx *Index) {
	for _, part := range idx.File.Parts {
		part.DataRefs = nil
	}
}<|MERGE_RESOLUTION|>--- conflicted
+++ resolved
@@ -52,10 +52,7 @@
 	return ids
 }
 
-<<<<<<< HEAD
-=======
 // SizeBytes computes the size of the indexed data in bytes.
->>>>>>> 3d11ab97
 func SizeBytes(idx *Index) int64 {
 	var size int64
 	if idx == nil {
@@ -77,10 +74,7 @@
 	return size
 }
 
-<<<<<<< HEAD
-=======
 // TODO: Change this such that it returns a new index with the updated fields, rather than updating in place.
->>>>>>> 3d11ab97
 func resolveParts(idx *Index) {
 	if idx.File.DataRefs == nil {
 		return
