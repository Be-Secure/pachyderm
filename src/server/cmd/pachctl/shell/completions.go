package shell

import (
	"fmt"
	"io/ioutil"
	"log"
	"path"
	"path/filepath"
	"strings"
	"sync"

	"github.com/pachyderm/pachyderm/v2/src/client"
	"github.com/pachyderm/pachyderm/v2/src/internal/cmdutil"
	"github.com/pachyderm/pachyderm/v2/src/internal/errutil"
	"github.com/pachyderm/pachyderm/v2/src/internal/pfsdb"
	"github.com/pachyderm/pachyderm/v2/src/internal/pretty"
	"github.com/pachyderm/pachyderm/v2/src/pfs"
	"github.com/pachyderm/pachyderm/v2/src/pps"
	pps_pretty "github.com/pachyderm/pachyderm/v2/src/server/pps/pretty"

	prompt "github.com/c-bata/go-prompt"
	units "github.com/docker/go-units"
)

type partEnum int

const (
	repoPart partEnum = iota
	commitOrBranchPart
	filePart
)

func parsePart(text string) partEnum {
	switch {
	case !strings.ContainsRune(text, '@'):
		return repoPart
	case !strings.ContainsRune(text, ':'):
		return commitOrBranchPart
	default:
		return filePart
	}
}

func samePart(p partEnum) CacheFunc {
	return func(_, text string) bool {
		return parsePart(text) == p
	}
}

var (
	pachClient     *client.APIClient
	pachClientOnce sync.Once
)

func getPachClient() *client.APIClient {
	pachClientOnce.Do(func() {
		c, err := client.NewOnUserMachine("user-completion")
		if err != nil {
			log.Fatal(err)
		}
		pachClient = c
	})
	return pachClient
}

func closePachClient() error {
	if pachClient == nil {
		return nil
	}
	return pachClient.Close()
}

// RepoCompletion completes repo parameters of the form <repo>
func RepoCompletion(_, text string, maxCompletions int64) ([]prompt.Suggest, CacheFunc) {
	c := getPachClient()
	ris, err := c.ListRepo()
	if err != nil {
		return nil, CacheNone
	}
	var result []prompt.Suggest
	for _, ri := range ris {
		result = append(result, prompt.Suggest{
			Text:        ri.Repo.Name,
			Description: fmt.Sprintf("%s (%s)", ri.Description, units.BytesSize(float64(ri.SizeBytes))),
		})
	}
	return result, samePart(parsePart(text))
}

// BranchCompletion completes branch parameters of the form <repo>@<branch>
func BranchCompletion(flag, text string, maxCompletions int64) ([]prompt.Suggest, CacheFunc) {
	c := getPachClient()
	partialFile := cmdutil.ParsePartialFile(text)
	part := parsePart(text)
	var result []prompt.Suggest
	switch part {
	case repoPart:
		return RepoCompletion(flag, text, maxCompletions)
	case commitOrBranchPart:
		bis, err := c.PfsAPIClient.ListBranch(
			c.Ctx(),
			&pfs.ListBranchRequest{
				Repo: partialFile.Commit.Branch.Repo,
			},
		)
		if err != nil {
			return nil, CacheNone
		}
		for _, bi := range bis.BranchInfo {
			head := "-"
			if bi.Head != nil {
				head = bi.Head.ID
			}
			result = append(result, prompt.Suggest{
				Text:        fmt.Sprintf("%s@%s:", pfsdb.RepoKey(partialFile.Commit.Branch.Repo), bi.Branch.Name),
				Description: fmt.Sprintf("(%s)", head),
			})
		}
		if len(result) == 0 {
			// Master should show up even if it doesn't exist yet
			result = append(result, prompt.Suggest{
				Text:        fmt.Sprintf("%s@master", pfsdb.RepoKey(partialFile.Commit.Branch.Repo)),
				Description: "(nil)",
			})
		}
	}
	return result, samePart(part)
}

const (
	// filePathCacheLength is how many new characters must be typed in a file
	// path before we go to the server for new results.
	filePathCacheLength = 4
)

func abs(i int) int {
	if i < 0 {
		return -i
	}
	return i
}

// FileCompletion completes file parameters of the form <repo>@<branch>:/file
func FileCompletion(flag, text string, maxCompletions int64) ([]prompt.Suggest, CacheFunc) {
	c := getPachClient()
	partialFile := cmdutil.ParsePartialFile(text)
	part := parsePart(text)
	var result []prompt.Suggest
	switch part {
	case repoPart:
		return RepoCompletion(flag, text, maxCompletions)
	case commitOrBranchPart:
		return BranchCompletion(flag, text, maxCompletions)
	case filePart:
		if err := c.GlobFile(partialFile.Commit, partialFile.Path+"*", func(fi *pfs.FileInfo) error {
			if maxCompletions > 0 {
				maxCompletions--
			} else {
				return errutil.ErrBreak
			}
			result = append(result, prompt.Suggest{
				Text: fmt.Sprintf("%s@%s:%s", pfsdb.RepoKey(partialFile.Commit.Branch.Repo), partialFile.Commit.ID, fi.File.Path),
			})
			return nil
		}); err != nil {
			return nil, CacheNone
		}
	}
	return result, AndCacheFunc(samePart(part), func(_, text string) (result bool) {
		_partialFile := cmdutil.ParsePartialFile(text)
		return path.Dir(_partialFile.Path) == path.Dir(partialFile.Path) &&
			abs(len(_partialFile.Path)-len(partialFile.Path)) < filePathCacheLength

	})
}

// FilesystemCompletion completes file parameters from the local filesystem (not from pfs).
func FilesystemCompletion(_, text string, maxCompletions int64) ([]prompt.Suggest, CacheFunc) {
	dir := filepath.Dir(text)
	fis, err := ioutil.ReadDir(dir)
	if err != nil {
		return nil, CacheNone
	}
	var result []prompt.Suggest
	for _, fi := range fis {
		result = append(result, prompt.Suggest{
			Text: filepath.Join(dir, fi.Name()),
		})
	}
	return result, func(_, text string) bool {
		return filepath.Dir(text) == dir
	}
}

// PipelineCompletion completes pipeline parameters of the form <pipeline>
func PipelineCompletion(_, _ string, maxCompletions int64) ([]prompt.Suggest, CacheFunc) {
	c := getPachClient()
	resp, err := c.PpsAPIClient.ListPipeline(c.Ctx(), &pps.ListPipelineRequest{AllowIncomplete: true})
	if err != nil {
		return nil, CacheNone
	}
	var result []prompt.Suggest
	for _, pi := range resp.PipelineInfo {
		result = append(result, prompt.Suggest{
			Text:        pi.Pipeline.Name,
			Description: pi.Description,
		})
	}
	return result, CacheAll
}

func jobDesc(ji *pps.JobInfo) string {
	statusString := ""
	if ji.Finished == nil {
		statusString = fmt.Sprintf("%s for %s", pps_pretty.JobState(ji.State), pretty.Since(ji.Started))
	} else {
		statusString = fmt.Sprintf("%s %s", pps_pretty.JobState(ji.State), pretty.Ago(ji.Finished))
	}
<<<<<<< HEAD
	return fmt.Sprintf("%s: %s - %s", pji.PipelineJob.Pipeline.Name, pps_pretty.Progress(pji), statusString)
=======
	return fmt.Sprintf("%s: %s - %s", ji.Pipeline.Name, pps_pretty.Progress(ji), statusString)
>>>>>>> 86668d82
}

// JobCompletion completes job parameters of the form <job>
func JobCompletion(_, text string, maxCompletions int64) ([]prompt.Suggest, CacheFunc) {
	c := getPachClient()
	var result []prompt.Suggest
	if err := c.ListJobF("", nil, nil, 0, false, func(ji *pps.JobInfo) error {
		if maxCompletions > 0 {
			maxCompletions--
		} else {
			return errutil.ErrBreak
		}
		result = append(result, prompt.Suggest{
			Text:        ji.Job.ID,
			Description: jobDesc(ji),
		})
		return nil
	}); err != nil {
		return nil, CacheNone
	}
	return result, CacheAll
}<|MERGE_RESOLUTION|>--- conflicted
+++ resolved
@@ -216,11 +216,7 @@
 	} else {
 		statusString = fmt.Sprintf("%s %s", pps_pretty.JobState(ji.State), pretty.Ago(ji.Finished))
 	}
-<<<<<<< HEAD
-	return fmt.Sprintf("%s: %s - %s", pji.PipelineJob.Pipeline.Name, pps_pretty.Progress(pji), statusString)
-=======
-	return fmt.Sprintf("%s: %s - %s", ji.Pipeline.Name, pps_pretty.Progress(ji), statusString)
->>>>>>> 86668d82
+	return fmt.Sprintf("%s: %s - %s", ji.Job.Pipeline.Name, pps_pretty.Progress(ji), statusString)
 }
 
 // JobCompletion completes job parameters of the form <job>
