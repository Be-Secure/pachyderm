--- conflicted
+++ resolved
@@ -157,19 +157,15 @@
 		return errors.Wrapf(err, "cannot find project %q", repo.Project)
 	}
 
-<<<<<<< HEAD
+	// Check whether the user has the permission to create a repo in this project.
+	if err := d.env.AuthServer.CheckProjectIsAuthorizedInTransaction(txnCtx, repo.Project, auth.Permission_PROJECT_CREATE_REPO); err != nil {
+		return errors.Wrap(err, "failed to create repo")
+	}
+
 	repos := d.repos.ReadWrite(txnCtx.SqlTx)
 	// Check if 'repo' already exists. If so, return that error.  Otherwise,
 	// proceed with ACL creation (avoids awkward "access denied" error when
 	// calling "createRepo" on a repo that already exists).
-=======
-	// Check whether the user has the permission to create a repo in this project.
-	if err := d.env.AuthServer.CheckProjectIsAuthorizedInTransaction(txnCtx, repo.Project, auth.Permission_PROJECT_CREATE_REPO); err != nil {
-		return errors.Wrap(err, "failed to create repo")
-	}
-
-	repos := d.repos.ReadWrite(txnCtx.SqlTx)
->>>>>>> 59f7c83a
 	var existingRepoInfo pfs.RepoInfo
 	if err := repos.Get(repo, &existingRepoInfo); err != nil {
 		if !col.IsErrNotFound(err) {
