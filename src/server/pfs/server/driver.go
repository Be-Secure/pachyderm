package server

import (
	"context"
	"crypto/rand"
	"database/sql"
	"fmt"
	"math"
	"os"
	"path"
	"sort"
	"strings"
	"time"

	"github.com/pachyderm/pachyderm/v2/src/auth"
	"github.com/pachyderm/pachyderm/v2/src/client"
	"github.com/pachyderm/pachyderm/v2/src/internal/ancestry"
	col "github.com/pachyderm/pachyderm/v2/src/internal/collection"
	"github.com/pachyderm/pachyderm/v2/src/internal/errors"
	"github.com/pachyderm/pachyderm/v2/src/internal/errutil"
	"github.com/pachyderm/pachyderm/v2/src/internal/grpcutil"
	"github.com/pachyderm/pachyderm/v2/src/internal/obj"
	"github.com/pachyderm/pachyderm/v2/src/internal/pfsdb"
	"github.com/pachyderm/pachyderm/v2/src/internal/ppsconsts"
	"github.com/pachyderm/pachyderm/v2/src/internal/serviceenv"
	"github.com/pachyderm/pachyderm/v2/src/internal/storage/chunk"
	"github.com/pachyderm/pachyderm/v2/src/internal/storage/fileset"
	"github.com/pachyderm/pachyderm/v2/src/internal/storage/track"
	txnenv "github.com/pachyderm/pachyderm/v2/src/internal/transactionenv"
	"github.com/pachyderm/pachyderm/v2/src/internal/uuid"
	"github.com/pachyderm/pachyderm/v2/src/internal/watch"
	"github.com/pachyderm/pachyderm/v2/src/internal/work"
	"github.com/pachyderm/pachyderm/v2/src/pfs"
	authserver "github.com/pachyderm/pachyderm/v2/src/server/auth/server"
	pfsserver "github.com/pachyderm/pachyderm/v2/src/server/pfs"

	etcd "github.com/coreos/etcd/clientv3"
	"github.com/gogo/protobuf/proto"
	"github.com/gogo/protobuf/types"
	"github.com/jmoiron/sqlx"
	log "github.com/sirupsen/logrus"
)

const (
	// Makes calls to ListRepo and InspectRepo more legible
	includeAuth = true
)

const (
	storageTaskNamespace = "storage"
	fileSetsRepo         = client.FileSetsRepoName
	defaultTTL           = client.DefaultTTL
	maxTTL               = 30 * time.Minute
)

// IsPermissionError returns true if a given error is a permission error.
func IsPermissionError(err error) bool {
	return strings.Contains(err.Error(), "has already finished")
}

// CommitEvent is an event that contains a CommitInfo or an error
type CommitEvent struct {
	Err   error
	Value *pfs.CommitInfo
}

// CommitStream is a stream of CommitInfos
type CommitStream interface {
	Stream() <-chan CommitEvent
	Close()
}

type driver struct {
	env serviceenv.ServiceEnv
	// etcdClient and prefix write repo and other metadata to etcd
	etcdClient *etcd.Client
	txnEnv     *txnenv.TransactionEnv
	prefix     string

	// collections
	repos       col.PostgresCollection
	commits     col.PostgresCollection
	branches    col.PostgresCollection
	openCommits col.PostgresCollection

	storage         *fileset.Storage
	commitStore     commitStore
	compactionQueue *work.TaskQueue
}

func newDriver(env serviceenv.ServiceEnv, txnEnv *txnenv.TransactionEnv, etcdPrefix string) (*driver, error) {
	// Setup etcd, object storage, and database clients.
	etcdClient := env.GetEtcdClient()
	objClient, err := obj.NewClient(env.Config().StorageBackend, env.Config().StorageRoot)
	if err != nil {
		return nil, err
	}
	repos := pfsdb.Repos(env.GetDBClient(), env.GetPostgresListener())
	commits := pfsdb.Commits(env.GetDBClient(), env.GetPostgresListener())
	branches := pfsdb.Branches(env.GetDBClient(), env.GetPostgresListener())
	openCommits := pfsdb.OpenCommits(env.GetDBClient(), env.GetPostgresListener())

	// Setup driver struct.
	d := &driver{
		env:         env,
		txnEnv:      txnEnv,
		etcdClient:  etcdClient,
		prefix:      etcdPrefix,
		repos:       repos,
		commits:     commits,
		branches:    branches,
		openCommits: openCommits,
		// TODO: set maxFanIn based on downward API.
	}
	// Setup tracker and chunk / fileset storage.
	tracker := track.NewPostgresTracker(env.GetDBClient())
	chunkStorageOpts, err := chunk.StorageOptions(env.Config())
	if err != nil {
		return nil, err
	}
	memCache := env.Config().ChunkMemoryCache()
	keyStore := chunk.NewPostgresKeyStore(env.GetDBClient())
	secret, err := getOrCreateKey(context.TODO(), keyStore, "default")
	if err != nil {
		return nil, err
	}
	chunkStorageOpts = append(chunkStorageOpts, chunk.WithSecret(secret))
	chunkStorage := chunk.NewStorage(objClient, memCache, env.GetDBClient(), tracker, chunkStorageOpts...)
	d.storage = fileset.NewStorage(fileset.NewPostgresStore(env.GetDBClient()), tracker, chunkStorage, fileset.StorageOptions(env.Config())...)
	// Setup compaction queue and worker.
	d.compactionQueue, err = work.NewTaskQueue(env.Context(), etcdClient, etcdPrefix, storageTaskNamespace)
	if err != nil {
		return nil, err
	}
	d.commitStore = newPostgresCommitStore(env.GetDBClient(), tracker, d.storage)
	// Create spec repo (default repo)
	repo := client.NewRepo(ppsconsts.SpecRepo)
	repoInfo := &pfs.RepoInfo{
		Repo:    repo,
		Created: types.TimestampNow(),
	}
	if err := col.NewSQLTx(env.Context(), env.GetDBClient(), func(sqlTx *sqlx.Tx) error {
		repos := d.repos.ReadWrite(sqlTx)
		return repos.Create(repo.Name, repoInfo)
	}); err != nil && !col.IsErrExists(err) {
		return nil, err
	}
	// Setup PFS master
	go d.master(env.Context())
	go d.compactionWorker(env.Context())
	return d, nil
}

func (d *driver) activateAuth(txnCtx *txnenv.TransactionContext) error {
	repos := d.repos.ReadOnly(txnCtx.ClientContext)
	repoInfo := &pfs.RepoInfo{}
	return repos.List(repoInfo, col.DefaultOptions(), func(string) error {
		err := txnCtx.Auth().CreateRoleBindingInTransaction(txnCtx, "", nil, &auth.Resource{
			Type: auth.ResourceType_REPO,
			Name: repoInfo.Repo.Name,
		})
		if err != nil && !col.IsErrExists(err) {
			return err
		}
		return nil
	})
}

func (d *driver) createRepo(txnCtx *txnenv.TransactionContext, repo *pfs.Repo, description string, update bool) error {
	// Validate arguments
	if repo == nil {
		return errors.New("repo cannot be nil")
	}

	// Check that the user is logged in (user doesn't need any access level to
	// create a repo, but they must be authenticated if auth is active)
	whoAmI, err := txnCtx.Client.WhoAmI(txnCtx.ClientContext, &auth.WhoAmIRequest{})
	authIsActivated := !auth.IsErrNotActivated(err)
	if authIsActivated && err != nil {
		return errors.Wrapf(grpcutil.ScrubGRPC(err), "error authenticating (must log in to create a repo)")
	}
	if err := ancestry.ValidateName(repo.Name); err != nil {
		return err
	}

	repos := d.repos.ReadWrite(txnCtx.SqlTx)

	// check if 'repo' already exists. If so, return that error. Otherwise,
	// proceed with ACL creation (avoids awkward "access denied" error when
	// calling "createRepo" on a repo that already exists)
	var existingRepoInfo pfs.RepoInfo
	err = repos.Get(repo.Name, &existingRepoInfo)
	if err != nil && !col.IsErrNotFound(err) {
		return errors.Wrapf(err, "error checking whether \"%s\" exists", repo.Name)
	} else if err == nil {
		// Existing repo case--just update the repo description.
		if !update {
			return pfsserver.ErrRepoExists{repo}
		}

		if existingRepoInfo.Description == description {
			// Don't overwrite the stored proto with an identical value. This
			// optimization is impactful because pps will frequently update the __spec__
			// repo to make sure it exists.
			return nil
		}

		// Check if the caller is authorized to modify this repo
		// Note, we don't do this before checking if the description changed because
		// there is client code that calls CreateRepo(R, update=true) as an
		// idempotent way to ensure that R exists. By permitting these calls when
		// they don't actually change anything, even if the caller doesn't have
		// WRITER access, we make the pattern more generally useful.
		if err := authserver.CheckRepoIsAuthorizedInTransaction(txnCtx, repo.Name, auth.Permission_REPO_WRITE); err != nil {
			return errors.Wrapf(err, "could not update description of %q", repo)
		}
		existingRepoInfo.Description = description
		return repos.Put(repo.Name, &existingRepoInfo)
	} else {
		// New repo case
		if authIsActivated {
			// Create ACL for new repo. Make caller the sole owner. If the ACL already
			// exists with a different owner, this will fail.
			if err := txnCtx.Auth().CreateRoleBindingInTransaction(txnCtx, whoAmI.Username, []string{auth.RepoOwnerRole}, &auth.Resource{Type: auth.ResourceType_REPO, Name: repo.Name}); err != nil {
				return errors.Wrapf(grpcutil.ScrubGRPC(err), "could not create role binding for new repo \"%s\"", repo.Name)
			}
		}
		return repos.Create(repo.Name, &pfs.RepoInfo{
			Repo:        repo,
			Created:     types.TimestampNow(),
			Description: description,
		})
	}
}

func (d *driver) inspectRepo(txnCtx *txnenv.TransactionContext, repo *pfs.Repo, includeAuth bool) (*pfs.RepoInfo, error) {
	// Validate arguments
	if repo == nil {
		return nil, errors.New("repo cannot be nil")
	}

	result := &pfs.RepoInfo{}
	if err := d.repos.ReadWrite(txnCtx.SqlTx).Get(repo.Name, result); err != nil {
		return nil, err
	}
	if includeAuth {
		permissions, roles, err := d.getPermissions(txnCtx.Client, repo)
		if err != nil {
			if auth.IsErrNotActivated(err) {
				return result, nil
			}
			return nil, errors.Wrapf(grpcutil.ScrubGRPC(err), "error getting access level for \"%s\"", repo.Name)
		}
		result.AuthInfo = &pfs.RepoAuthInfo{Permissions: permissions, Roles: roles}
	}
	return result, nil
}

func (d *driver) getPermissions(pachClient *client.APIClient, repo *pfs.Repo) ([]auth.Permission, []string, error) {
	ctx := pachClient.Ctx()

	resp, err := pachClient.AuthAPIClient.GetPermissions(ctx, &auth.GetPermissionsRequest{
		Resource: &auth.Resource{Type: auth.ResourceType_REPO, Name: repo.Name},
	})
	if err != nil {
		return nil, nil, err
	}

	return resp.Permissions, resp.Roles, nil
}

func (d *driver) listRepo(pachClient *client.APIClient, includeAuth bool) (*pfs.ListRepoResponse, error) {
	ctx := pachClient.Ctx()
	repos := d.repos.ReadOnly(ctx)
	result := &pfs.ListRepoResponse{}
	authSeemsActive := true
	repoInfo := &pfs.RepoInfo{}
	if err := repos.List(repoInfo, col.DefaultOptions(), func(string) error {
		if repoInfo.Repo.Name == ppsconsts.SpecRepo {
			return nil
		}
		if includeAuth && authSeemsActive {
			permissions, roles, err := d.getPermissions(pachClient, repoInfo.Repo)
			if err == nil {
				repoInfo.AuthInfo = &pfs.RepoAuthInfo{Permissions: permissions, Roles: roles}
			} else if auth.IsErrNotActivated(err) {
				authSeemsActive = false
			} else {
				return errors.Wrapf(grpcutil.ScrubGRPC(err), "error getting access level for \"%s\"", repoInfo.Repo.Name)
			}
		}
		result.RepoInfo = append(result.RepoInfo, proto.Clone(repoInfo).(*pfs.RepoInfo))
		return nil
	}); err != nil {
		return nil, err
	}
	return result, nil
}

func (d *driver) deleteRepo(txnCtx *txnenv.TransactionContext, repo *pfs.Repo, force bool) error {
	// TODO(msteffen): Fix d.deleteAll() so that it doesn't need to delete and
	// recreate the PPS spec repo, then uncomment this block to prevent users from
	// deleting it and breaking their cluster
	// if repo.Name == ppsconsts.SpecRepo {
	// 	return errors.Errorf("cannot delete the special PPS repo %s", ppsconsts.SpecRepo)
	// }
	repos := d.repos.ReadWrite(txnCtx.SqlTx)

	// check if 'repo' is already gone. If so, return that error. Otherwise,
	// proceed with auth check (avoids awkward "access denied" error when calling
	// "deleteRepo" on a repo that's already gone)
	var existingRepoInfo pfs.RepoInfo
	err := repos.Get(repo.Name, &existingRepoInfo)
	if err != nil {
		if !col.IsErrNotFound(err) {
			return errors.Wrapf(err, "error checking whether \"%s\" exists", repo.Name)
		}
	}

	// Check if the caller is authorized to delete this repo
	if err := authserver.CheckRepoIsAuthorizedInTransaction(txnCtx, repo.Name, auth.Permission_REPO_DELETE); err != nil {
		return err
	}

	repoInfo := new(pfs.RepoInfo)
	if err := repos.Get(repo.Name, repoInfo); err != nil {
		if !col.IsErrNotFound(err) {
			return errors.Wrapf(err, "repos.Get")
		}
	}

	// make a list of all the commits
	commitInfos := make(map[string]*pfs.CommitInfo)
	commitInfo := &pfs.CommitInfo{}
	if err := d.commits.ReadOnly(txnCtx.ClientContext).GetByIndex(pfsdb.CommitsRepoIndex, repo.Name, commitInfo, col.DefaultOptions(), func(string) error {
		commitInfos[commitInfo.Commit.ID] = proto.Clone(commitInfo).(*pfs.CommitInfo)
		return nil
	}); err != nil {
		return err
	}

	visited := make(map[string]bool) // visitied upstream (provenant) commits
	// and then delete them while making sure that the subvenance of upstream commits gets updated
	for _, ci := range commitInfos {
		// Remove the deleted commit from the upstream commits' subvenance.
		for _, prov := range ci.Provenance {
			// Check if we've fixed prov already (or if it's in this repo and
			// doesn't need to be fixed
			if visited[prov.Commit.ID] || prov.Commit.Repo.Name == repo.Name {
				continue
			}
			// or if the repo has already been deleted
			ri := new(pfs.RepoInfo)
			if err := repos.Get(prov.Commit.Repo.Name, ri); err != nil {
				if !col.IsErrNotFound(err) {
					return errors.Wrapf(err, "repo %v was not found", prov.Commit.Repo.Name)
				}
				continue
			}
			visited[prov.Commit.ID] = true

			// fix prov's subvenance
			provCI := &pfs.CommitInfo{}
			if err := d.commits.ReadWrite(txnCtx.SqlTx).Update(pfsdb.CommitKey(prov.Commit), provCI, func() error {
				subvTo := 0 // copy subvFrom to subvTo, excepting subv ranges to delete (so that they're overwritten)
				for subvFrom, subv := range provCI.Subvenance {
					if subv.Upper.Repo.Name == repo.Name {
						continue
					}
					provCI.Subvenance[subvTo] = provCI.Subvenance[subvFrom]
					subvTo++
				}
				provCI.Subvenance = provCI.Subvenance[:subvTo]
				return nil
			}); err != nil {
				return errors.Wrapf(err, "err fixing subvenance of upstream commit %s/%s", prov.Commit.Repo.Name, prov.Commit.ID)
			}
		}
		if err := d.commitStore.DropFilesetsTx(txnCtx.SqlTx, ci.Commit); err != nil {
			return err
		}
	}

	var branchInfos []*pfs.BranchInfo
	for _, branch := range repoInfo.Branches {
		bi, err := d.inspectBranch(txnCtx, branch)
		if err != nil {
			return errors.Wrapf(err, "error inspecting branch %s", branch)
		}
		branchInfos = append(branchInfos, bi)
	}
	// sort ascending provenance
	sort.Slice(branchInfos, func(i, j int) bool { return len(branchInfos[i].Provenance) < len(branchInfos[j].Provenance) })
	for i := range branchInfos {
		// delete branches from most provenance to least, that way if one
		// branch is provenant on another (such as with stats branches) we
		// delete them in the right order.
		branch := branchInfos[len(branchInfos)-1-i].Branch
		if err := d.deleteBranch(txnCtx, branch, force); err != nil {
			return errors.Wrapf(err, "delete branch %s", branch)
		}
	}
	// Despite the fact that we already deleted each branch with
	// deleteBranch, we also do branches.DeleteAll(), this insulates us
	// against certain corruption situations where the RepoInfo doesn't
	// exist in postgres but branches do.
	if err := d.branches.ReadWrite(txnCtx.SqlTx).DeleteByIndex(pfsdb.BranchesRepoIndex, repo.Name); err != nil {
		return err
	}
	// Similarly with commits
	if err := d.commits.ReadWrite(txnCtx.SqlTx).DeleteByIndex(pfsdb.CommitsRepoIndex, repo.Name); err != nil {
		return err
	}
	if err := repos.Delete(repo.Name); err != nil && !col.IsErrNotFound(err) {
		return errors.Wrapf(err, "repos.Delete")
	}

	if err := txnCtx.Auth().DeleteRoleBindingInTransaction(txnCtx, &auth.Resource{Type: auth.ResourceType_REPO, Name: repo.Name}); err != nil && !auth.IsErrNotActivated(err) {
		return grpcutil.ScrubGRPC(err)
	}
	return nil
}

// ID can be passed in for transactions, which need to ensure the ID doesn't
// change after the commit ID has been reported to a client.
func (d *driver) startCommit(txnCtx *txnenv.TransactionContext, ID string, parent *pfs.Commit, branch string, provenance []*pfs.CommitProvenance, description string) (*pfs.Commit, error) {
	return d.makeCommit(txnCtx, ID, parent, branch, nil, provenance, description, time.Time{}, time.Time{}, 0)
}

// make commit makes a new commit in 'branch', with the parent 'parent' and the
// direct provenance 'provenance'. Note that
// - 'parent' must not be nil, but the only required field is 'parent.Repo'.
// - 'parent.ID' may be set to "", in which case the parent commit is inferred
//   from 'parent.Repo' and 'branch'.
// - If both 'parent.ID' and 'branch' are set, 'parent.ID' determines the parent
//   commit, but 'branch' is still moved to point at the new commit
// - If neither 'parent.ID' nor 'branch' are set, the new commit will have no
//   parent
// - If only 'parent.ID' is set, and it contains a branch, then the new commit's
//   parent will be the HEAD of that branch, but the branch will not be moved
// TODO: Remove the v1 storage data structures from this function, they are not
// used for now.
func (d *driver) makeCommit(
	txnCtx *txnenv.TransactionContext,
	ID string,
	parent *pfs.Commit,
	branch string,
	origin *pfs.CommitOrigin,
	provenance []*pfs.CommitProvenance,
	description string,
	started time.Time,
	finished time.Time,
	sizeBytes uint64,
) (*pfs.Commit, error) {
	// Validate arguments:
	if parent == nil {
		return nil, errors.Errorf("parent cannot be nil")
	}
	// Check that caller is authorized
	if err := authserver.CheckRepoIsAuthorizedInTransaction(txnCtx, parent.Repo.Name, auth.Permission_REPO_WRITE); err != nil {
		return nil, err
	}

	// New commit and commitInfo
	newCommit := &pfs.Commit{
		Repo: parent.Repo,
		ID:   ID,
	}
	if newCommit.ID == "" {
		newCommit.ID = uuid.NewWithoutDashes()
	}
	if origin == nil {
		origin = &pfs.CommitOrigin{Kind: pfs.OriginKind_USER}
	}
	newCommitInfo := &pfs.CommitInfo{
		Commit:      newCommit,
		Origin:      origin,
		Description: description,
	}
	if branch != "" {
		if err := ancestry.ValidateName(branch); err != nil {
			return nil, err
		}
	}

	// check if this is happening in a spout pipeline, and append the correct provenance
	spoutName, ok1 := os.LookupEnv("SPOUT_PIPELINE_NAME")
	spoutCommit, ok2 := os.LookupEnv("PPS_SPEC_COMMIT")
	if ok1 && ok2 {
		log.Infof("Appending provenance for spout: %v %v", spoutName, spoutCommit)
		provenance = append(provenance, client.NewCommitProvenance(ppsconsts.SpecRepo, spoutName, spoutCommit))
	}

	// Set newCommitInfo.Started and possibly newCommitInfo.Finished. Enforce:
	// 1) 'started' and 'newCommitInfo.Started' must be set
	// 2) 'started' <= 'finished'
	switch {
	case started.IsZero() && finished.IsZero():
		// set 'started' to Now() && leave 'finished' unset (open commit)
		started = time.Now()
	case started.IsZero() && !finished.IsZero():
		// set 'started' to 'finished'
		started = finished
	case !started.IsZero() && finished.IsZero():
		if now := time.Now(); now.Before(started) {
			log.Warnf("attempted to start commit at future time %v, resetting start time to now (%v)", started, now)
			started = now // prevent finished < started (if user finishes commit soon)
		}
	case !started.IsZero() && !finished.IsZero():
		if finished.Before(started) {
			log.Warnf("attempted to create commit with finish time %[1]v that is before start time %[2]v, resetting start time to %[1]v", finished, started)
			started = finished // prevent finished < started
		}
	}
	var err error
	newCommitInfo.Started, err = types.TimestampProto(started)
	if err != nil {
		return nil, errors.Wrapf(err, "could not convert 'started' time")
	}
	if !finished.IsZero() {
		newCommitInfo.Finished, err = types.TimestampProto(finished)
		if err != nil {
			return nil, errors.Wrapf(err, "could not convert 'finished' time")
		}
	}

	// create the actual commit in postgres and update the branch + parent/child
	// Clone the parent, as this transaction modifies it and might wind up getting
	// run more than once (if there's a conflict.)
	parent = proto.Clone(parent).(*pfs.Commit)
	repos := d.repos.ReadWrite(txnCtx.SqlTx)

	// Check if repo exists
	repoInfo := new(pfs.RepoInfo)
	if err := repos.Get(parent.Repo.Name, repoInfo); err != nil {
		return nil, err
	}

	// create/update 'branch' (if it was set) and set parent.ID (if, in
	// addition, 'parent.ID' was not set)
	key := path.Join
	branchProvMap := make(map[string]bool)
	if branch != "" {
		branchInfo := &pfs.BranchInfo{}
		if err := d.branches.ReadWrite(txnCtx.SqlTx).Upsert(pfsdb.BranchKey(client.NewBranch(parent.Repo.Name, branch)), branchInfo, func() error {
			// validate branch
			if parent.ID == "" && branchInfo.Head != nil {
				parent.ID = branchInfo.Head.ID
			}
			// include the branch and its provenance in the branch provenance map
			branchProvMap[key(newCommit.Repo.Name, branch)] = true
			for _, b := range branchInfo.Provenance {
				branchProvMap[key(b.Repo.Name, b.Name)] = true
			}
			if branchInfo.Head != nil {
				headCommitInfo := &pfs.CommitInfo{}
				if err := d.commits.ReadWrite(txnCtx.SqlTx).Get(pfsdb.CommitKey(branchInfo.Head), headCommitInfo); err != nil {
					return err
				}
				for _, prov := range headCommitInfo.Provenance {
					branchProvMap[key(prov.Branch.Repo.Name, prov.Branch.Name)] = true
				}
			}
			// Don't count the __spec__ repo towards the provenance count
			// since spouts will have __spec__ as provenance, but need to accept commits
			provenanceCount := len(branchInfo.Provenance)
			for _, p := range branchInfo.Provenance {
				if p.Repo.Name == ppsconsts.SpecRepo {
					provenanceCount--
					break
				}
			}

			// if 'provenance' includes a spec commit, (note the difference from the
			// prev condition) then it was created by pps and is allowed to be in an
			// output branch
			hasSpec := false
			for _, prov := range provenance {
				if prov.Commit.Repo.Name == ppsconsts.SpecRepo {
					hasSpec = true
				}
			}

			if provenanceCount > 0 && !hasSpec {
				return errors.Errorf("cannot start a commit on an output branch")
			}
			// Point 'branch' at the new commit
			branchInfo.Name = branch // set in case 'branch' is new
			branchInfo.Head = newCommit
			branchInfo.Branch = client.NewBranch(newCommit.Repo.Name, branch)
			return nil
		}); err != nil {
			return nil, err
		}
		// Add branch to repo (see "Update repoInfo" below)
		add(&repoInfo.Branches, branchInfo.Branch)
		// and add the branch to the commit info
		newCommitInfo.Branch = branchInfo.Branch
	}

	if err := d.openCommits.ReadWrite(txnCtx.SqlTx).Put(newCommit.ID, newCommit); err != nil {
		return nil, err
	}

	// Update repoInfo (potentially with new branch and new size)
	if err := repos.Put(parent.Repo.Name, repoInfo); err != nil {
		return nil, err
	}

	// Set newCommit.ParentCommit (if 'parent' and/or 'branch' was set) and add
	// newCommit to parent's ChildCommits
	if parent.ID != "" {
		// Resolve parent.ID if it's a branch that isn't 'branch' (which can
		// happen if 'branch' is new and diverges from the existing branch in
		// 'parent.ID')
		parentCommitInfo, err := d.resolveCommit(txnCtx.SqlTx, parent)
		if err != nil {
			return nil, errors.Wrapf(err, "parent commit not found")
		}
		// fail if the parent commit has not been finished
		if parentCommitInfo.Finished == nil {
			return nil, errors.Errorf("parent commit %s@%s has not been finished", parent.Repo.Name, parent.ID)
		}
		if err := d.commits.ReadWrite(txnCtx.SqlTx).Update(pfsdb.CommitKey(parent), parentCommitInfo, func() error {
			newCommitInfo.ParentCommit = parent
			// If we don't know the branch the commit belongs to at this point, assume it is the same as the parent branch
			if newCommitInfo.Branch == nil {
				newCommitInfo.Branch = parentCommitInfo.Branch
			}
			parentCommitInfo.ChildCommits = append(parentCommitInfo.ChildCommits, newCommit)
			return nil
		}); err != nil {
			// Note: error is emitted if parent.ID is a missing/invalid branch OR a
			// missing/invalid commit ID
			return nil, errors.Wrapf(err, "could not resolve parent commit \"%s\"", parent.ID)
		}
	}

	// Build newCommit's full provenance. B/c commitInfo.Provenance is a
	// transitive closure, there's no need to search the full provenance graph,
	// just take the union of the immediate parents' (in the 'provenance' arg)
	// commitInfo.Provenance

	// keep track of which branches are represented in the commit provenance
	provBranches := make(map[string]bool)
	for _, prov := range provenance {
		// resolve the provenance
		var err error
		prov, err = d.resolveCommitProvenance(txnCtx.SqlTx, prov)
		if err != nil {
			return nil, err
		}
		provBranches[key(prov.Branch.Repo.Name, prov.Branch.Name)] = true
	}

	newCommitProv := make(map[string]*pfs.CommitProvenance)
	for _, prov := range provenance {
		provCommitInfo, err := d.resolveCommit(txnCtx.SqlTx, prov.Commit)
		if err != nil {
			return nil, err
		}
		newCommitProv[prov.Commit.ID] = prov
		provBranches[key(prov.Branch.Repo.Name, prov.Branch.Name)] = true
		for _, provProv := range provCommitInfo.Provenance {
			if _, ok := provBranches[key(provProv.Branch.Repo.Name, provProv.Branch.Name)]; !ok {
				newCommitProv[provProv.Commit.ID] = provProv
				provBranches[key(provProv.Branch.Repo.Name, provProv.Branch.Name)] = true
			}
		}
	}

	// keep track of which branches are represented in the commit provenance
	provenantBranches := make(map[string]bool)
	// Copy newCommitProv into newCommitInfo.Provenance, and update upstream subv
	for _, prov := range newCommitProv {
		// resolve the provenance
		var err error
		prov, err = d.resolveCommitProvenance(txnCtx.SqlTx, prov)
		if err != nil {
			return nil, err
		}
		// there should only be one representative of each branch in the commit provenance
		if _, ok := provenantBranches[key(prov.Branch.Repo.Name, prov.Branch.Name)]; ok {
			return nil, errors.Errorf("the commit provenance contains multiple commits from the same branch")
		}
		provenantBranches[key(prov.Branch.Repo.Name, prov.Branch.Name)] = true

		// ensure the commit provenance is consistent with the branch provenance
		if len(branchProvMap) != 0 {
			// the check for empty branch names is for the run pipeline case in which a commit with no branch are expected in the stats commit provenance
			if prov.Branch.Repo.Name != ppsconsts.SpecRepo && prov.Branch.Name != "" && !branchProvMap[key(prov.Branch.Repo.Name, prov.Branch.Name)] {
				return nil, errors.Errorf("the commit provenance contains a branch which the branch is not provenant on")
			}
		}

		newCommitInfo.Provenance = append(newCommitInfo.Provenance, prov)
		provCommitInfo := &pfs.CommitInfo{}
		if err := d.commits.ReadWrite(txnCtx.SqlTx).Update(pfsdb.CommitKey(prov.Commit), provCommitInfo, func() error {
			d.appendSubvenance(provCommitInfo, newCommitInfo)
			return nil
		}); err != nil {
			return nil, err
		}
	}

	// this isn't necessary here, but is done for consistency with commits created by propagateCommits
	// it ensures that the last commit to appear from a specific branch is the latest one on that branch
	var sortErr error
	sort.SliceStable(newCommitInfo.Provenance, func(i, j int) bool {
		// to make sure the parent relationship is respected during sort, we need to make sure that we organize
		// the provenance by repo name and branch name
		if newCommitInfo.Provenance[i].Commit.Repo.Name != newCommitInfo.Provenance[j].Commit.Repo.Name {
			return newCommitInfo.Provenance[i].Commit.Repo.Name < newCommitInfo.Provenance[j].Commit.Repo.Name
		} else if newCommitInfo.Provenance[i].Branch.Name != newCommitInfo.Provenance[j].Branch.Name {
			return newCommitInfo.Provenance[i].Branch.Name < newCommitInfo.Provenance[j].Branch.Name
		}

		// we need to check the commit info of the 'j' provenance commit to get the parent
		provCommitInfo, err := d.resolveCommit(txnCtx.SqlTx, newCommitInfo.Provenance[j].Commit)
		if err != nil {
			// capture error
			sortErr = err
			return true
		}
		// the parent commit of 'j' should precede it
		if provCommitInfo.ParentCommit != nil &&
			newCommitInfo.Provenance[i].Commit.ID == provCommitInfo.ParentCommit.ID {
			return true
		}
		return false
	})
	// capture any errors during sorting
	if sortErr != nil {
		return nil, sortErr
	}

	// Finally, create the commit
	if err := d.commits.ReadWrite(txnCtx.SqlTx).Create(pfsdb.CommitKey(newCommit), newCommitInfo); err != nil {
		return nil, err
	}
	// Defer propagation of the commit until the end of the transaction so we can
	// batch downstream commits together if there are multiple changes.
	if branch != "" {
		var triggeredBranches []*pfs.Branch
		if newCommitInfo.Finished != nil {
			triggeredBranches, err = d.triggerCommit(txnCtx, newCommit)
			if err != nil {
				return nil, err
			}
		}
		for _, b := range append(triggeredBranches, client.NewBranch(newCommit.Repo.Name, branch)) {
			if err := txnCtx.PropagateCommit(b, true); err != nil {
				return nil, err
			}
		}
	}
	return newCommit, nil
}

// resolveCommitProvenance resolves a user 'commit' (which may be a commit ID or
// branch reference) to a commit + branch pair interpreted as commit provenance.
// If a complete commit provenance is passed in it just uses that.
// It accepts a postgres transaction so that it can be used in a transaction and
// avoids an inconsistent call to d.inspectCommit()
func (d *driver) resolveCommitProvenance(sqlTx *sqlx.Tx, userCommitProvenance *pfs.CommitProvenance) (*pfs.CommitProvenance, error) {
	if userCommitProvenance == nil {
		return nil, errors.Errorf("cannot resolve nil commit provenance")
	}
	// resolve the commit in case the commit is actually a branch name
	userCommitProvInfo, err := d.resolveCommit(sqlTx, userCommitProvenance.Commit)
	if err != nil {
		return nil, err
	}
	if userCommitProvenance.Branch == nil || userCommitProvenance.Branch.Name == "" {
		// if the branch isn't specified, default to using the commit's branch (as long as that isn't nil too)
		if userCommitProvInfo.Branch != nil {
			userCommitProvenance.Branch = userCommitProvInfo.Branch
		}

		// but if the original "commit id" was a branch name, use that as the branch instead
		if userCommitProvInfo.Commit.ID != userCommitProvenance.Commit.ID {
			userCommitProvenance.Branch.Name = userCommitProvenance.Commit.ID
			userCommitProvenance.Commit = userCommitProvInfo.Commit
		}
	}
	return userCommitProvenance, nil
}

// TODO: Need to block operations on the commit before kicking off the compaction / finishing the commit.
// We are going to want to move the compaction to the read side, and just mark the commit as finished here.
func (d *driver) finishCommit(txnCtx *txnenv.TransactionContext, commit *pfs.Commit, description string) error {
	ctx := txnCtx.Client.Ctx()
	commitInfo, err := d.resolveCommit(txnCtx.SqlTx, commit)
	if err != nil {
		return err
	}
	if commitInfo.Finished != nil {
		return pfsserver.ErrCommitFinished{commitInfo.Commit}
	}
	commit = commitInfo.Commit
	if description != "" {
		commitInfo.Description = description
	}
	var ids []fileset.ID
	if commitInfo.ParentCommit != nil {
		id, err := d.commitStore.GetTotalFileset(ctx, commitInfo.ParentCommit)
		if err != nil {
			return err
		}
		ids = append(ids, *id)
<<<<<<< HEAD
		compactedID, err := d.compact(m, ids)
		if err != nil {
			return err
		}
		if err := d.commitStore.SetTotalFileset(ctx, commit, *compactedID); err != nil {
			return err
		}
		outputSize, err := d.storage.SizeOf(ctx, *compactedID)
		if err != nil {
			return err
		}
		commitInfo.SizeBytes = uint64(outputSize)
		commitInfo.Finished = types.TimestampNow()
		empty := strings.Contains(commitInfo.Description, pfs.EmptyStr)
		if err := d.updateProvenanceProgress(txnCtx, !empty, commitInfo); err != nil {
			return err
		}
		if err := d.writeFinishedCommit(txnCtx.SqlTx, commit, commitInfo); err != nil {
			return err
		}
		triggeredBranches, err := d.triggerCommit(txnCtx, commitInfo.Commit)
		if err != nil {
=======
	}
	id, err := d.commitStore.GetDiffFileset(ctx, commit)
	if err != nil {
		return err
	}
	ids = append(ids, *id)
	compactedID, err := d.compact(ctx, ids)
	if err != nil {
		return err
	}
	if err := d.commitStore.SetTotalFileset(ctx, commit, *compactedID); err != nil {
		return err
	}
	outputSize, err := d.storage.SizeOf(ctx, *compactedID)
	if err != nil {
		return err
	}
	commitInfo.SizeBytes = uint64(outputSize)
	commitInfo.Finished = types.TimestampNow()
	empty := strings.Contains(commitInfo.Description, pfs.EmptyStr)
	if err := d.updateProvenanceProgress(txnCtx, !empty, commitInfo); err != nil {
		return err
	}
	if err := d.writeFinishedCommit(txnCtx.Stm, commit, commitInfo); err != nil {
		return err
	}
	triggeredBranches, err := d.triggerCommit(txnCtx, commitInfo.Commit)
	if err != nil {
		return err
	}
	for _, b := range triggeredBranches {
		if err := txnCtx.PropagateCommit(b, false); err != nil {
>>>>>>> 655ed8a0
			return err
		}
	}
	return nil
}

func (d *driver) updateProvenanceProgress(txnCtx *txnenv.TransactionContext, success bool, ci *pfs.CommitInfo) error {
	if d.env.Config().DisableCommitProgressCounter {
		return nil
	}
	for _, provC := range ci.Provenance {
		provCi := &pfs.CommitInfo{}
		if err := d.commits.ReadWrite(txnCtx.SqlTx).Update(pfsdb.CommitKey(provC.Commit), provCi, func() error {
			if success {
				provCi.SubvenantCommitsSuccess++
			} else {
				provCi.SubvenantCommitsFailure++
			}
			return nil
		}); err != nil {
			return err
		}
	}
	return nil
}

// writeFinishedCommit writes these changes to etcd:
// 1) it closes the input commit (i.e., it writes any changes made to it and
//    removes it from the open commits)
// 2) if the commit is the new HEAD of master, it updates the repo size
func (d *driver) writeFinishedCommit(sqlTx *sqlx.Tx, commit *pfs.Commit, commitInfo *pfs.CommitInfo) error {
	if err := d.commits.ReadWrite(sqlTx).Put(pfsdb.CommitKey(commit), commitInfo); err != nil {
		return err
	}
	if err := d.openCommits.ReadWrite(sqlTx).Delete(commit.ID); err != nil {
		return errors.Wrapf(err, "could not confirm that commit %s is open; this is likely a bug", commit.ID)
	}
	// update the repo size if this is the head of master
	repos := d.repos.ReadWrite(sqlTx)
	repoInfo := new(pfs.RepoInfo)
	if err := repos.Get(commit.Repo.Name, repoInfo); err != nil {
		return err
	}
	for _, branch := range repoInfo.Branches {
		if branch.Name == "master" {
			branchInfo := &pfs.BranchInfo{}
			if err := d.branches.ReadWrite(sqlTx).Get(pfsdb.BranchKey(branch), branchInfo); err != nil {
				return err
			}
			// If the head commit of master has been deleted, we could get here if another branch
			// had shared its head commit with master, and then we created a new commit on that branch
			if branchInfo.Head != nil && branchInfo.Head.ID == commit.ID {
				repoInfo.SizeBytes = commitInfo.SizeBytes
				if err := repos.Put(commit.Repo.Name, repoInfo); err != nil {
					return err
				}
			}
		}
	}
	return nil
}

// propagateCommits selectively starts commits in or downstream of 'branches' in
// order to restore the invariant that branch provenance matches HEAD commit
// provenance:
//   B.Head is provenant on A.Head <=>
//   branch B is provenant on branch A and A.Head != nil
// The implementation assumes that the invariant already holds for all branches
// upstream of 'branches', but not necessarily for each 'branch' itself. Despite
// the name, 'branches' do not need a HEAD commit to propagate, though one may be
// created.
//
// In other words, propagateCommits scans all branches b_downstream that are
// equal to or downstream of 'branches', and if the HEAD of b_downstream isn't
// provenant on the HEADs of b_downstream's provenance, propagateCommits starts
// a new HEAD commit in b_downstream that is. For example, propagateCommits
// starts downstream output commits (which trigger PPS jobs) when new input
// commits arrive on 'branch', when 'branches's HEAD is deleted, or when
// 'branches' are newly created (i.e. in CreatePipeline).
//
// The isNewCommit flag indicates whether propagateCommits was called during the creation of a new commit.
func (d *driver) propagateCommits(sqlTx *sqlx.Tx, branches []*pfs.Branch, isNewCommit bool) error {
	key := path.Join
	// subvBIMap = ( ⋃{b.subvenance | b ∈ branches} ) ∪ branches
	subvBIMap := map[string]*pfs.BranchInfo{}
	for _, branch := range branches {
		branchInfo, ok := subvBIMap[key(branch.Repo.Name, branch.Name)]
		if !ok {
			branchInfo = &pfs.BranchInfo{}
			if err := d.branches.ReadWrite(sqlTx).Get(pfsdb.BranchKey(branch), branchInfo); err != nil {
				return err
			}
			subvBIMap[key(branch.Repo.Name, branch.Name)] = branchInfo
		}
		for _, subvBranch := range branchInfo.Subvenance {
			_, ok := subvBIMap[key(subvBranch.Repo.Name, subvBranch.Name)]
			if !ok {
				subvInfo := &pfs.BranchInfo{}
				if err := d.branches.ReadWrite(sqlTx).Get(pfsdb.BranchKey(subvBranch), subvInfo); err != nil {
					return err
				}
				subvBIMap[key(subvBranch.Repo.Name, subvBranch.Name)] = subvInfo
			}
		}
	}

	// 'subvBIs' is the collection of downstream branches that may get a new
	// commit. Populate subvBIs and sort it so that upstream branches are
	// processed before their descendants (this guarantees that if branch B is
	// provenant on branch A, we create a new commit in A before creating a new
	// commit in B provenant on the new HEAD of A).
	var subvBIs []*pfs.BranchInfo
	for _, branchData := range subvBIMap {
		subvBIs = append(subvBIs, branchData)
	}
	sort.Slice(subvBIs, func(i, j int) bool {
		return len(subvBIs[i].Provenance) < len(subvBIs[j].Provenance)
	})

	// Iterate through downstream branches and determine which need a new commit.
nextSubvBI:
	for _, subvBI := range subvBIs {
		subvB := subvBI.Branch

		// Compute the full provenance of hypothetical new output commit to decide
		// if we need it.
		newCommitProvMap := make(map[string]*pfs.CommitProvenance)
		for _, provOfSubvB := range subvBI.Provenance {
			// get the branch info from the provenance branch
			provOfSubvBI := &pfs.BranchInfo{}
			if err := d.branches.ReadWrite(sqlTx).Get(pfsdb.BranchKey(provOfSubvB), provOfSubvBI); err != nil && !col.IsErrNotFound(err) {
				return errors.Wrapf(err, "could not read branch %s/%s", provOfSubvB.Repo.Name, provOfSubvB.Name)
			}
			// if provOfSubvB has no head commit, then it doesn't contribute to newCommit
			if provOfSubvBI.Head == nil {
				continue
			}
			// - Add provOfSubvBI.Head to the new commit's provenance
			// - Since we want the new commit's provenance to be a transitive closure,
			//   we add provOfSubvBI.Head's *provenance* to newCommit's provenance.
			//   - Note: In most cases, every commit in there will be the Head of some
			//     other provOfSubvBI, but not when e.g. deferred downstream
			//     processing, where an upstream branch has no branch provenance but
			//     its head commit has commit provenance.
			// - We need to key on both the commit id and the branch name, so that
			//   branches with a shared commit are both represented in the provenance
			newCommitProvMap[key(provOfSubvBI.Head.ID, provOfSubvB.Name)] = &pfs.CommitProvenance{
				Commit: provOfSubvBI.Head,
				Branch: provOfSubvB,
			}
			provOfSubvBHeadInfo := &pfs.CommitInfo{}
			if err := d.commits.ReadWrite(sqlTx).Get(pfsdb.CommitKey(provOfSubvBI.Head), provOfSubvBHeadInfo); err != nil {
				return err
			}
			for _, provProv := range provOfSubvBHeadInfo.Provenance {
				newProvProv, err := d.resolveCommitProvenance(sqlTx, provProv)
				if err != nil {
					return errors.Wrapf(err, "could not resolve provenant commit %s@%s (%s)",
						provProv.Commit.Repo.Name, provProv.Commit.ID, provProv.Branch.Name)
				}
				provProv = newProvProv
				newCommitProvMap[key(provProv.Commit.ID, provProv.Branch.Name)] = provProv
			}
		}
		if len(newCommitProvMap) == 0 {
			// no input commits to process; don't create a new output commit
			continue nextSubvBI
		}

		// 'subvB' may already have a HEAD commit, so compute whether the new output
		// commit's provenance would be a subset of the existing HEAD commit's
		// provenance. If so, a new output commit would be a duplicate, so don't
		// create it.
		if subvBI.Head != nil {
			// get the info for subvB's HEAD commit
			subvBHeadInfo := &pfs.CommitInfo{}
			if err := d.commits.ReadWrite(sqlTx).Get(pfsdb.CommitKey(subvBI.Head), subvBHeadInfo); err != nil {
				return pfsserver.ErrCommitNotFound{subvBI.Head}
			}
			provIntersection := make(map[string]struct{})
			for _, p := range subvBHeadInfo.Provenance {
				if _, ok := newCommitProvMap[key(p.Commit.ID, p.Branch.Name)]; ok {
					provIntersection[key(p.Commit.ID, p.Branch.Name)] = struct{}{}
				}
			}
			if len(newCommitProvMap) == len(provIntersection) {
				// newCommit's provenance is subset of existing HEAD's provenance
				continue nextSubvBI
			}
		}

		// If the only branches in the hypothetical output commit's provenance are
		// in the 'spec' repo, creating it would mean creating a confusing "dummy"
		// job with no non-spec input data. If this is the case, don't create a new
		// output commit
		allSpec := true
		for _, p := range newCommitProvMap {
			if p.Branch.Repo.Name != ppsconsts.SpecRepo {
				allSpec = false
				break
			}
		}
		if allSpec {
			// Only input data is PipelineInfo; don't create new output commit
			continue nextSubvBI
		}

		// if a commit was just created and this is the same branch as the one being
		// propagated, we don't need to do anything
		if isNewCommit && len(branches) == 1 &&
			branches[0].Repo.Name == subvB.Repo.Name && branches[0].Name == subvB.Name {
			continue nextSubvBI
		}

		// *All checks passed* start a new output commit in 'subvB'
		newCommit := &pfs.Commit{
			Repo: subvB.Repo,
			ID:   uuid.NewWithoutDashes(),
		}
		newCommitInfo := &pfs.CommitInfo{
			Commit:  newCommit,
			Origin:  &pfs.CommitOrigin{Kind: pfs.OriginKind_AUTO},
			Started: types.TimestampNow(),
		}

		// Set 'newCommit's ParentCommit, 'branch.Head's ChildCommits and 'branch.Head'
		newCommitInfo.ParentCommit = subvBI.Head
		if subvBI.Head != nil {
			parentCommitInfo := &pfs.CommitInfo{}
			if err := d.commits.ReadWrite(sqlTx).Update(pfsdb.CommitKey(newCommitInfo.ParentCommit), parentCommitInfo, func() error {
				parentCommitInfo.ChildCommits = append(parentCommitInfo.ChildCommits, newCommit)
				return nil
			}); err != nil {
				return err
			}
		}
		subvBI.Head = newCommit
		newCommitInfo.Branch = subvB
		if err := d.branches.ReadWrite(sqlTx).Put(pfsdb.BranchKey(subvB), subvBI); err != nil {
			return err
		}

		// Set provenance and upstream subvenance (appendSubvenance needs
		// newCommitInfo.ParentCommit to extend the correct subvenance range)
		for _, prov := range newCommitProvMap {
			// set provenance of 'newCommit'
			newCommitInfo.Provenance = append(newCommitInfo.Provenance, prov)

			// update subvenance of 'prov'
			provCommitInfo := &pfs.CommitInfo{}
			if err := d.commits.ReadWrite(sqlTx).Update(pfsdb.CommitKey(prov.Commit), provCommitInfo, func() error {
				d.appendSubvenance(provCommitInfo, newCommitInfo)
				return nil
			}); err != nil {
				return err
			}
		}

		// this ensures that the job's output commit uses the latest commit on the branch, by ensuring it is the
		// last commit to appear in the provenance slice
		var sortErr error
		sort.SliceStable(newCommitInfo.Provenance, func(i, j int) bool {
			// to make sure the parent relationship is respected during sort, we need to make sure that we organize
			// the provenance by repo name and branch name
			if newCommitInfo.Provenance[i].Commit.Repo.Name != newCommitInfo.Provenance[j].Commit.Repo.Name {
				return newCommitInfo.Provenance[i].Commit.Repo.Name < newCommitInfo.Provenance[j].Commit.Repo.Name
			} else if newCommitInfo.Provenance[i].Branch.Name != newCommitInfo.Provenance[j].Branch.Name {
				return newCommitInfo.Provenance[i].Branch.Name < newCommitInfo.Provenance[j].Branch.Name
			}

			// we need to check the commit info of the 'j' provenance commit to get the parent
			provCommitInfo, err := d.resolveCommit(sqlTx, newCommitInfo.Provenance[j].Commit)
			if err != nil {
				// capture error
				sortErr = err
				return true
			}
			// the parent commit of 'j' should precede it
			if provCommitInfo.ParentCommit != nil &&
				newCommitInfo.Provenance[i].Commit.ID == provCommitInfo.ParentCommit.ID {
				return true
			}
			return false
		})
		// capture any errors during sorting
		if sortErr != nil {
			return sortErr
		}

		// finally create open 'commit'
		if err := d.commits.ReadWrite(sqlTx).Create(pfsdb.CommitKey(newCommit), newCommitInfo); err != nil {
			return err
		}
		if err := d.openCommits.ReadWrite(sqlTx).Put(newCommit.ID, newCommit); err != nil {
			return err
		}
	}
	return nil
}

// inspectCommit takes a Commit and returns the corresponding CommitInfo.
//
// As a side effect, this function also replaces the ID in the given commit
// with a real commit ID.
func (d *driver) inspectCommit(pachClient *client.APIClient, commit *pfs.Commit, blockState pfs.CommitState) (*pfs.CommitInfo, error) {
	if commit.GetRepo().GetName() == fileSetsRepo {
		cinfo := &pfs.CommitInfo{
			Commit:      commit,
			Description: "FileSet - Virtual Commit",
			Finished:    &types.Timestamp{}, // it's always been finished. How did you get the id if it wasn't finished?
		}
		return cinfo, nil
	}
	ctx := pachClient.Ctx()
	if commit == nil {
		return nil, errors.Errorf("cannot inspect nil commit")
	}
	if err := authserver.CheckRepoIsAuthorized(pachClient, commit.Repo.Name, auth.Permission_REPO_INSPECT_COMMIT); err != nil {
		return nil, err
	}

	// Check if the commitID is a branch name
	var commitInfo *pfs.CommitInfo
	if err := col.NewDryrunSQLTx(ctx, d.env.GetDBClient(), func(sqlTx *sqlx.Tx) error {
		var err error
		commitInfo, err = d.resolveCommit(sqlTx, commit)
		return err
	}); err != nil {
		return nil, err
	}

	if blockState == pfs.CommitState_READY {
		// Wait for each provenant commit to be finished
		for _, p := range commitInfo.Provenance {
			d.inspectCommit(pachClient, p.Commit, pfs.CommitState_FINISHED)
		}
	}
	if blockState == pfs.CommitState_FINISHED {
		// Watch the CommitInfo until the commit has been finished
		if err := d.commits.ReadOnly(ctx).WatchOneF(pfsdb.CommitKey(commit), func(ev *watch.Event) error {
			if ev.Type == watch.EventDelete {
				return pfsserver.ErrCommitDeleted{commit}
			}

			var key string
			newCommitInfo := &pfs.CommitInfo{}
			if err := ev.Unmarshal(&key, newCommitInfo); err != nil {
				return errors.Wrapf(err, "unmarshal")
			}
			if newCommitInfo.Finished != nil {
				commitInfo = newCommitInfo
				return errutil.ErrBreak
			}
			return nil
		}); err != nil {
			return nil, err
		}
	}
	return commitInfo, nil
}

// resolveCommit contains the essential implementation of inspectCommit: it converts 'commit' (which may
// be a commit ID or branch reference, plus '~' and/or '^') to a repo + commit
// ID. It accepts a postgres transaction so that it can be used in a transaction
// and avoids an inconsistent call to d.inspectCommit()
func (d *driver) resolveCommit(sqlTx *sqlx.Tx, userCommit *pfs.Commit) (*pfs.CommitInfo, error) {
	if userCommit == nil {
		return nil, errors.Errorf("cannot resolve nil commit")
	}
	if userCommit.Repo == nil {
		return nil, errors.Errorf("cannot resolve commit with no repo")
	}
	if userCommit.ID == "" {
		return nil, errors.Errorf("cannot resolve commit with no ID or branch")
	}
	commit := proto.Clone(userCommit).(*pfs.Commit) // back up user commit, for error reporting
	// Extract any ancestor tokens from 'commit.ID' (i.e. ~, ^ and .)
	var ancestryLength int
	var err error
	commit.ID, ancestryLength, err = ancestry.Parse(commit.ID)
	if err != nil {
		return nil, err
	}

	// Keep track of the commit branch, in case it isn't set in the commitInfo already
	var commitBranch *pfs.Branch
	// Check if commit.ID is already a commit ID (i.e. a UUID).
	if !uuid.IsUUIDWithoutDashes(commit.ID) {
		branchInfo := &pfs.BranchInfo{}
		// See if we are given a branch
		branch := client.NewBranch(commit.Repo.Name, commit.ID)
		if err := d.branches.ReadWrite(sqlTx).Get(pfsdb.BranchKey(branch), branchInfo); err != nil {
			return nil, err
		}
		if branchInfo.Head == nil {
			return nil, pfsserver.ErrNoHead{branchInfo.Branch}
		}
		commitBranch = branchInfo.Branch
		commit.ID = branchInfo.Head.ID
	}

	// Traverse commits' parents until you've reached the right ancestor
	commitInfo := &pfs.CommitInfo{}
	if ancestryLength >= 0 {
		for i := 0; i <= ancestryLength; i++ {
			if commit == nil {
				return nil, pfsserver.ErrCommitNotFound{userCommit}
			}
			if err := d.commits.ReadWrite(sqlTx).Get(pfsdb.CommitKey(commit), commitInfo); err != nil {
				if col.IsErrNotFound(err) {
					if i == 0 {
						return nil, pfsserver.ErrCommitNotFound{userCommit}
					}
					return nil, pfsserver.ErrParentCommitNotFound{commit}
				}
				return nil, err
			}
			commit = commitInfo.ParentCommit
		}
	} else {
		cis := make([]pfs.CommitInfo, ancestryLength*-1)
		for i := 0; ; i++ {
			if commit == nil {
				if i >= len(cis) {
					commitInfo = &cis[i%len(cis)]
					break
				}
				return nil, pfsserver.ErrCommitNotFound{userCommit}
			}
			if err := d.commits.ReadWrite(sqlTx).Get(pfsdb.CommitKey(commit), &cis[i%len(cis)]); err != nil {
				if col.IsErrNotFound(err) {
					if i == 0 {
						return nil, pfsserver.ErrCommitNotFound{userCommit}
					}
					return nil, pfsserver.ErrParentCommitNotFound{commit}
				}
			}
			commit = cis[i%len(cis)].ParentCommit
		}
	}
	if commitInfo.Branch == nil {
		commitInfo.Branch = commitBranch
	}
	userCommit.ID = commitInfo.Commit.ID
	return commitInfo, nil
}

func (d *driver) listCommit(pachClient *client.APIClient, repo *pfs.Repo, to *pfs.Commit, from *pfs.Commit, number uint64, reverse bool, cb func(*pfs.CommitInfo) error) error {
	// Validate arguments
	if repo == nil {
		return errors.New("repo cannot be nil")
	}

	ctx := pachClient.Ctx()
	if err := authserver.CheckRepoIsAuthorized(pachClient, repo.Name, auth.Permission_REPO_LIST_COMMIT); err != nil {
		return err
	}
	if from != nil && from.Repo.Name != repo.Name || to != nil && to.Repo.Name != repo.Name {
		return errors.Errorf("`from` and `to` commits need to be from repo %s", repo.Name)
	}

	// Make sure that the repo exists
	if repo.Name != "" {
		err := d.txnEnv.WithReadContext(ctx, func(txnCtx *txnenv.TransactionContext) error {
			_, err := d.inspectRepo(txnCtx, repo, !includeAuth)
			return err
		})
		if err != nil {
			return err
		}
	}

	// Make sure that both from and to are valid commits
	if from != nil {
		_, err := d.inspectCommit(pachClient, from, pfs.CommitState_STARTED)
		if err != nil {
			return err
		}
	}
	if to != nil {
		_, err := d.inspectCommit(pachClient, to, pfs.CommitState_STARTED)
		if err != nil {
			if isNoHeadErr(err) {
				return nil
			}
			return err
		}
	}

	// if number is 0, we return all commits that match the criteria
	if number == 0 {
		number = math.MaxUint64
	}

	if from != nil && to == nil {
		return errors.Errorf("cannot use `from` commit without `to` commit")
	} else if from == nil && to == nil {
		// we hold onto a revisions worth of cis so that we can sort them by provenance
		var cis []*pfs.CommitInfo
		// sendCis sorts cis and passes them to f
		sendCis := func() error {
			// Sort in reverse provenance order, i.e. commits come before their provenance
			sort.Slice(cis, func(i, j int) bool { return len(cis[i].Provenance) > len(cis[j].Provenance) })
			for i, ci := range cis {
				if number == 0 {
					return errutil.ErrBreak
				}
				number--

				if reverse {
					ci = cis[len(cis)-1-i]
				}
				if err := cb(ci); err != nil {
					return err
				}
			}
			cis = nil
			return nil
		}
		ci := &pfs.CommitInfo{}
		lastRev := int64(-1)
		listCallback := func(key string, createRev int64) error {
			if createRev != lastRev {
				if err := sendCis(); err != nil {
					if errors.Is(err, errutil.ErrBreak) {
						return nil
					}
					return err
				}
				lastRev = createRev
			}
			cis = append(cis, proto.Clone(ci).(*pfs.CommitInfo))
			return nil
		}

		// if neither from and to is given, we list all commits in
		// the repo, sorted by revision timestamp (or reversed if so requested.)
		opts := &col.Options{Target: col.SortByCreateRevision, Order: col.SortDescend}
		if reverse {
			opts.Order = col.SortAscend
		}

		if repo.Name == "" {
			if err := d.commits.ReadOnly(ctx).ListRev(ci, opts, listCallback); err != nil {
				return err
			}
		} else {
			if err := d.commits.ReadOnly(ctx).GetRevByIndex(pfsdb.CommitsRepoIndex, repo.Name, ci, opts, listCallback); err != nil {
				return err
			}
		}

		// Call sendCis one last time to send whatever's pending in 'cis'
		if err := sendCis(); err != nil && !errors.Is(err, errutil.ErrBreak) {
			return err
		}
	} else {
		if reverse {
			return errors.Errorf("cannot use 'Reverse' while also using 'From' or 'To'")
		}
		cursor := to
		for number != 0 && cursor != nil && (from == nil || cursor.ID != from.ID) {
			var commitInfo pfs.CommitInfo
			if err := d.commits.ReadOnly(ctx).Get(pfsdb.CommitKey(cursor), &commitInfo); err != nil {
				return err
			}
			if err := cb(&commitInfo); err != nil {
				if errors.Is(err, errutil.ErrBreak) {
					return nil
				}
				return err
			}
			cursor = commitInfo.ParentCommit
			number--
		}
	}
	return nil
}

func (d *driver) squashCommit(txnCtx *txnenv.TransactionContext, userCommit *pfs.Commit) error {
	// Main txn: Delete all downstream commits, and update subvenance of upstream commits
	// TODO update branches inside this txn, by storing a repo's branches in its
	// RepoInfo or its HEAD commit
	deleted := make(map[string]*pfs.CommitInfo) // deleted commits
	affectedRepos := make(map[string]struct{})  // repos containing deleted commits

	// 1) re-read CommitInfo inside txn
	userCommitInfo, err := d.resolveCommit(txnCtx.SqlTx, userCommit)
	if err != nil {
		return errors.Wrapf(err, "resolveCommit")
	}

	// 2) Define helper for deleting commits. 'lower' corresponds to
	// pfs.CommitRange.Lower, and is an ancestor of 'upper'
	deleteCommit := func(lower, upper *pfs.Commit) error {
		// Validate arguments
		if lower.Repo.Name != upper.Repo.Name {
			return errors.Errorf("cannot delete commit range with mismatched repos \"%s\" and \"%s\"", lower.Repo.Name, upper.Repo.Name)
		}
		affectedRepos[lower.Repo.Name] = struct{}{}

		// delete commits on path upper -> ... -> lower (traverse ParentCommits)
		commit := upper
		for {
			if commit == nil {
				return errors.Errorf("encountered nil parent commit in %s/%s...%s", lower.Repo.Name, lower.ID, upper.ID)
			}
			// Store commitInfo in 'deleted' and remove commit from etcd
			commitInfo := &pfs.CommitInfo{}
			if err := d.commits.ReadWrite(txnCtx.SqlTx).Get(pfsdb.CommitKey(commit), commitInfo); err != nil {
				return err
			}
			// If a commit has already been deleted, we don't want to overwrite the existing information, since commitInfo will be nil
			if _, ok := deleted[commit.ID]; !ok {
				deleted[commit.ID] = commitInfo
			}
			if err := d.commits.ReadWrite(txnCtx.SqlTx).Delete(pfsdb.CommitKey(commit)); err != nil {
				return err
			}
			// Delete the commit's filesets
			if err := d.commitStore.DropFilesetsTx(txnCtx.SqlTx, commit); err != nil {
				return err
			}
			if commit.ID == lower.ID {
				break // check after deletion so we delete 'lower' (inclusive range)
			}
			commit = commitInfo.ParentCommit
		}

		return nil
	}

	// 3) Validate the commit (check that it has no provenance) and delete it
	if provenantOnInput(userCommitInfo.Provenance) {
		return errors.Errorf("cannot delete the commit \"%s/%s\" because it has non-empty provenance", userCommit.Repo.Name, userCommit.ID)
	}
	deleteCommit(userCommitInfo.Commit, userCommitInfo.Commit)

	// 4) Delete all of the downstream commits of 'commit'
	for _, subv := range userCommitInfo.Subvenance {
		deleteCommit(subv.Lower, subv.Upper)
	}

	// 5) Remove the commits in 'deleted' from all remaining upstream commits'
	// subvenance.
	// While 'commit' is required to be an input commit (no provenance),
	// downstream commits from 'commit' may have multiple inputs, and those
	// other inputs must have their subvenance updated
	visited := make(map[string]bool) // visitied upstream (provenant) commits
	for _, deletedInfo := range deleted {
		for _, prov := range deletedInfo.Provenance {
			// Check if we've fixed provCommit already (or if it's deleted and
			// doesn't need to be fixed
			if _, isDeleted := deleted[prov.Commit.ID]; isDeleted || visited[prov.Commit.ID] {
				continue
			}
			visited[prov.Commit.ID] = true

			// fix provCommit's subvenance
			provCI := &pfs.CommitInfo{}
			if err := d.commits.ReadWrite(txnCtx.SqlTx).Update(pfsdb.CommitKey(prov.Commit), provCI, func() error {
				subvTo := 0 // copy subvFrom to subvTo, excepting subv ranges to delete (so that they're overwritten)
			nextSubvRange:
				for subvFrom, subv := range provCI.Subvenance {
					// Compute path (of commit IDs) connecting subv.Upper to subv.Lower
					cur := subv.Upper
					path := []string{cur.ID}
					for cur.ID != subv.Lower.ID {
						// Get CommitInfo for 'cur' (either in 'deleted' or from etcd)
						// and traverse parent
						curInfo, ok := deleted[cur.ID]
						if !ok {
							curInfo = &pfs.CommitInfo{}
							if err := d.commits.ReadWrite(txnCtx.SqlTx).Get(pfsdb.CommitKey(cur), curInfo); err != nil {
								return errors.Wrapf(err, "error reading commitInfo for subvenant \"%s/%s\"", subv.Lower.Repo.Name, cur.ID)
							}
						}
						if curInfo.ParentCommit == nil {
							break
						}
						cur = curInfo.ParentCommit
						path = append(path, cur.ID)
					}

					// move 'subv.Upper' through parents until it points to a non-deleted commit
					for j := range path {
						if _, ok := deleted[subv.Upper.ID]; !ok {
							break
						}
						if j+1 >= len(path) {
							// All commits in subvRange are deleted. Remove entire Range
							// from provCI.Subvenance
							continue nextSubvRange
						}
						subv.Upper.ID = path[j+1]
					}

					// move 'subv.Lower' through children until it points to a non-deleted commit
					for j := len(path) - 1; j >= 0; j-- {
						if _, ok := deleted[subv.Lower.ID]; !ok {
							break
						}
						// We'll eventually get to a non-deleted commit because the
						// 'upper' block didn't exit
						subv.Lower.ID = path[j-1]
					}
					provCI.Subvenance[subvTo] = provCI.Subvenance[subvFrom]
					subvTo++
				}
				provCI.Subvenance = provCI.Subvenance[:subvTo]
				return nil
			}); err != nil {
				return errors.Wrapf(err, "err fixing subvenance of upstream commit %s/%s", prov.Commit.Repo.Name, prov.Commit.ID)
			}
		}
	}

	// 6) Rewrite ParentCommit of deleted commits' children, and
	// ChildCommits of deleted commits' parents
	visited = make(map[string]bool) // visited child/parent commits
	for deletedID, deletedInfo := range deleted {
		if visited[deletedID] {
			continue
		}

		// Traverse downwards until we find the lowest (most ancestral)
		// non-nil, deleted commit
		lowestCommitInfo := deletedInfo
		for {
			if lowestCommitInfo.ParentCommit == nil {
				break // parent is nil
			}
			parentInfo, ok := deleted[lowestCommitInfo.ParentCommit.ID]
			if !ok {
				break // parent is not deleted
			}
			lowestCommitInfo = parentInfo // parent exists and is deleted--go down
		}

		// BFS upwards through graph for all non-deleted children
		var next *pfs.Commit                            // next vertex to search
		queue := []*pfs.Commit{lowestCommitInfo.Commit} // queue of vertices to explore
		liveChildren := make(map[string]struct{})       // live children discovered so far
		for len(queue) > 0 {
			next, queue = queue[0], queue[1:]
			if visited[next.ID] {
				continue
			}
			visited[next.ID] = true
			nextInfo, ok := deleted[next.ID]
			if !ok {
				liveChildren[next.ID] = struct{}{}
				continue
			}
			queue = append(queue, nextInfo.ChildCommits...)
		}

		// Point all non-deleted children at the first valid parent (or nil),
		// and point first non-deleted parent at all non-deleted children
		parent := lowestCommitInfo.ParentCommit
		for child := range liveChildren {
			commit := client.NewCommit(deletedInfo.Commit.Repo.Name, child)
			commitInfo := &pfs.CommitInfo{}
			if err := d.commits.ReadWrite(txnCtx.SqlTx).Update(pfsdb.CommitKey(commit), commitInfo, func() error {
				commitInfo.ParentCommit = parent
				return nil
			}); err != nil {
				return errors.Wrapf(err, "err updating child commit %v", lowestCommitInfo.Commit)
			}
		}
		if parent != nil {
			commitInfo := &pfs.CommitInfo{}
			if err := d.commits.ReadWrite(txnCtx.SqlTx).Update(pfsdb.CommitKey(parent), commitInfo, func() error {
				// Add existing live commits in commitInfo.ChildCommits to the
				// live children above lowestCommitInfo, then put them all in
				// 'parent'
				for _, child := range commitInfo.ChildCommits {
					if _, ok := deleted[child.ID]; ok {
						continue
					}
					liveChildren[child.ID] = struct{}{}
				}
				commitInfo.ChildCommits = make([]*pfs.Commit, 0, len(liveChildren))
				for child := range liveChildren {
					commitInfo.ChildCommits = append(commitInfo.ChildCommits, client.NewCommit(parent.Repo.Name, child))
				}
				return nil
			}); err != nil {
				return errors.Wrapf(err, "err rewriting children of ancestor commit %v", lowestCommitInfo.Commit)
			}
		}
	}

	// 7) Traverse affected repos and rewrite all branches so that no branch
	// points to a deleted commit
	var affectedBranches []*pfs.BranchInfo
	repos := d.repos.ReadWrite(txnCtx.SqlTx)
	for repo := range affectedRepos {
		repoInfo := &pfs.RepoInfo{}
		if err := repos.Get(repo, repoInfo); err != nil {
			return err
		}
		for _, brokenBranch := range repoInfo.Branches {
			// Traverse HEAD commit until we find a non-deleted parent or nil;
			// rewrite branch
			var branchInfo pfs.BranchInfo
			if err := d.branches.ReadWrite(txnCtx.SqlTx).Update(pfsdb.BranchKey(brokenBranch), &branchInfo, func() error {
				prevHead := branchInfo.Head
				for {
					if branchInfo.Head == nil {
						return nil // no commits left in branch
					}
					headCommitInfo, headIsDeleted := deleted[branchInfo.Head.ID]
					if !headIsDeleted {
						break
					}
					branchInfo.Head = headCommitInfo.ParentCommit
				}
				if prevHead != nil && prevHead.ID != branchInfo.Head.ID {
					affectedBranches = append(affectedBranches, &branchInfo)
				}
				return err
			}); err != nil && !col.IsErrNotFound(err) {
				// If err is NotFound, branch is in downstream provenance but
				// doesn't exist yet--nothing to update
				return errors.Wrapf(err, "error updating branch %v/%v", brokenBranch.Repo.Name, brokenBranch.Name)
			}

			// Update repo size if this is the master branch
			if branchInfo.Name == "master" {
				if branchInfo.Head != nil {
					headCommitInfo, err := d.resolveCommit(txnCtx.SqlTx, branchInfo.Head)
					if err != nil {
						return err
					}
					repoInfo.SizeBytes = headCommitInfo.SizeBytes
				} else {
					// No HEAD commit, set the repo size to 0
					repoInfo.SizeBytes = 0
				}

				if err := repos.Put(repo, repoInfo); err != nil {
					return err
				}
			}
		}
	}

	// 8) propagate the changes to 'branch' and its subvenance. This may start
	// new HEAD commits downstream, if the new branch heads haven't been
	// processed yet
	for _, afBranch := range affectedBranches {
		if err := txnCtx.PropagateCommit(afBranch.Branch, false); err != nil {
			return err
		}
	}

	return nil
}

// this is a helper function to check if the given provenance has provenance on an input branch
func provenantOnInput(provenance []*pfs.CommitProvenance) bool {
	provenanceCount := len(provenance)
	for _, p := range provenance {
		// in particular, we want to exclude provenance on the spec repo (used e.g. for spouts)
		if p.Commit.Repo.Name == ppsconsts.SpecRepo {
			provenanceCount--
			break
		}
	}
	return provenanceCount > 0
}

func (d *driver) subscribeCommit(pachClient *client.APIClient, repo *pfs.Repo, branch string, prov *pfs.CommitProvenance, from *pfs.Commit, state pfs.CommitState, cb func(*pfs.CommitInfo) error) error {
	// Validate arguments
	if repo == nil {
		return errors.New("repo cannot be nil")
	}
	if from != nil && from.Repo.Name != repo.Name {
		return errors.Errorf("the `from` commit needs to be from repo %s", repo.Name)
	}

	// keep track of the commits that have been sent
	seen := make(map[string]bool)

	return d.commits.ReadOnly(pachClient.Ctx()).WatchByIndexF(pfsdb.CommitsRepoIndex, repo.Name, func(ev *watch.Event) error {
		fmt.Printf("got event: %s\n", string(ev.Key))
		var key string
		commitInfo := &pfs.CommitInfo{}
		if err := ev.Unmarshal(&key, commitInfo); err != nil {
			return errors.Wrapf(err, "unmarshal")
		}

		// if provenance is provided, ensure that the returned commits have the commit in their provenance
		if prov != nil {
			valid := false
			for _, cProv := range commitInfo.Provenance {
				valid = valid || proto.Equal(cProv, prov)
			}
			if !valid {
				return nil
			}
		}

		if commitInfo.Branch != nil {
			// if branch is provided, make sure the commit was created on that branch
			if branch != "" && commitInfo.Branch.Name != branch {
				return nil
			}
			// For now, we don't want stats branches to have jobs triggered on them
			// and this is the simplest way to achieve that. Once we have labels,
			// we'll use those instead for a more principled approach.
			// TODO: Address this sooner rather than later...
			if commitInfo.Branch.Name == "stats" {
				return nil
			}
		}

		// We don't want to include the `from` commit itself
		if !(seen[key] || (from != nil && from.ID == commitInfo.Commit.ID)) {
			commitInfo, err := d.inspectCommit(pachClient, commitInfo.Commit, state)
			if err != nil {
				return err
			}
			if err := cb(commitInfo); err != nil {
				return err
			}
			seen[key] = true
		}
		return nil
	}, watch.WithSort(col.SortByCreateRevision, col.SortAscend), watch.IgnoreDelete)
}

func (d *driver) flushCommit(pachClient *client.APIClient, fromCommits []*pfs.Commit, toRepos []*pfs.Repo, cb func(*pfs.CommitInfo) error) error {
	if len(fromCommits) == 0 {
		return errors.Errorf("fromCommits cannot be empty")
	}

	// First compute intersection of the fromCommits subvenant commits, those
	// are the commits we're interested in. Iterate over all commits and keep a
	// running intersection (in commitsToWatch) of the subvenance of all commits
	// processed so far
	commitsToWatch := make(map[string]*pfs.Commit)
	for i, commit := range fromCommits {
		commitInfo, err := d.inspectCommit(pachClient, commit, pfs.CommitState_STARTED)
		if err != nil {
			return err
		}
		if i == 0 {
			for _, subvCommit := range commitInfo.Subvenance {
				commitsToWatch[commitKey(subvCommit.Upper)] = subvCommit.Upper
			}
		} else {
			newCommitsToWatch := make(map[string]*pfs.Commit)
			for _, subvCommit := range commitInfo.Subvenance {
				if _, ok := commitsToWatch[commitKey(subvCommit.Upper)]; ok {
					newCommitsToWatch[commitKey(subvCommit.Upper)] = subvCommit.Upper
				}
			}
			commitsToWatch = newCommitsToWatch
		}
	}

	// Compute a map of repos we're flushing to.
	toRepoMap := make(map[string]*pfs.Repo)
	for _, toRepo := range toRepos {
		toRepoMap[toRepo.Name] = toRepo
	}

	// Wait for each of the commitsToWatch to be finished.

	// It's possible that downstream commits will create more downstream
	// commits when they finish due to a trigger firing. To deal with this we
	// loop while we watch commits and add newly discovered commits to the
	// commitsToWatch map.
	watchedCommits := make(map[string]bool)
	for {
		if len(watchedCommits) == len(commitsToWatch) {
			// We've watched every commit so it's time to break.
			break
		}
		additionalCommitsToWatch := make(map[string]*pfs.Commit)
		for key, commitToWatch := range commitsToWatch {
			if watchedCommits[key] {
				continue
			}
			watchedCommits[key] = true
			if len(toRepoMap) > 0 {
				if _, ok := toRepoMap[commitToWatch.Repo.Name]; !ok {
					continue
				}
			}
			finishedCommitInfo, err := d.inspectCommit(pachClient, commitToWatch, pfs.CommitState_FINISHED)
			if err != nil {
				if errors.As(err, &pfsserver.ErrCommitNotFound{}) {
					continue // just skip this
				} else if auth.IsErrNotAuthorized(err) {
					continue // again, just skip (we can't wait on commits we can't access)
				}
				return err
			}
			if err := cb(finishedCommitInfo); err != nil {
				return err
			}
			for _, subvCommit := range finishedCommitInfo.Subvenance {
				additionalCommitsToWatch[commitKey(subvCommit.Upper)] = subvCommit.Upper
			}
		}
		for key, additionalCommit := range additionalCommitsToWatch {
			commitsToWatch[key] = additionalCommit
		}
	}
	// Now wait for the root commits to finish. These are not passed to `f`
	// because it's expecting to just get downstream commits.
	for _, commit := range fromCommits {
		_, err := d.inspectCommit(pachClient, commit, pfs.CommitState_FINISHED)
		if err != nil {
			if errors.As(err, &pfsserver.ErrCommitNotFound{}) {
				continue // just skip this
			}
			return err
		}
	}

	return nil
}

func (d *driver) clearCommit(pachClient *client.APIClient, commit *pfs.Commit) error {
	ctx := pachClient.Ctx()
	commitInfo, err := d.inspectCommit(pachClient, commit, pfs.CommitState_STARTED)
	if err != nil {
		return err
	}
	if commitInfo.Finished != nil {
		return errors.Errorf("cannot clear finished commit")
	}
	return d.commitStore.DropFilesets(ctx, commit)
}

// createBranch creates a new branch or updates an existing branch (must be one
// or the other). Most importantly, it sets 'branch.DirectProvenance' to
// 'provenance' and then for all (downstream) branches, restores the invariant:
//   ∀ b . b.Provenance = ∪ b'.Provenance (where b' ∈ b.DirectProvenance)
//
// This invariant is assumed to hold for all branches upstream of 'branch', but not
// for 'branch' itself once 'b.Provenance' has been set.
func (d *driver) createBranch(txnCtx *txnenv.TransactionContext, branch *pfs.Branch, commit *pfs.Commit, provenance []*pfs.Branch, trigger *pfs.Trigger) error {
	// Validate arguments
	if branch == nil {
		return errors.New("branch cannot be nil")
	}
	if branch.Repo == nil {
		return errors.New("branch repo cannot be nil")
	}
	if err := d.validateTrigger(txnCtx, branch, trigger); err != nil {
		return err
	}

	var err error
	if err := authserver.CheckRepoIsAuthorizedInTransaction(txnCtx, branch.Repo.Name, auth.Permission_REPO_CREATE_BRANCH); err != nil {
		return err
	}
	// Validate request
	if err := ancestry.ValidateName(branch.Name); err != nil {
		return err
	}
	// The request must do exactly one of:
	// 1) updating 'branch's provenance (commit is nil OR commit == branch)
	// 2) re-pointing 'branch' at a new commit
	var ci *pfs.CommitInfo
	if commit != nil {
		// Determine if this is a provenance update
		sameTarget := branch.Repo.Name == commit.Repo.Name && branch.Name == commit.ID
		if !sameTarget && provenance != nil {
			ci, err = d.resolveCommit(txnCtx.SqlTx, commit)
			if err != nil {
				return err
			}
			for _, provBranch := range provenance {
				provBranchInfo := &pfs.BranchInfo{}
				if err := d.branches.ReadWrite(txnCtx.SqlTx).Get(pfsdb.BranchKey(provBranch), provBranchInfo); err != nil {
					// If the branch doesn't exist no need to count it in provenance
					if col.IsErrNotFound(err) {
						continue
					}
					return err
				}
				for _, provC := range ci.Provenance {
					if proto.Equal(provBranch, provC.Branch) && !proto.Equal(provBranchInfo.Head, provC.Commit) {
						return errors.Errorf("cannot create branch %q with commit %q as head because commit has \"%s/%s\" as provenance but that commit is not the head of branch \"%s/%s\"", branch.Name, commit.ID, provC.Commit.Repo.Name, provC.Commit.ID, provC.Branch.Repo.Name, provC.Branch.Name)
					}
				}
			}
		}
	}

	// if 'commit' is a branch, resolve it
	if commit != nil {
		_, err = d.resolveCommit(txnCtx.SqlTx, commit) // if 'commit' is a branch, resolve it
		if err != nil {
			// possible that branch exists but has no head commit. This is fine, but
			// branchInfo.Head must also be nil
			if !isNoHeadErr(err) {
				return errors.Wrapf(err, "unable to inspect %s@%s", commit.Repo.Name, commit.ID)
			}
			commit = nil
		}
	}

	// Retrieve (and create, if necessary) the current version of this branch
	branchInfo := &pfs.BranchInfo{}
	if err := d.branches.ReadWrite(txnCtx.SqlTx).Upsert(pfsdb.BranchKey(branch), branchInfo, func() error {
		branchInfo.Name = branch.Name // set in case 'branch' is new
		branchInfo.Branch = branch
		branchInfo.Head = commit
		branchInfo.DirectProvenance = nil
		for _, provBranch := range provenance {
			if provBranch.Repo.Name == branch.Repo.Name && provBranch.Name == branch.Name {
				return errors.Errorf("branch %s@%s cannot be in its own provenance", branch.Repo.Name, branch.Name)
			}
			add(&branchInfo.DirectProvenance, provBranch)
		}
		if trigger != nil && trigger.Branch != "" {
			branchInfo.Trigger = trigger
		}
		return nil
	}); err != nil {
		return err
	}
	repos := d.repos.ReadWrite(txnCtx.SqlTx)
	repoInfo := &pfs.RepoInfo{}
	if err := repos.Update(branch.Repo.Name, repoInfo, func() error {
		add(&repoInfo.Branches, branch)
		if branch.Name == "master" && commit != nil {
			ci, err := d.resolveCommit(txnCtx.SqlTx, commit)
			if err != nil {
				return err
			}
			repoInfo.SizeBytes = ci.SizeBytes
		}
		return nil
	}); err != nil {
		return err
	}

	// Update (or create)
	// 1) 'branch's Provenance
	// 2) the Provenance of all branches in 'branch's Subvenance (in the case of an update), and
	// 3) the Subvenance of all branches in the *old* provenance of 'branch's Subvenance
	toUpdate := []*pfs.BranchInfo{branchInfo}
	for _, subvBranch := range branchInfo.Subvenance {
		subvBranchInfo := &pfs.BranchInfo{}
		if err := d.branches.ReadWrite(txnCtx.SqlTx).Get(pfsdb.BranchKey(subvBranch), subvBranchInfo); err != nil {
			return err
		}
		toUpdate = append(toUpdate, subvBranchInfo)
	}
	// Sorting is important here because it sorts topologically. This means
	// that when evaluating element i of `toUpdate` all elements < i will
	// have already been evaluated and thus we can safely use their
	// Provenance field.
	sort.Slice(toUpdate, func(i, j int) bool { return len(toUpdate[i].Provenance) < len(toUpdate[j].Provenance) })
	for _, branchInfo := range toUpdate {
		oldProvenance := branchInfo.Provenance
		branchInfo.Provenance = nil
		// Re-compute Provenance
		for _, provBranch := range branchInfo.DirectProvenance {
			if err := d.addBranchProvenance(branchInfo, provBranch, txnCtx.SqlTx); err != nil {
				return err
			}
			provBranchInfo := &pfs.BranchInfo{}
			if err := d.branches.ReadWrite(txnCtx.SqlTx).Get(pfsdb.BranchKey(provBranch), provBranchInfo); err != nil {
				return errors.Wrapf(err, "error getting prov branch")
			}
			for _, provBranch := range provBranchInfo.Provenance {
				// add provBranch to branchInfo.Provenance, and branchInfo.Branch to
				// provBranch subvenance
				if err := d.addBranchProvenance(branchInfo, provBranch, txnCtx.SqlTx); err != nil {
					return err
				}
			}
		}
		// If we have a commit use it to set head of this branch info
		if ci != nil {
			for _, provC := range ci.Provenance {
				if proto.Equal(provC.Branch, branchInfo.Branch) {
					branchInfo.Head = provC.Commit
				}
			}
		}
		if err := d.branches.ReadWrite(txnCtx.SqlTx).Put(pfsdb.BranchKey(branchInfo.Branch), branchInfo); err != nil {
			return err
		}
		// Update Subvenance of 'branchInfo's Provenance (incl. all Subvenance)
		for _, oldProvBranch := range oldProvenance {
			if !has(&branchInfo.Provenance, oldProvBranch) {
				// Provenance was deleted, so we delete ourselves from their subvenance
				oldProvBranchInfo := &pfs.BranchInfo{}
				if err := d.branches.ReadWrite(txnCtx.SqlTx).Update(pfsdb.BranchKey(oldProvBranch), oldProvBranchInfo, func() error {
					del(&oldProvBranchInfo.Subvenance, branchInfo.Branch)
					return nil
				}); err != nil {
					return err
				}
			}
		}
	}

	// propagate the head commit to 'branch'. This may also modify 'branch', by
	// creating a new HEAD commit if 'branch's provenance was changed and its
	// current HEAD commit has old provenance
	var triggeredBranches []*pfs.Branch
	if commit != nil {
		if ci == nil {
			ci, err = d.resolveCommit(txnCtx.SqlTx, commit)
			if err != nil {
				return err
			}
		}
		if ci.Finished != nil {
			triggeredBranches, err = d.triggerCommit(txnCtx, ci.Commit)
			if err != nil {
				return err
			}
		}
	}
	for _, b := range append(triggeredBranches, branch) {
		if err := txnCtx.PropagateCommit(b, false); err != nil {
			return err
		}
	}
	return nil
}

func (d *driver) inspectBranch(txnCtx *txnenv.TransactionContext, branch *pfs.Branch) (*pfs.BranchInfo, error) {
	// Validate arguments
	if branch == nil {
		return nil, errors.New("branch cannot be nil")
	}
	if branch.Repo == nil {
		return nil, errors.New("branch repo cannot be nil")
	}

	// Check that the user is logged in, but don't require any access level
	if _, err := txnCtx.Client.WhoAmI(txnCtx.ClientContext, &auth.WhoAmIRequest{}); err != nil {
		if !auth.IsErrNotActivated(err) {
			return nil, errors.Wrapf(grpcutil.ScrubGRPC(err), "error authenticating (must log in to run fsck)")
		}
	}

	result := &pfs.BranchInfo{}
	if err := d.branches.ReadWrite(txnCtx.SqlTx).Get(pfsdb.BranchKey(branch), result); err != nil {
		return nil, err
	}
	return result, nil
}

func (d *driver) listBranch(pachClient *client.APIClient, repo *pfs.Repo, reverse bool) ([]*pfs.BranchInfo, error) {
	// Validate arguments
	if repo == nil {
		return nil, errors.New("repo cannot be nil")
	}

	if err := authserver.CheckRepoIsAuthorized(pachClient, repo.Name, auth.Permission_REPO_LIST_BRANCH); err != nil {
		return nil, err
	}

	// Make sure that the repo exists
	if repo.Name != "" {
		err := d.txnEnv.WithReadContext(pachClient.Ctx(), func(txnCtx *txnenv.TransactionContext) error {
			_, err := d.inspectRepo(txnCtx, repo, !includeAuth)
			return err
		})
		if err != nil {
			return nil, err
		}
	}

	var result []*pfs.BranchInfo
	var bis []*pfs.BranchInfo
	sendBis := func() {
		if !reverse {
			sort.Slice(bis, func(i, j int) bool { return len(bis[i].Provenance) < len(bis[j].Provenance) })
		} else {
			sort.Slice(bis, func(i, j int) bool { return len(bis[i].Provenance) > len(bis[j].Provenance) })
		}
		result = append(result, bis...)
		bis = nil
	}

	lastRev := int64(-1)
	branchInfo := &pfs.BranchInfo{}
	listCallback := func(key string, createRev int64) error {
		if createRev != lastRev {
			sendBis()
			lastRev = createRev
		}
		bis = append(bis, proto.Clone(branchInfo).(*pfs.BranchInfo))
		return nil
	}

	opts := &col.Options{Target: col.SortByCreateRevision, Order: col.SortDescend}
	if reverse {
		opts.Order = col.SortAscend
	}
	if repo.Name == "" {
		if err := d.branches.ReadOnly(pachClient.Ctx()).ListRev(branchInfo, opts, listCallback); err != nil {
			return nil, err
		}
	} else {
		if err := d.branches.ReadOnly(pachClient.Ctx()).GetRevByIndex(pfsdb.BranchesRepoIndex, repo.Name, branchInfo, opts, listCallback); err != nil {
			return nil, err
		}
	}

	sendBis()
	return result, nil
}

func (d *driver) deleteBranch(txnCtx *txnenv.TransactionContext, branch *pfs.Branch, force bool) error {
	// Validate arguments
	if branch == nil {
		return errors.New("branch cannot be nil")
	}
	if branch.Repo == nil {
		return errors.New("branch repo cannot be nil")
	}

	if err := authserver.CheckRepoIsAuthorizedInTransaction(txnCtx, branch.Repo.Name, auth.Permission_REPO_DELETE_BRANCH); err != nil {
		return err
	}

	branchInfo := &pfs.BranchInfo{}
	if err := d.branches.ReadWrite(txnCtx.SqlTx).Get(pfsdb.BranchKey(branch), branchInfo); err != nil {
		if !col.IsErrNotFound(err) {
			return errors.Wrapf(err, "branches.Get")
		}
	}
	if branchInfo.Branch != nil {
		if !force {
			if len(branchInfo.Subvenance) > 0 {
				return errors.Errorf("branch %s has %v as subvenance, deleting it would break those branches", branch.Name, branchInfo.Subvenance)
			}
		}
		if err := d.branches.ReadWrite(txnCtx.SqlTx).Delete(pfsdb.BranchKey(branch)); err != nil {
			return errors.Wrapf(err, "branches.Delete")
		}
		for _, provBranch := range branchInfo.Provenance {
			provBranchInfo := &pfs.BranchInfo{}
			if err := d.branches.ReadWrite(txnCtx.SqlTx).Update(pfsdb.BranchKey(provBranch), provBranchInfo, func() error {
				del(&provBranchInfo.Subvenance, branch)
				return nil
			}); err != nil && !isNotFoundErr(err) {
				return errors.Wrapf(err, "error deleting subvenance")
			}
		}
	}
	repoInfo := &pfs.RepoInfo{}
	if err := d.repos.ReadWrite(txnCtx.SqlTx).Update(branch.Repo.Name, repoInfo, func() error {
		del(&repoInfo.Branches, branch)
		return nil
	}); err != nil {
		if !col.IsErrNotFound(err) || !force {
			return err
		}
	}
	return nil
}

func isNotFoundErr(err error) bool {
	return err != nil && strings.Contains(err.Error(), "not found")
}

func isNoHeadErr(err error) bool {
	return errors.As(err, &pfsserver.ErrNoHead{})
}

func commitKey(commit *pfs.Commit) string {
	return fmt.Sprintf("%s/%s", commit.Repo.Name, commit.ID)
}

func branchKey(branch *pfs.Branch) string {
	return fmt.Sprintf("%s/%s", branch.Repo.Name, branch.Name)
}

func (d *driver) addBranchProvenance(branchInfo *pfs.BranchInfo, provBranch *pfs.Branch, sqlTx *sqlx.Tx) error {
	if provBranch.Repo.Name == branchInfo.Branch.Repo.Name && provBranch.Name == branchInfo.Branch.Name {
		return errors.Errorf("provenance loop, branch %s/%s cannot be provenance for itself", provBranch.Repo.Name, provBranch.Name)
	}
	add(&branchInfo.Provenance, provBranch)
	provBranchInfo := &pfs.BranchInfo{}
	if err := d.branches.ReadWrite(sqlTx).Upsert(pfsdb.BranchKey(provBranch), provBranchInfo, func() error {
		// Set provBranch, we may be creating this branch for the first time
		provBranchInfo.Name = provBranch.Name
		provBranchInfo.Branch = provBranch
		add(&provBranchInfo.Subvenance, branchInfo.Branch)
		return nil
	}); err != nil {
		return err
	}
	repoInfo := &pfs.RepoInfo{}
	return d.repos.ReadWrite(sqlTx).Update(provBranch.Repo.Name, repoInfo, func() error {
		add(&repoInfo.Branches, provBranch)
		return nil
	})
}

func (d *driver) appendSubvenance(commitInfo *pfs.CommitInfo, subvCommitInfo *pfs.CommitInfo) {
	if subvCommitInfo.ParentCommit != nil {
		for _, subvCommitRange := range commitInfo.Subvenance {
			if subvCommitRange.Upper.ID == subvCommitInfo.ParentCommit.ID {
				subvCommitRange.Upper = subvCommitInfo.Commit
				return
			}
		}
	}
	commitInfo.Subvenance = append(commitInfo.Subvenance, &pfs.CommitRange{
		Lower: subvCommitInfo.Commit,
		Upper: subvCommitInfo.Commit,
	})
	if !d.env.Config().DisableCommitProgressCounter {
		commitInfo.SubvenantCommitsTotal++
	}
}

func (d *driver) deleteAll(txnCtx *txnenv.TransactionContext) error {
	// Note: d.listRepo() doesn't return the 'spec' repo, so it doesn't get
	// deleted here. Instead, PPS is responsible for deleting and re-creating it
	repoInfos, err := d.listRepo(txnCtx.Client, !includeAuth)
	if err != nil {
		return err
	}
	for _, repoInfo := range repoInfos.RepoInfo {
		if err := d.deleteRepo(txnCtx, repoInfo.Repo, true); err != nil && !auth.IsErrNotAuthorized(err) {
			return err
		}
	}
	return nil
}

// TODO: Is this really necessary?
type branchSet []*pfs.Branch

func (b *branchSet) search(branch *pfs.Branch) (int, bool) {
	key := branchKey(branch)
	i := sort.Search(len(*b), func(i int) bool {
		return branchKey((*b)[i]) >= key
	})
	if i == len(*b) {
		return i, false
	}
	return i, branchKey((*b)[i]) == branchKey(branch)
}

func (b *branchSet) add(branch *pfs.Branch) {
	i, ok := b.search(branch)
	if !ok {
		*b = append(*b, nil)
		copy((*b)[i+1:], (*b)[i:])
		(*b)[i] = branch
	}
}

func add(bs *[]*pfs.Branch, branch *pfs.Branch) {
	(*branchSet)(bs).add(branch)
}

func (b *branchSet) del(branch *pfs.Branch) {
	i, ok := b.search(branch)
	if ok {
		copy((*b)[i:], (*b)[i+1:])
		(*b)[len((*b))-1] = nil
		*b = (*b)[:len((*b))-1]
	}
}

func del(bs *[]*pfs.Branch, branch *pfs.Branch) {
	(*branchSet)(bs).del(branch)
}

func (b *branchSet) has(branch *pfs.Branch) bool {
	_, ok := b.search(branch)
	return ok
}

func has(bs *[]*pfs.Branch, branch *pfs.Branch) bool {
	return (*branchSet)(bs).has(branch)
}

func getOrCreateKey(ctx context.Context, keyStore chunk.KeyStore, name string) ([]byte, error) {
	secret, err := keyStore.Get(ctx, name)
	if err != sql.ErrNoRows {
		return secret, err
	}
	if err == sql.ErrNoRows {
		secret = make([]byte, 32)
		if _, err := rand.Read(secret); err != nil {
			return nil, err
		}
		log.Infof("generated new secret: %q", name)
		if err := keyStore.Create(ctx, name, secret); err != nil {
			return nil, err
		}
	}
	return keyStore.Get(ctx, name)
}<|MERGE_RESOLUTION|>--- conflicted
+++ resolved
@@ -808,30 +808,6 @@
 			return err
 		}
 		ids = append(ids, *id)
-<<<<<<< HEAD
-		compactedID, err := d.compact(m, ids)
-		if err != nil {
-			return err
-		}
-		if err := d.commitStore.SetTotalFileset(ctx, commit, *compactedID); err != nil {
-			return err
-		}
-		outputSize, err := d.storage.SizeOf(ctx, *compactedID)
-		if err != nil {
-			return err
-		}
-		commitInfo.SizeBytes = uint64(outputSize)
-		commitInfo.Finished = types.TimestampNow()
-		empty := strings.Contains(commitInfo.Description, pfs.EmptyStr)
-		if err := d.updateProvenanceProgress(txnCtx, !empty, commitInfo); err != nil {
-			return err
-		}
-		if err := d.writeFinishedCommit(txnCtx.SqlTx, commit, commitInfo); err != nil {
-			return err
-		}
-		triggeredBranches, err := d.triggerCommit(txnCtx, commitInfo.Commit)
-		if err != nil {
-=======
 	}
 	id, err := d.commitStore.GetDiffFileset(ctx, commit)
 	if err != nil {
@@ -855,7 +831,7 @@
 	if err := d.updateProvenanceProgress(txnCtx, !empty, commitInfo); err != nil {
 		return err
 	}
-	if err := d.writeFinishedCommit(txnCtx.Stm, commit, commitInfo); err != nil {
+	if err := d.writeFinishedCommit(txnCtx.SqlTx, commit, commitInfo); err != nil {
 		return err
 	}
 	triggeredBranches, err := d.triggerCommit(txnCtx, commitInfo.Commit)
@@ -864,7 +840,6 @@
 	}
 	for _, b := range triggeredBranches {
 		if err := txnCtx.PropagateCommit(b, false); err != nil {
->>>>>>> 655ed8a0
 			return err
 		}
 	}
