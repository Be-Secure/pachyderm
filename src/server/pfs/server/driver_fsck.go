--- conflicted
+++ resolved
@@ -251,27 +251,16 @@
 	commitInfos := make(map[string]*pfs.CommitInfo)
 	newCommitInfos := make(map[string]*pfs.CommitInfo)
 	repoInfo := &pfs.RepoInfo{}
-<<<<<<< HEAD
-	if err := repos.List(repoInfo, col.DefaultOptions(), func() error {
+	if err := repos.List(repoInfo, col.DefaultOptions(), func(string) error {
 		commitInfo := &pfs.CommitInfo{}
-		if err := d.commits.ReadOnly(ctx).GetByIndex(pfsdb.CommitsRepoIndex, repoInfo.Repo.Name, commitInfo, col.DefaultOptions(), func() error {
-=======
-	if err := repos.List(repoInfo, col.DefaultOptions(), func(string) error {
-		commits := d.commits(repoInfo.Repo.Name).ReadOnly(ctx)
-		commitInfo := &pfs.CommitInfo{}
-		if err := commits.List(commitInfo, col.DefaultOptions(), func(string) error {
->>>>>>> 53ab5928
+		if err := d.commits.ReadOnly(ctx).GetByIndex(pfsdb.CommitsRepoIndex, repoInfo.Repo.Name, commitInfo, col.DefaultOptions(), func(string) error {
 			commitInfos[key(repoInfo.Repo.Name, commitInfo.Commit.ID)] = proto.Clone(commitInfo).(*pfs.CommitInfo)
 			return nil
 		}); err != nil {
 			return err
 		}
 		branchInfo := &pfs.BranchInfo{}
-<<<<<<< HEAD
-		return d.branches.ReadOnly(ctx).GetByIndex(pfsdb.BranchesRepoIndex, repoInfo.Repo.Name, branchInfo, col.DefaultOptions(), func() error {
-=======
-		return branches.List(branchInfo, col.DefaultOptions(), func(string) error {
->>>>>>> 53ab5928
+		return d.branches.ReadOnly(ctx).GetByIndex(pfsdb.BranchesRepoIndex, repoInfo.Repo.Name, branchInfo, col.DefaultOptions(), func(string) error {
 			branchInfos[key(repoInfo.Repo.Name, branchInfo.Branch.Name)] = proto.Clone(branchInfo).(*pfs.BranchInfo)
 			return nil
 		})
