--- conflicted
+++ resolved
@@ -59,13 +59,6 @@
 }
 
 func (d *driver) finishCommits(ctx context.Context) error {
-<<<<<<< HEAD
-	compactor, err := newCompactor(d.env.BackgroundContext, d.storage, d.etcdClient, d.prefix, d.env.StorageConfig.StorageCompactionMaxFanIn)
-	if err != nil {
-		return err
-	}
-	err = d.commits.ReadOnly(ctx).WatchF(func(ev *watch.Event) error {
-=======
 	repos := make(map[string]context.CancelFunc)
 	defer func() {
 		for _, cancel := range repos {
@@ -104,7 +97,6 @@
 
 func (d *driver) finishRepoCommits(ctx context.Context, compactor *compactor, repoKey string) error {
 	return d.commits.ReadOnly(ctx).WatchByIndexF(pfsdb.CommitsRepoIndex, repoKey, func(ev *watch.Event) error {
->>>>>>> 8c6e32be
 		if ev.Type == watch.EventError {
 			return ev.Err
 		}
