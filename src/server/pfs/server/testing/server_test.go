package testing

import (
	"archive/tar"
	"bytes"
	"context"
	"fmt"
	"io"
	"io/ioutil"
	"math/rand"
	"path/filepath"
	"regexp"
	"runtime"
	"sort"
	"strconv"
	"strings"
	"sync"
	"sync/atomic"
	"testing"
	"time"

	units "github.com/docker/go-units"
	"github.com/gogo/protobuf/types"
	"github.com/pachyderm/pachyderm/v2/src/client"
	"github.com/pachyderm/pachyderm/v2/src/internal/ancestry"
	"github.com/pachyderm/pachyderm/v2/src/internal/backoff"
	"github.com/pachyderm/pachyderm/v2/src/internal/clientsdk"
	"github.com/pachyderm/pachyderm/v2/src/internal/errors"
	"github.com/pachyderm/pachyderm/v2/src/internal/errutil"
	"github.com/pachyderm/pachyderm/v2/src/internal/obj"
	"github.com/pachyderm/pachyderm/v2/src/internal/pfsdb"
	"github.com/pachyderm/pachyderm/v2/src/internal/require"
	"github.com/pachyderm/pachyderm/v2/src/internal/serviceenv"
	"github.com/pachyderm/pachyderm/v2/src/internal/storage/fileset"
	"github.com/pachyderm/pachyderm/v2/src/internal/tarutil"
	"github.com/pachyderm/pachyderm/v2/src/internal/testpachd"
	tu "github.com/pachyderm/pachyderm/v2/src/internal/testutil"
	"github.com/pachyderm/pachyderm/v2/src/internal/testutil/random"
	"github.com/pachyderm/pachyderm/v2/src/internal/uuid"
	"github.com/pachyderm/pachyderm/v2/src/pfs"
	pfsserver "github.com/pachyderm/pachyderm/v2/src/server/pfs"
	"github.com/stretchr/testify/assert"
	"golang.org/x/sync/errgroup"
	"google.golang.org/grpc/codes"
	"google.golang.org/grpc/status"
)

func CommitToID(commit interface{}) interface{} {
	return pfsdb.CommitKey(commit.(*pfs.Commit))
}

func CommitInfoToID(commit interface{}) interface{} {
	return pfsdb.CommitKey(commit.(*pfs.CommitInfo).Commit)
}

func RepoInfoToName(repoInfo interface{}) interface{} {
	return repoInfo.(*pfs.RepoInfo).Repo.Name
}

func FileInfoToPath(fileInfo interface{}) interface{} {
	return fileInfo.(*pfs.FileInfo).File.Path
}

type fileSetSpec map[string]tarutil.File

func (fs fileSetSpec) makeTarStream() io.Reader {
	buf := &bytes.Buffer{}
	if err := tarutil.WithWriter(buf, func(tw *tar.Writer) error {
		for _, file := range fs {
			if err := tarutil.WriteFile(tw, file); err != nil {
				panic(err)
			}
		}
		return nil
	}); err != nil {
		panic(err)
	}
	return buf
}

func finfosToPaths(finfos []*pfs.FileInfo) (paths []string) {
	for _, finfo := range finfos {
		paths = append(paths, finfo.File.Path)
	}
	return paths
}

func TestPFS(suite *testing.T) {
	suite.Parallel()

	suite.Run("InvalidRepo", func(t *testing.T) {
		t.Parallel()
		env := testpachd.NewRealEnv(t, tu.NewTestDBConfig(t))

		require.YesError(t, env.PachClient.CreateRepo("/repo"))

		require.NoError(t, env.PachClient.CreateRepo("lenny"))
		require.NoError(t, env.PachClient.CreateRepo("lenny123"))
		require.NoError(t, env.PachClient.CreateRepo("lenny_123"))
		require.NoError(t, env.PachClient.CreateRepo("lenny-123"))

		require.YesError(t, env.PachClient.CreateRepo("lenny.123"))
		require.YesError(t, env.PachClient.CreateRepo("lenny:"))
		require.YesError(t, env.PachClient.CreateRepo("lenny,"))
		require.YesError(t, env.PachClient.CreateRepo("lenny#"))
	})

	suite.Run("CreateSameRepoInParallel", func(t *testing.T) {
		t.Parallel()
		env := testpachd.NewRealEnv(t, tu.NewTestDBConfig(t))

		numGoros := 1000
		errCh := make(chan error)
		for i := 0; i < numGoros; i++ {
			go func() {
				errCh <- env.PachClient.CreateRepo("repo")
			}()
		}
		successCount := 0
		totalCount := 0
		for err := range errCh {
			totalCount++
			if err == nil {
				successCount++
			}
			if totalCount == numGoros {
				break
			}
		}
		// When creating the same repo, precisiely one attempt should succeed
		require.Equal(t, 1, successCount)
	})

	suite.Run("CreateDifferentRepoInParallel", func(t *testing.T) {
		t.Parallel()
		env := testpachd.NewRealEnv(t, tu.NewTestDBConfig(t))

		numGoros := 1000
		errCh := make(chan error)
		for i := 0; i < numGoros; i++ {
			i := i
			go func() {
				errCh <- env.PachClient.CreateRepo(fmt.Sprintf("repo%d", i))
			}()
		}
		successCount := 0
		totalCount := 0
		for err := range errCh {
			totalCount++
			if err == nil {
				successCount++
			}
			if totalCount == numGoros {
				break
			}
		}
		require.Equal(t, numGoros, successCount)
	})

	suite.Run("CreateRepoDeleteRepoRace", func(t *testing.T) {
		t.Parallel()
		env := testpachd.NewRealEnv(t, tu.NewTestDBConfig(t))

		for i := 0; i < 100; i++ {
			require.NoError(t, env.PachClient.CreateRepo("foo"))
			require.NoError(t, env.PachClient.CreateRepo("bar"))
			errCh := make(chan error)
			go func() {
				errCh <- env.PachClient.DeleteRepo("foo", false)
			}()
			go func() {
				errCh <- env.PachClient.CreateBranch("bar", "master", "", "", []*pfs.Branch{client.NewBranch("foo", "master")})
			}()
			err1 := <-errCh
			err2 := <-errCh
			// these two operations should never race in such a way that they
			// both succeed, leaving us with a repo bar that has a nonexistent
			// provenance foo
			require.True(t, err1 != nil || err2 != nil)
			require.NoError(t, env.PachClient.DeleteRepo("bar", true))
			require.NoError(t, env.PachClient.DeleteRepo("foo", true))
		}
	})

	suite.Run("Branch", func(t *testing.T) {
		t.Parallel()
		env := testpachd.NewRealEnv(t, tu.NewTestDBConfig(t))

		repo := "repo"
		require.NoError(t, env.PachClient.CreateRepo(repo))
		_, err := env.PachClient.StartCommit(repo, "master")
		require.NoError(t, err)
		require.NoError(t, env.PachClient.FinishCommit(repo, "master", ""))
		commitInfo, err := env.PachClient.InspectCommit(repo, "master", "")
		require.NoError(t, err)
		require.Nil(t, commitInfo.ParentCommit)

		_, err = env.PachClient.StartCommit(repo, "master")
		require.NoError(t, err)
		require.NoError(t, env.PachClient.FinishCommit(repo, "master", ""))
		commitInfo, err = env.PachClient.InspectCommit(repo, "master", "")
		require.NoError(t, err)
		require.NotNil(t, commitInfo.ParentCommit)
	})

	suite.Run("ToggleBranchProvenance", func(t *testing.T) {
		t.Parallel()
		env := testpachd.NewRealEnv(t, tu.NewTestDBConfig(t))

		require.NoError(t, env.PachClient.CreateRepo("in"))
		require.NoError(t, env.PachClient.CreateRepo("out"))
		require.NoError(t, env.PachClient.CreateBranch("out", "master", "", "", []*pfs.Branch{client.NewBranch("in", "master")}))
		require.NoError(t, env.PachClient.FinishCommit("out", "master", ""))
		outRepo := client.NewRepo("out")

		// Create initial input commit, and make sure we get an output commit
		require.NoError(t, env.PachClient.PutFile(client.NewCommit("in", "master", ""), "1", strings.NewReader("1")))
		cis, err := env.PachClient.ListCommit(outRepo, outRepo.NewCommit("master", ""), nil, 0)
		require.NoError(t, err)
		require.Equal(t, 2, len(cis))
		require.NoError(t, env.PachClient.FinishCommit("out", "master", ""))
		// make sure the output commit and input commit have the same ID
		inCommitInfo, err := env.PachClient.InspectCommit("in", "master", "")
		require.NoError(t, err)
		outCommitInfo, err := env.PachClient.InspectCommit("out", "master", "")
		require.NoError(t, err)
		require.Equal(t, inCommitInfo.Commit.ID, outCommitInfo.Commit.ID)

		// Toggle out@master provenance off
		require.NoError(t, env.PachClient.CreateBranch("out", "master", "master", "", nil))

		// Create new input commit & make sure no new output commit is created
		require.NoError(t, env.PachClient.PutFile(client.NewCommit("in", "master", ""), "2", strings.NewReader("2")))
		cis, err = env.PachClient.ListCommit(outRepo, outRepo.NewCommit("master", ""), nil, 0)
		require.NoError(t, err)
		require.Equal(t, 2, len(cis))
		// make sure output commit still matches the old input commit
		inCommitInfo, err = env.PachClient.InspectCommit("in", "", "master~1") // old input commit
		require.NoError(t, err)
		outCommitInfo, err = env.PachClient.InspectCommit("out", "master", "")
		require.NoError(t, err)
		require.Equal(t, inCommitInfo.Commit.ID, outCommitInfo.Commit.ID)

		// Toggle out@master provenance back on, creating a new output commit
		require.NoError(t, env.PachClient.CreateBranch("out", "master", "", "", []*pfs.Branch{
			client.NewBranch("in", "master"),
		}))
		cis, err = env.PachClient.ListCommit(outRepo, outRepo.NewCommit("master", ""), nil, 0)
		require.NoError(t, err)
		require.Equal(t, 3, len(cis))

		// make sure new output commit has the same ID as the new input commit
		inCommitInfo, err = env.PachClient.InspectCommit("in", "master", "")
		require.NoError(t, err)
		outCommitInfo, err = env.PachClient.InspectCommit("out", "master", "")
		require.NoError(t, err)
		require.Equal(t, inCommitInfo.Commit.ID, outCommitInfo.Commit.ID)
	})

	suite.Run("RecreateBranchProvenance", func(t *testing.T) {
		t.Parallel()
		env := testpachd.NewRealEnv(t, tu.NewTestDBConfig(t))

		require.NoError(t, env.PachClient.CreateRepo("in"))
		require.NoError(t, env.PachClient.CreateRepo("out"))
		require.NoError(t, env.PachClient.CreateBranch("out", "master", "", "", []*pfs.Branch{client.NewBranch("in", "master")}))
		require.NoError(t, env.PachClient.FinishCommit("out", "master", ""))
		require.NoError(t, env.PachClient.PutFile(client.NewCommit("in", "master", ""), "foo", strings.NewReader("foo")))
		outRepo := client.NewRepo("out")
		cis, err := env.PachClient.ListCommit(outRepo, nil, nil, 0)
		require.NoError(t, err)
		require.Equal(t, 2, len(cis))
		commit1 := cis[0].Commit
		require.NoError(t, env.PachClient.DeleteBranch("out", "master", false))
		require.NoError(t, env.PachClient.FinishCommit("out", "", commit1.ID))
		require.NoError(t, env.PachClient.CreateBranch("out", "master", "", commit1.ID, []*pfs.Branch{client.NewBranch("in", "master")}))
		cis, err = env.PachClient.ListCommit(outRepo, nil, nil, 0)
		require.NoError(t, err)
		require.Equal(t, 2, len(cis))
		require.Equal(t, commit1, cis[0].Commit)
	})

	suite.Run("RewindBranch", func(t *testing.T) {
		t.Parallel()
		env := testpachd.NewRealEnv(t, tu.NewTestDBConfig(t))

		require.NoError(t, env.PachClient.CreateRepo("a"))
		require.NoError(t, env.PachClient.CreateRepo("b"))
		require.NoError(t, env.PachClient.CreateRepo("c"))
		provB := []*pfs.Branch{client.NewBranch("a", "master")}
		require.NoError(t, env.PachClient.CreateBranch("b", "master", "", "", provB))
		provC := []*pfs.Branch{client.NewBranch("b", "master")}
		require.NoError(t, env.PachClient.CreateBranch("c", "master", "", "", provC))

		commit1, err := env.PachClient.StartCommit("a", "master")
		require.NoError(t, err)
		require.NoError(t, env.PachClient.PutFile(commit1, "file", strings.NewReader("1")))
		require.NoError(t, env.PachClient.FinishCommit(commit1.Branch.Repo.Name, commit1.Branch.Name, commit1.ID))
		commit2, err := env.PachClient.StartCommit("a", "master")
		require.NoError(t, err)
		require.NoError(t, env.PachClient.PutFile(commit2, "file", strings.NewReader("2")))
		require.NoError(t, env.PachClient.FinishCommit(commit2.Branch.Repo.Name, commit1.Branch.Name, commit2.ID))
		commit3, err := env.PachClient.StartCommit("a", "master")
		require.NoError(t, err)
		require.NoError(t, env.PachClient.PutFile(commit3, "file", strings.NewReader("3")))
		require.NoError(t, env.PachClient.FinishCommit(commit3.Branch.Repo.Name, commit1.Branch.Name, commit3.ID))

		checkRepoCommits := func(commits []*pfs.Commit) {
			ids := []string{}
			for _, c := range commits {
				ids = append(ids, c.ID)
			}
			for _, repo := range []string{"a", "b", "c"} {
				listCommitClient, err := env.PachClient.PfsAPIClient.ListCommit(env.PachClient.Ctx(), &pfs.ListCommitRequest{
					Repo: client.NewRepo(repo),
					All:  true,
				})
				require.NoError(t, err)
				cis, err := clientsdk.ListCommit(listCommitClient)
				require.NoError(t, err)
				// There will be some empty commits on each branch from creation, ignore
				// those and just check that the latest commits match.
				require.True(t, len(ids) <= len(cis))
				for i, id := range ids {
					require.Equal(t, id, cis[i].Commit.ID)
				}
			}
		}

		checkRepoCommits([]*pfs.Commit{commit3, commit2, commit1})

		// Rewind branch b.master to commit2 must create a new commit set because the old one already has an entry on 'master'
		require.NoError(t, env.PachClient.CreateBranch("b", "master", "master", commit2.ID, provB))
		ci, err := env.PachClient.InspectCommit("b", "master", "")
		require.NoError(t, err)
		commit4 := ci.Commit
		require.NotEqual(t, commit4.ID, commit2.ID)

		checkRepoCommits([]*pfs.Commit{commit4, commit3, commit2, commit1})

		// The commit4 data in "a" should be the same as what we wrote into commit2 (as that's the source data in "b")
		commit4a := client.NewCommit("a", "master", commit4.ID)
		var b bytes.Buffer
		require.NoError(t, env.PachClient.GetFile(commit4a, "file", &b))
		require.Equal(t, "2", b.String())
	})

	suite.Run("CreateAndInspectRepo", func(t *testing.T) {
		t.Parallel()
		env := testpachd.NewRealEnv(t, tu.NewTestDBConfig(t))

		repo := "repo"
		require.NoError(t, env.PachClient.CreateRepo(repo))

		repoInfo, err := env.PachClient.InspectRepo(repo)
		require.NoError(t, err)
		require.Equal(t, repo, repoInfo.Repo.Name)
		require.NotNil(t, repoInfo.Created)
		require.Equal(t, 0, int(repoInfo.Details.SizeBytes))

		require.YesError(t, env.PachClient.CreateRepo(repo))
		_, err = env.PachClient.InspectRepo("nonexistent")
		require.YesError(t, err)

		_, err = env.PachClient.PfsAPIClient.CreateRepo(context.Background(), &pfs.CreateRepoRequest{
			Repo: client.NewRepo("somerepo1"),
		})
		require.NoError(t, err)
	})

	suite.Run("ListRepo", func(t *testing.T) {
		t.Parallel()
		env := testpachd.NewRealEnv(t, tu.NewTestDBConfig(t))

		numRepos := 10
		var repoNames []string
		for i := 0; i < numRepos; i++ {
			repo := fmt.Sprintf("repo%d", i)
			require.NoError(t, env.PachClient.CreateRepo(repo))
			repoNames = append(repoNames, repo)
		}

		repoInfos, err := env.PachClient.ListRepo()
		require.NoError(t, err)
		require.ElementsEqualUnderFn(t, repoNames, repoInfos, RepoInfoToName)
	})

	// Make sure that artifacts of deleted repos do not resurface
	suite.Run("CreateDeletedRepo", func(t *testing.T) {
		t.Parallel()
		env := testpachd.NewRealEnv(t, tu.NewTestDBConfig(t))

		repo := "repo"
		require.NoError(t, env.PachClient.CreateRepo(repo))
		repoProto := client.NewRepo(repo)

		systemRepo := client.NewSystemRepo(repo, pfs.MetaRepoType)
		_, err := env.PachClient.PfsAPIClient.CreateRepo(env.PachClient.Ctx(), &pfs.CreateRepoRequest{
			Repo: systemRepo,
		})
		require.NoError(t, err)

		commit, err := env.PachClient.StartCommit(repo, "master")
		require.NoError(t, err)
		require.NoError(t, env.PachClient.PutFile(commit, "foo", strings.NewReader("foo")))
		require.NoError(t, env.PachClient.FinishCommit(repo, commit.Branch.Name, commit.ID))

		_, err = env.PachClient.PfsAPIClient.StartCommit(env.PachClient.Ctx(), &pfs.StartCommitRequest{
			Branch: systemRepo.NewBranch("master"),
		})
		require.NoError(t, err)

		commitInfos, err := env.PachClient.ListCommit(repoProto, nil, nil, 0)
		require.NoError(t, err)
		require.Equal(t, 1, len(commitInfos))

		commitInfos, err = env.PachClient.ListCommit(systemRepo, nil, nil, 0)
		require.NoError(t, err)
		require.Equal(t, 1, len(commitInfos))

		require.NoError(t, env.PachClient.DeleteRepo(repo, false))
		require.NoError(t, env.PachClient.CreateRepo(repo))

		commitInfos, err = env.PachClient.ListCommit(repoProto, nil, nil, 0)
		require.NoError(t, err)
		require.Equal(t, 0, len(commitInfos))

		branchInfos, err := env.PachClient.ListBranch(repo)
		require.NoError(t, err)
		require.Equal(t, 0, len(branchInfos))

		repoInfos, err := env.PachClient.ListRepoByType("")
		require.NoError(t, err)
		require.Equal(t, 1, len(repoInfos))

	})

	// Make sure that commits of deleted repos do not resurface
	suite.Run("ListCommitLimit", func(t *testing.T) {
		t.Parallel()
		env := testpachd.NewRealEnv(t, tu.NewTestDBConfig(t))

		repo := "repo"
		commit := client.NewCommit(repo, "master", "")
		require.NoError(t, env.PachClient.CreateRepo(repo))
		require.NoError(t, env.PachClient.PutFile(commit, "foo", strings.NewReader("foo")))
		require.NoError(t, env.PachClient.PutFile(commit, "bar", strings.NewReader("bar")))
		commitInfos, err := env.PachClient.ListCommit(commit.Branch.Repo, nil, nil, 1)
		require.NoError(t, err)
		require.Equal(t, 1, len(commitInfos))
	})

	// The DAG looks like this before the update:
	// prov1 prov2
	//   \    /
	//    repo
	//   /    \
	// d1      d2
	//
	// Looks like this after the update:
	//
	// prov2 prov3
	//   \    /
	//    repo
	//   /    \
	// d1      d2
	suite.Run("UpdateProvenance", func(t *testing.T) {
		t.Parallel()
		env := testpachd.NewRealEnv(t, tu.NewTestDBConfig(t))

		prov1 := "prov1"
		require.NoError(t, env.PachClient.CreateRepo(prov1))
		prov2 := "prov2"
		require.NoError(t, env.PachClient.CreateRepo(prov2))
		prov3 := "prov3"
		require.NoError(t, env.PachClient.CreateRepo(prov3))

		repo := "repo"
		require.NoError(t, env.PachClient.CreateRepo(repo))
		require.NoError(t, env.PachClient.CreateBranch(repo, "master", "", "", []*pfs.Branch{client.NewBranch(prov1, "master"), client.NewBranch(prov2, "master")}))

		downstream1 := "downstream1"
		require.NoError(t, env.PachClient.CreateRepo(downstream1))
		require.NoError(t, env.PachClient.CreateBranch(downstream1, "master", "", "", []*pfs.Branch{client.NewBranch(repo, "master")}))

		downstream2 := "downstream2"
		require.NoError(t, env.PachClient.CreateRepo(downstream2))
		require.NoError(t, env.PachClient.CreateBranch(downstream2, "master", "", "", []*pfs.Branch{client.NewBranch(repo, "master")}))

		// Without the Update flag it should fail
		require.YesError(t, env.PachClient.CreateRepo(repo))

		_, err := env.PachClient.PfsAPIClient.CreateRepo(context.Background(), &pfs.CreateRepoRequest{
			Repo:   client.NewRepo(repo),
			Update: true,
		})
		require.NoError(t, err)

		require.NoError(t, env.PachClient.CreateBranch(repo, "master", "", "", []*pfs.Branch{client.NewBranch(prov2, "master"), client.NewBranch(prov3, "master")}))

		// We should be able to delete prov1 since it's no longer the provenance
		// of other repos.
		require.NoError(t, env.PachClient.DeleteRepo(prov1, false))

		// We shouldn't be able to delete prov3 since it's now a provenance
		// of other repos.
		require.YesError(t, env.PachClient.DeleteRepo(prov3, false))
	})

	suite.Run("PutFileIntoOpenCommit", func(t *testing.T) {
		t.Parallel()
		env := testpachd.NewRealEnv(t, tu.NewTestDBConfig(t))

		repo := "test"
		require.NoError(t, env.PachClient.CreateRepo(repo))

		commit1, err := env.PachClient.StartCommit(repo, "master")
		require.NoError(t, err)
		require.NoError(t, env.PachClient.PutFile(commit1, "foo", strings.NewReader("foo\n")))
		require.NoError(t, env.PachClient.FinishCommit(repo, commit1.Branch.Name, commit1.ID))

		require.YesError(t, env.PachClient.PutFile(commit1, "foo", strings.NewReader("foo\n")))

		commit2, err := env.PachClient.StartCommit(repo, "master")
		require.NoError(t, err)
		require.NoError(t, env.PachClient.PutFile(commit2, "foo", strings.NewReader("foo\n")))
		require.NoError(t, env.PachClient.FinishCommit(repo, "master", ""))

		require.YesError(t, env.PachClient.PutFile(commit2, "foo", strings.NewReader("foo\n")))
	})

	suite.Run("PutFileDirectoryTraversal", func(t *testing.T) {
		t.Parallel()
		env := testpachd.NewRealEnv(t, tu.NewTestDBConfig(t))

		require.NoError(t, env.PachClient.CreateRepo("repo"))

		_, err := env.PachClient.StartCommit("repo", "master")
		require.NoError(t, err)
		masterCommit := client.NewCommit("repo", "master", "")

		mfc, err := env.PachClient.NewModifyFileClient(masterCommit)
		require.NoError(t, err)
		require.NoError(t, mfc.PutFile("../foo", strings.NewReader("foo\n")))
		require.YesError(t, mfc.Close())

		fis, err := env.PachClient.ListFileAll(masterCommit, "")
		require.NoError(t, err)
		require.Equal(t, 0, len(fis))

		mfc, err = env.PachClient.NewModifyFileClient(masterCommit)
		require.NoError(t, err)
		require.NoError(t, mfc.PutFile("foo/../../bar", strings.NewReader("foo\n")))
		require.YesError(t, mfc.Close())

		mfc, err = env.PachClient.NewModifyFileClient(masterCommit)
		require.NoError(t, err)
		require.NoError(t, mfc.PutFile("foo/../bar", strings.NewReader("foo\n")))
		require.YesError(t, mfc.Close())

		fis, err = env.PachClient.ListFileAll(masterCommit, "")
		require.NoError(t, err)
		require.Equal(t, 0, len(fis))
	})

	suite.Run("CreateInvalidBranchName", func(t *testing.T) {
		t.Parallel()
		env := testpachd.NewRealEnv(t, tu.NewTestDBConfig(t))

		repo := "test"
		require.NoError(t, env.PachClient.CreateRepo(repo))

		// Create a branch that's the same length as a commit ID
		_, err := env.PachClient.StartCommit(repo, uuid.NewWithoutDashes())
		require.YesError(t, err)
	})

	suite.Run("CreateBranchHeadOnOtherRepo", func(t *testing.T) {
		t.Parallel()
		env := testpachd.NewRealEnv(t, tu.NewTestDBConfig(t))

		// create two repos, and create a branch on one that tries to point on another's existing branch
		repo := "test"
		require.NoError(t, env.PachClient.CreateRepo(repo))
		_, err := env.PachClient.StartCommit(repo, "master")
		require.NoError(t, err)
		masterCommit := client.NewCommit(repo, "master", "")

		otherRepo := "other"
		require.NoError(t, env.PachClient.CreateRepo(otherRepo))
		_, err = env.PachClient.StartCommit(otherRepo, "master")
		require.NoError(t, err)
		otherMasterCommit := client.NewCommit(otherRepo, "master", "")

		mfc, err := env.PachClient.NewModifyFileClient(masterCommit)
		require.NoError(t, err)
		require.NoError(t, mfc.PutFile("/foo", strings.NewReader("foo\n")))
		require.NoError(t, mfc.Close())

		mfc, err = env.PachClient.NewModifyFileClient(otherMasterCommit)
		require.NoError(t, err)
		require.NoError(t, mfc.PutFile("/bar", strings.NewReader("bar\n")))
		require.NoError(t, mfc.Close())

		// Create a branch on one repo that points to a branch on another repo
		_, err = env.PachClient.PfsAPIClient.CreateBranch(
			env.PachClient.Ctx(),
			&pfs.CreateBranchRequest{
				Branch: client.NewBranch(repo, "test"),
				Head:   client.NewCommit(otherRepo, "master", ""),
			},
		)
		require.YesError(t, err)
		require.True(t, strings.Contains(err.Error(), "branch and head commit must belong to the same repo"))
	})

	suite.Run("DeleteRepo", func(t *testing.T) {
		t.Parallel()
		env := testpachd.NewRealEnv(t, tu.NewTestDBConfig(t))

		numRepos := 10
		repoNames := make(map[string]bool)
		for i := 0; i < numRepos; i++ {
			repo := fmt.Sprintf("repo%d", i)
			require.NoError(t, env.PachClient.CreateRepo(repo))
			repoNames[repo] = true
		}

		reposToRemove := 5
		for i := 0; i < reposToRemove; i++ {
			// Pick one random element from repoNames
			for repoName := range repoNames {
				require.NoError(t, env.PachClient.DeleteRepo(repoName, false))
				delete(repoNames, repoName)
				break
			}
		}

		repoInfos, err := env.PachClient.ListRepo()
		require.NoError(t, err)

		for _, repoInfo := range repoInfos {
			require.True(t, repoNames[repoInfo.Repo.Name])
		}

		require.Equal(t, len(repoInfos), numRepos-reposToRemove)
	})

	suite.Run("DeleteRepoProvenance", func(t *testing.T) {
		t.Parallel()
		env := testpachd.NewRealEnv(t, tu.NewTestDBConfig(t))

		// Create two repos, one as another's provenance
		require.NoError(t, env.PachClient.CreateRepo("A"))
		require.NoError(t, env.PachClient.CreateRepo("B"))
		require.NoError(t, env.PachClient.CreateBranch("B", "master", "", "", []*pfs.Branch{client.NewBranch("A", "master")}))

		commit, err := env.PachClient.StartCommit("A", "master")
		require.NoError(t, err)
		require.NoError(t, env.PachClient.FinishCommit("A", commit.Branch.Name, commit.ID))

		// Delete the provenance repo; that should fail.
		require.YesError(t, env.PachClient.DeleteRepo("A", false))

		// Delete the leaf repo, then the provenance repo; that should succeed
		require.NoError(t, env.PachClient.DeleteRepo("B", false))

		// Should be in a consistent state after B is deleted
		require.NoError(t, env.PachClient.FsckFastExit())

		require.NoError(t, env.PachClient.DeleteRepo("A", false))

		repoInfos, err := env.PachClient.ListRepo()
		require.NoError(t, err)
		require.Equal(t, 0, len(repoInfos))

		// Create two repos again
		require.NoError(t, env.PachClient.CreateRepo("A"))
		require.NoError(t, env.PachClient.CreateRepo("B"))
		require.NoError(t, env.PachClient.CreateBranch("B", "master", "", "", []*pfs.Branch{client.NewBranch("A", "master")}))

		// Force delete should succeed
		require.NoError(t, env.PachClient.DeleteRepo("A", true))

		repoInfos, err = env.PachClient.ListRepo()
		require.NoError(t, err)
		require.Equal(t, 1, len(repoInfos))

		// Everything should be consistent
		require.NoError(t, env.PachClient.FsckFastExit())
	})

	suite.Run("InspectCommit", func(t *testing.T) {
		t.Parallel()
		env := testpachd.NewRealEnv(t, tu.NewTestDBConfig(t))

		repo := "test"
		require.NoError(t, env.PachClient.CreateRepo(repo))

		started := time.Now()
		commit, err := env.PachClient.StartCommit(repo, "master")
		require.NoError(t, err)

		fileContent := "foo\n"
		require.NoError(t, env.PachClient.PutFile(commit, "foo", strings.NewReader(fileContent)))

		commitInfo, err := env.PachClient.InspectCommit(repo, commit.Branch.Name, commit.ID)
		require.NoError(t, err)

		tStarted, err := types.TimestampFromProto(commitInfo.Started)
		require.NoError(t, err)

		require.Equal(t, commit, commitInfo.Commit)
		require.Nil(t, commitInfo.Finished)
		require.Nil(t, commitInfo.Details) // no details for an unfinished commit
		require.True(t, started.Before(tStarted))
		require.Nil(t, commitInfo.Finished)

		require.NoError(t, env.PachClient.FinishCommit(repo, commit.Branch.Name, commit.ID))
		finished := time.Now()

		commitInfo, err = env.PachClient.InspectCommit(repo, commit.Branch.Name, commit.ID)
		require.NoError(t, err)

		tStarted, err = types.TimestampFromProto(commitInfo.Started)
		require.NoError(t, err)

		tFinished, err := types.TimestampFromProto(commitInfo.Finished)
		require.NoError(t, err)

		require.Equal(t, commit, commitInfo.Commit)
		require.NotNil(t, commitInfo.Finished)
		require.Equal(t, len(fileContent), int(commitInfo.Details.SizeBytes))
		require.True(t, started.Before(tStarted))
		require.True(t, finished.After(tFinished))
	})

	suite.Run("InspectCommitWait", func(t *testing.T) {
		t.Parallel()
		env := testpachd.NewRealEnv(t, tu.NewTestDBConfig(t))

		repo := "test"
		require.NoError(t, env.PachClient.CreateRepo(repo))
		commit, err := env.PachClient.StartCommit(repo, "master")
		require.NoError(t, err)

		var eg errgroup.Group
		eg.Go(func() error {
			time.Sleep(2 * time.Second)
			return env.PachClient.FinishCommit(repo, commit.Branch.Name, commit.ID)
		})

		commitInfo, err := env.PachClient.WaitCommit(commit.Branch.Repo.Name, commit.Branch.Name, commit.ID)
		require.NoError(t, err)
		require.NotNil(t, commitInfo.Finished)

		require.NoError(t, eg.Wait())
	})

	suite.Run("SquashCommitSet", func(t *testing.T) {
		t.Parallel()
		env := testpachd.NewRealEnv(t, tu.NewTestDBConfig(t))

		repo := "test"
		require.NoError(t, env.PachClient.CreateRepo(repo))

		commit1, err := env.PachClient.StartCommit(repo, "master")
		require.NoError(t, err)

		fileContent := "foo\n"
		require.NoError(t, env.PachClient.PutFile(commit1, "foo", strings.NewReader(fileContent)))

		require.NoError(t, env.PachClient.FinishCommit(repo, "master", ""))

		commit2, err := env.PachClient.StartCommit(repo, "master")
		require.NoError(t, err)

		require.NoError(t, env.PachClient.SquashCommitSet(commit2.ID))

		_, err = env.PachClient.InspectCommit(repo, commit2.Branch.Name, commit2.ID)
		require.YesError(t, err)

		// Check that the head has been set to the parent
		commitInfo, err := env.PachClient.InspectCommit(repo, "master", "")
		require.NoError(t, err)
		require.Equal(t, commit1.ID, commitInfo.Commit.ID)

		// Check that the branch still exists
		branchInfos, err := env.PachClient.ListBranch(repo)
		require.NoError(t, err)
		require.Equal(t, 1, len(branchInfos))
	})

	suite.Run("SquashCommitSetOnlyCommitInBranch", func(t *testing.T) {
		t.Parallel()
		env := testpachd.NewRealEnv(t, tu.NewTestDBConfig(t))

		repo := "test"
		require.NoError(t, env.PachClient.CreateRepo(repo))
		repoProto := client.NewRepo(repo)

		commit, err := env.PachClient.StartCommit(repo, "master")
		require.NoError(t, err)
		require.NoError(t, env.PachClient.PutFile(commit, "foo", strings.NewReader("foo\n")))

		commitInfos, err := env.PachClient.ListCommit(repoProto, repoProto.NewCommit("master", ""), nil, 0)
		require.NoError(t, err)
		require.Equal(t, 1, len(commitInfos))
		require.Equal(t, commit, commitInfos[0].Commit)

		require.NoError(t, env.PachClient.SquashCommitSet(commit.ID))

		// The branch has not been deleted, though its head has been replaced with an empty commit
		branchInfos, err := env.PachClient.ListBranch(repo)
		require.NoError(t, err)
		require.Equal(t, 1, len(branchInfos))
		commitInfos, err = env.PachClient.ListCommit(repoProto, repoProto.NewCommit("master", ""), nil, 0)
		require.NoError(t, err)
		require.Equal(t, 1, len(commitInfos))
		require.Equal(t, branchInfos[0].Head, commitInfos[0].Commit)

		commitInfo, err := env.PachClient.InspectCommit(repo, "master", "")
		require.NoError(t, err)
		require.Equal(t, int64(0), commitInfo.Details.SizeBytes)

		// Check that repo size is back to 0
		repoInfo, err := env.PachClient.InspectRepo(repo)
		require.NoError(t, err)
		require.Equal(t, int64(0), repoInfo.Details.SizeBytes)
	})

	suite.Run("SquashCommitSetFinished", func(t *testing.T) {
		t.Parallel()
		env := testpachd.NewRealEnv(t, tu.NewTestDBConfig(t))

		repo := "test"
		require.NoError(t, env.PachClient.CreateRepo(repo))
		repoProto := client.NewRepo(repo)

		commit, err := env.PachClient.StartCommit(repo, "master")
		require.NoError(t, err)
		require.NoError(t, env.PachClient.PutFile(commit, "foo", strings.NewReader("foo\n")))
		require.NoError(t, env.PachClient.FinishCommit(repo, commit.Branch.Name, commit.ID))

		commitInfos, err := env.PachClient.ListCommit(repoProto, repoProto.NewCommit("master", ""), nil, 0)
		require.NoError(t, err)
		require.Equal(t, 1, len(commitInfos))
		require.Equal(t, commit, commitInfos[0].Commit)
		// TODO(2.0 required)?: ListCommit doesn't get the actual size of the
		// commits (even if they're finished) - do an inspect commit instead.
		commitInfo, err := env.PachClient.InspectCommit(repo, commit.Branch.Name, commit.ID)
		require.NoError(t, err)
		require.Equal(t, int64(4), commitInfo.Details.SizeBytes)

		require.NoError(t, env.PachClient.SquashCommitSet(commit.ID))

		// The branch has not been deleted, though it only has an empty commit
		branchInfos, err := env.PachClient.ListBranch(repo)
		require.NoError(t, err)
		require.Equal(t, 1, len(branchInfos))
		commitInfos, err = env.PachClient.ListCommit(repoProto, repoProto.NewCommit("master", ""), nil, 0)
		require.NoError(t, err)
		require.Equal(t, 1, len(commitInfos))
		require.Equal(t, branchInfos[0].Head, commitInfos[0].Commit)
		require.NotEqual(t, commit, commitInfos[0].Commit)

		// Check that repo size is back to 0
		repoInfo, err := env.PachClient.InspectRepo(repo)
		require.NoError(t, err)
		require.Equal(t, 0, int(repoInfo.Details.SizeBytes))
	})

	suite.Run("BasicFile", func(t *testing.T) {
		t.Parallel()
		env := testpachd.NewRealEnv(t, tu.NewTestDBConfig(t))

		repo := "repo"
		require.NoError(t, env.PachClient.CreateRepo(repo))

		commit, err := env.PachClient.StartCommit(repo, "master")
		require.NoError(t, err)

		file := "file"
		data := "data"
		require.NoError(t, env.PachClient.PutFile(commit, file, strings.NewReader(data)))

		require.NoError(t, env.PachClient.FinishCommit(repo, commit.Branch.Name, commit.ID))

		var b bytes.Buffer
		require.NoError(t, env.PachClient.GetFile(commit, "file", &b))
		require.Equal(t, data, b.String())
	})

	suite.Run("SimpleFile", func(t *testing.T) {
		t.Parallel()
		env := testpachd.NewRealEnv(t, tu.NewTestDBConfig(t))

		repo := "test"
		require.NoError(t, env.PachClient.CreateRepo(repo))

		commit1, err := env.PachClient.StartCommit(repo, "master")
		require.NoError(t, err)
		require.NoError(t, env.PachClient.PutFile(commit1, "foo", strings.NewReader("foo\n"), client.WithAppendPutFile()))
		require.NoError(t, env.PachClient.FinishCommit(repo, commit1.Branch.Name, commit1.ID))

		var buffer bytes.Buffer
		require.NoError(t, env.PachClient.GetFile(commit1, "foo", &buffer))
		require.Equal(t, "foo\n", buffer.String())

		commit2, err := env.PachClient.StartCommit(repo, "master")
		require.NoError(t, err)
		require.NoError(t, env.PachClient.PutFile(commit2, "foo", strings.NewReader("foo\n"), client.WithAppendPutFile()))
		err = env.PachClient.FinishCommit(repo, commit2.Branch.Name, commit2.ID)
		require.NoError(t, err)

		buffer.Reset()
		require.NoError(t, env.PachClient.GetFile(commit1, "foo", &buffer))
		require.Equal(t, "foo\n", buffer.String())
		buffer.Reset()
		require.NoError(t, env.PachClient.GetFile(commit2, "foo", &buffer))
		require.Equal(t, "foo\nfoo\n", buffer.String())
	})

	suite.Run("StartCommitWithUnfinishedParent", func(t *testing.T) {
		t.Parallel()
		env := testpachd.NewRealEnv(t, tu.NewTestDBConfig(t))

		repo := "test"
		require.NoError(t, env.PachClient.CreateRepo(repo))

		commit1, err := env.PachClient.StartCommit(repo, "master")
		require.NoError(t, err)
		_, err = env.PachClient.StartCommit(repo, "master")
		// fails because the parent commit has not been finished
		require.YesError(t, err)

		require.NoError(t, env.PachClient.FinishCommit(repo, commit1.Branch.Name, commit1.ID))
		_, err = env.PachClient.StartCommit(repo, "master")
		require.NoError(t, err)
	})

	suite.Run("ProvenanceWithinSingleRepoDisallowed", func(t *testing.T) {
		t.Parallel()
		env := testpachd.NewRealEnv(t, tu.NewTestDBConfig(t))

		repo := "repo"
		require.NoError(t, env.PachClient.CreateRepo(repo))

		// TODO: implement in terms of branch provenance
		// test: repo -> repo
		// test: a -> b -> a
	})

	suite.Run("AncestrySyntax", func(t *testing.T) {
		t.Parallel()
		env := testpachd.NewRealEnv(t, tu.NewTestDBConfig(t))

		repo := "test"
		require.NoError(t, env.PachClient.CreateRepo(repo))

		commit1, err := env.PachClient.StartCommit(repo, "master")
		require.NoError(t, err)
		require.NoError(t, env.PachClient.PutFile(commit1, "file", strings.NewReader("1")))
		require.NoError(t, env.PachClient.FinishCommit(repo, commit1.Branch.Name, commit1.ID))

		commit2, err := env.PachClient.StartCommit(repo, "master")
		require.NoError(t, err)
		require.NoError(t, env.PachClient.PutFile(commit2, "file", strings.NewReader("2")))
		require.NoError(t, env.PachClient.FinishCommit(repo, commit2.Branch.Name, commit2.ID))

		commit3, err := env.PachClient.StartCommit(repo, "master")
		require.NoError(t, err)
		require.NoError(t, env.PachClient.PutFile(commit3, "file", strings.NewReader("3")))
		require.NoError(t, env.PachClient.FinishCommit(repo, commit3.Branch.Name, commit3.ID))

		commitInfo, err := env.PachClient.InspectCommit(repo, "", "master^")
		require.NoError(t, err)
		require.Equal(t, commit2, commitInfo.Commit)

		commitInfo, err = env.PachClient.InspectCommit(repo, "", "master~")
		require.NoError(t, err)
		require.Equal(t, commit2, commitInfo.Commit)

		commitInfo, err = env.PachClient.InspectCommit(repo, "", "master^1")
		require.NoError(t, err)
		require.Equal(t, commit2, commitInfo.Commit)

		commitInfo, err = env.PachClient.InspectCommit(repo, "", "master~1")
		require.NoError(t, err)
		require.Equal(t, commit2, commitInfo.Commit)

		commitInfo, err = env.PachClient.InspectCommit(repo, "", "master^^")
		require.NoError(t, err)
		require.Equal(t, commit1, commitInfo.Commit)

		commitInfo, err = env.PachClient.InspectCommit(repo, "", "master~~")
		require.NoError(t, err)
		require.Equal(t, commit1, commitInfo.Commit)

		commitInfo, err = env.PachClient.InspectCommit(repo, "", "master^2")
		require.NoError(t, err)
		require.Equal(t, commit1, commitInfo.Commit)

		commitInfo, err = env.PachClient.InspectCommit(repo, "", "master~2")
		require.NoError(t, err)
		require.Equal(t, commit1, commitInfo.Commit)

		commitInfo, err = env.PachClient.InspectCommit(repo, "", "master.1")
		require.NoError(t, err)
		require.Equal(t, commit1, commitInfo.Commit)

		commitInfo, err = env.PachClient.InspectCommit(repo, "", "master.2")
		require.NoError(t, err)
		require.Equal(t, commit2, commitInfo.Commit)

		commitInfo, err = env.PachClient.InspectCommit(repo, "", "master.3")
		require.NoError(t, err)
		require.Equal(t, commit3, commitInfo.Commit)

		_, err = env.PachClient.InspectCommit(repo, "", "master^^^")
		require.YesError(t, err)

		_, err = env.PachClient.InspectCommit(repo, "", "master~~~")
		require.YesError(t, err)

		_, err = env.PachClient.InspectCommit(repo, "", "master^3")
		require.YesError(t, err)

		_, err = env.PachClient.InspectCommit(repo, "", "master~3")
		require.YesError(t, err)

		for i := 1; i <= 2; i++ {
			_, err := env.PachClient.InspectFile(client.NewCommit(repo, "", fmt.Sprintf("%v^%v", commit3.ID, 3-i)), "file")
			require.NoError(t, err)
		}

		var buffer bytes.Buffer
		require.NoError(t, env.PachClient.GetFile(client.NewCommit(repo, "", ancestry.Add("master", 0)), "file", &buffer))
		require.Equal(t, "3", buffer.String())
		buffer.Reset()
		require.NoError(t, env.PachClient.GetFile(client.NewCommit(repo, "", ancestry.Add("master", 1)), "file", &buffer))
		require.Equal(t, "2", buffer.String())
		buffer.Reset()
		require.NoError(t, env.PachClient.GetFile(client.NewCommit(repo, "", ancestry.Add("master", 2)), "file", &buffer))
		require.Equal(t, "1", buffer.String())
		buffer.Reset()
		require.NoError(t, env.PachClient.GetFile(client.NewCommit(repo, "", ancestry.Add("master", -1)), "file", &buffer))
		require.Equal(t, "1", buffer.String())
		buffer.Reset()
		require.NoError(t, env.PachClient.GetFile(client.NewCommit(repo, "", ancestry.Add("master", -2)), "file", &buffer))
		require.Equal(t, "2", buffer.String())
		buffer.Reset()
		require.NoError(t, env.PachClient.GetFile(client.NewCommit(repo, "", ancestry.Add("master", -3)), "file", &buffer))
		require.Equal(t, "3", buffer.String())

		// Adding a bunch of commits to the head of the branch shouldn't change the forward references.
		// (It will change backward references.)
		for i := 0; i < 10; i++ {
			require.NoError(t, env.PachClient.PutFile(client.NewCommit(repo, "master", ""), "file", strings.NewReader(fmt.Sprintf("%d", i+4))))
		}
		commitInfo, err = env.PachClient.InspectCommit(repo, "", "master.1")
		require.NoError(t, err)
		require.Equal(t, commit1, commitInfo.Commit)

		commitInfo, err = env.PachClient.InspectCommit(repo, "", "master.2")
		require.NoError(t, err)
		require.Equal(t, commit2, commitInfo.Commit)

		commitInfo, err = env.PachClient.InspectCommit(repo, "", "master.3")
		require.NoError(t, err)
		require.Equal(t, commit3, commitInfo.Commit)
	})

	// Provenance implements the following DAG
	//  A ─▶ B ─▶ C ─▶ D
	//            ▲
	//  E ────────╯

	suite.Run("Provenance", func(t *testing.T) {
		t.Parallel()
		env := testpachd.NewRealEnv(t, tu.NewTestDBConfig(t))

		require.NoError(t, env.PachClient.CreateRepo("A"))
		require.NoError(t, env.PachClient.CreateRepo("B"))
		require.NoError(t, env.PachClient.CreateRepo("C"))
		require.NoError(t, env.PachClient.CreateRepo("D"))
		require.NoError(t, env.PachClient.CreateRepo("E"))

		require.NoError(t, env.PachClient.CreateBranch("B", "master", "", "", []*pfs.Branch{client.NewBranch("A", "master")}))
		require.NoError(t, env.PachClient.CreateBranch("C", "master", "", "", []*pfs.Branch{client.NewBranch("B", "master"), client.NewBranch("E", "master")}))
		require.NoError(t, env.PachClient.CreateBranch("D", "master", "", "", []*pfs.Branch{client.NewBranch("C", "master")}))

		branchInfo, err := env.PachClient.InspectBranch("B", "master")
		require.NoError(t, err)
		require.Equal(t, 1, len(branchInfo.Provenance))
		branchInfo, err = env.PachClient.InspectBranch("C", "master")
		require.NoError(t, err)
		require.Equal(t, 3, len(branchInfo.Provenance))
		branchInfo, err = env.PachClient.InspectBranch("D", "master")
		require.NoError(t, err)
		require.Equal(t, 4, len(branchInfo.Provenance))

		ACommit, err := env.PachClient.StartCommit("A", "master")
		require.NoError(t, err)
		require.NoError(t, env.PachClient.FinishCommit("A", ACommit.Branch.Name, ACommit.ID))

		commitInfo, err := env.PachClient.InspectCommit("B", "master", "")
		require.NoError(t, err)
		require.Equal(t, ACommit.ID, commitInfo.Commit.ID)

		commitInfo, err = env.PachClient.InspectCommit("C", "master", "")
		require.NoError(t, err)
		require.Equal(t, ACommit.ID, commitInfo.Commit.ID)

		commitInfo, err = env.PachClient.InspectCommit("D", "master", "")
		require.NoError(t, err)
		require.Equal(t, ACommit.ID, commitInfo.Commit.ID)

		ECommit, err := env.PachClient.StartCommit("E", "master")
		require.NoError(t, err)
		require.NoError(t, env.PachClient.FinishCommit("E", ECommit.Branch.Name, ECommit.ID))

		commitInfo, err = env.PachClient.InspectCommit("B", "master", "")
		require.NoError(t, err)
		require.Equal(t, ECommit.ID, commitInfo.Commit.ID)

		commitInfo, err = env.PachClient.InspectCommit("C", "master", "")
		require.NoError(t, err)
		require.Equal(t, ECommit.ID, commitInfo.Commit.ID)

		commitInfo, err = env.PachClient.InspectCommit("D", "master", "")
		require.NoError(t, err)
		require.Equal(t, ECommit.ID, commitInfo.Commit.ID)
	})

	suite.Run("CommitBranch", func(t *testing.T) {
		t.Parallel()
		env := testpachd.NewRealEnv(t, tu.NewTestDBConfig(t))

		require.NoError(t, env.PachClient.CreateRepo("input"))
		require.NoError(t, env.PachClient.CreateRepo("output"))
		// Make two branches provenant on the master branch
		require.NoError(t, env.PachClient.CreateBranch("output", "A", "", "", []*pfs.Branch{client.NewBranch("input", "master")}))
		require.NoError(t, env.PachClient.CreateBranch("output", "B", "", "", []*pfs.Branch{client.NewBranch("input", "master")}))

		// Now make a commit on the master branch, which should trigger a downstream commit on each of the two branches
		masterCommit, err := env.PachClient.StartCommit("input", "master")
		require.NoError(t, err)
		require.NoError(t, env.PachClient.FinishCommit("input", masterCommit.Branch.Name, masterCommit.ID))

		// Check that the commit in branch A has the information and provenance we expect
		commitInfo, err := env.PachClient.InspectCommit("output", "A", "")
		require.NoError(t, err)
		require.Equal(t, "A", commitInfo.Commit.Branch.Name)
		require.Equal(t, masterCommit.ID, commitInfo.Commit.ID)

		// Check that the commit in branch B has the information and provenance we expect
		commitInfo, err = env.PachClient.InspectCommit("output", "B", "")
		require.NoError(t, err)
		require.Equal(t, "B", commitInfo.Commit.Branch.Name)
		require.Equal(t, masterCommit.ID, commitInfo.Commit.ID)
	})

	suite.Run("CommitOnTwoBranchesProvenance", func(t *testing.T) {
		t.Parallel()
		env := testpachd.NewRealEnv(t, tu.NewTestDBConfig(t))

		require.NoError(t, env.PachClient.CreateRepo("input"))
		require.NoError(t, env.PachClient.CreateRepo("output"))

		parentCommit, err := env.PachClient.StartCommit("input", "master")
		require.NoError(t, err)
		require.NoError(t, env.PachClient.FinishCommit("input", parentCommit.Branch.Name, parentCommit.ID))

		masterCommit, err := env.PachClient.StartCommit("input", "master")
		require.NoError(t, err)
		require.NoError(t, env.PachClient.FinishCommit("input", masterCommit.Branch.Name, masterCommit.ID))

		// Make two branches provenant on the same commit on the master branch
		require.NoError(t, env.PachClient.CreateBranch("input", "A", masterCommit.Branch.Name, masterCommit.ID, nil))
		require.NoError(t, env.PachClient.CreateBranch("input", "B", masterCommit.Branch.Name, masterCommit.ID, nil))

		// Now create a branch provenant on both branches A and B
		require.NoError(t, env.PachClient.CreateBranch("output", "C", "", "", []*pfs.Branch{client.NewBranch("input", "A"), client.NewBranch("input", "B")}))

		// The head commit of the C branch should have the same ID as the new head
		// of branches A and B
		ci, err := env.PachClient.InspectCommit("output", "C", "")
		require.NoError(t, err)
		aHead, err := env.PachClient.InspectCommit("input", "A", "")
		require.NoError(t, err)
		bHead, err := env.PachClient.InspectCommit("input", "B", "")
		require.NoError(t, err)
		require.Equal(t, aHead.Commit.ID, ci.Commit.ID)
		require.Equal(t, bHead.Commit.ID, ci.Commit.ID)

		// We should be able to squash the parent commits of A and B Head
		require.NoError(t, env.PachClient.SquashCommitSet(aHead.ParentCommit.ID))

		// Now, squashing the head of A and B and C should leave each of them with just an empty head commit
		require.NoError(t, env.PachClient.SquashCommitSet(aHead.Commit.ID))

		_, err = env.PachClient.InspectCommit("output", "C", "")
		require.NoError(t, err)
		_, err = env.PachClient.InspectCommit("input", "A", "")
		require.NoError(t, err)
		_, err = env.PachClient.InspectCommit("input", "B", "")
		require.NoError(t, err)

		// It should also be ok to make new commits on branches A and B
		aCommit, err := env.PachClient.StartCommit("input", "A")
		require.NoError(t, err)
		require.NoError(t, env.PachClient.FinishCommit("input", aCommit.Branch.Name, aCommit.ID))

		bCommit, err := env.PachClient.StartCommit("input", "B")
		require.NoError(t, err)
		require.NoError(t, env.PachClient.FinishCommit("input", bCommit.Branch.Name, bCommit.ID))
	})

	suite.Run("Branch1", func(t *testing.T) {
		t.Parallel()
		env := testpachd.NewRealEnv(t, tu.NewTestDBConfig(t))

		repo := "test"
		require.NoError(t, env.PachClient.CreateRepo(repo))
		masterCommit := client.NewCommit(repo, "master", "")
		commit, err := env.PachClient.StartCommit(repo, "master")
		require.NoError(t, err)
		require.NoError(t, env.PachClient.PutFile(masterCommit, "foo", strings.NewReader("foo\n"), client.WithAppendPutFile()))
		require.NoError(t, env.PachClient.FinishCommit(repo, "master", ""))
		var buffer bytes.Buffer
		require.NoError(t, env.PachClient.GetFile(masterCommit, "foo", &buffer))
		require.Equal(t, "foo\n", buffer.String())
		branchInfos, err := env.PachClient.ListBranch(repo)
		require.NoError(t, err)
		require.Equal(t, 1, len(branchInfos))
		require.Equal(t, "master", branchInfos[0].Branch.Name)

		_, err = env.PachClient.StartCommit(repo, "master")
		require.NoError(t, err)
		require.NoError(t, env.PachClient.PutFile(masterCommit, "foo", strings.NewReader("foo\n"), client.WithAppendPutFile()))
		require.NoError(t, env.PachClient.FinishCommit(repo, "master", ""))
		buffer = bytes.Buffer{}
		require.NoError(t, env.PachClient.GetFile(masterCommit, "foo", &buffer))
		require.Equal(t, "foo\nfoo\n", buffer.String())
		branchInfos, err = env.PachClient.ListBranch(repo)
		require.NoError(t, err)
		require.Equal(t, 1, len(branchInfos))
		require.Equal(t, "master", branchInfos[0].Branch.Name)

		// Check that moving the commit to other branches uses the same CommitSet ID and extends the existing CommitSet
		commitInfos, err := env.PachClient.InspectCommitSet(commit.ID)
		require.NoError(t, err)
		require.Equal(t, 1, len(commitInfos))

		require.NoError(t, env.PachClient.CreateBranch(repo, "master2", commit.Branch.Name, commit.ID, nil))

		commitInfos, err = env.PachClient.InspectCommitSet(commit.ID)
		require.NoError(t, err)
		require.Equal(t, 2, len(commitInfos))

		require.NoError(t, env.PachClient.CreateBranch(repo, "master3", commit.Branch.Name, commit.ID, nil))

		commitInfos, err = env.PachClient.InspectCommitSet(commit.ID)
		require.NoError(t, err)
		require.Equal(t, 3, len(commitInfos))

		branchInfos, err = env.PachClient.ListBranch(repo)
		require.NoError(t, err)
		require.Equal(t, 3, len(branchInfos))
		require.Equal(t, "master3", branchInfos[0].Branch.Name)
		require.Equal(t, "master2", branchInfos[1].Branch.Name)
		require.Equal(t, "master", branchInfos[2].Branch.Name)
	})

	suite.Run("PutFileBig", func(t *testing.T) {
		t.Parallel()
		env := testpachd.NewRealEnv(t, tu.NewTestDBConfig(t))

		repo := "test"
		require.NoError(t, env.PachClient.CreateRepo(repo))

		// Write a big blob that would normally not fit in a block
		fileSize := int(pfs.ChunkSize + 5*1024*1024)
		expectedOutputA := random.String(fileSize)
		r := strings.NewReader(string(expectedOutputA))

		commit1, err := env.PachClient.StartCommit(repo, "master")
		require.NoError(t, err)
		require.NoError(t, env.PachClient.PutFile(commit1, "foo", r))
		require.NoError(t, env.PachClient.FinishCommit(repo, commit1.Branch.Name, commit1.ID))

		fileInfo, err := env.PachClient.InspectFile(commit1, "foo")
		require.NoError(t, err)
		require.Equal(t, fileSize, int(fileInfo.SizeBytes))

		var buffer bytes.Buffer
		require.NoError(t, env.PachClient.GetFile(commit1, "foo", &buffer))
		require.Equal(t, string(expectedOutputA), buffer.String())
	})

	suite.Run("PutFile", func(t *testing.T) {
		t.Parallel()
		env := testpachd.NewRealEnv(t, tu.NewTestDBConfig(t))

		repo := "test"
		require.NoError(t, env.PachClient.CreateRepo(repo))
		masterCommit := client.NewCommit(repo, "master", "")
		require.NoError(t, env.PachClient.PutFile(masterCommit, "file", strings.NewReader("foo")))
		var buf bytes.Buffer
		require.NoError(t, env.PachClient.GetFile(masterCommit, "file", &buf))
		require.Equal(t, "foo", buf.String())
		require.NoError(t, env.PachClient.PutFile(masterCommit, "file", strings.NewReader("bar")))
		buf.Reset()
		require.NoError(t, env.PachClient.GetFile(masterCommit, "file", &buf))
		require.Equal(t, "bar", buf.String())
		require.NoError(t, env.PachClient.DeleteFile(masterCommit, "file"))
		require.NoError(t, env.PachClient.PutFile(masterCommit, "file", strings.NewReader("buzz")))
		buf.Reset()
		require.NoError(t, env.PachClient.GetFile(masterCommit, "file", &buf))
		require.Equal(t, "buzz", buf.String())
	})

	suite.Run("PutFile2", func(t *testing.T) {
		t.Parallel()
		env := testpachd.NewRealEnv(t, tu.NewTestDBConfig(t))

		repo := "test"
		require.NoError(t, env.PachClient.CreateRepo(repo))
		commit1, err := env.PachClient.StartCommit(repo, "master")
		masterCommit := client.NewCommit(repo, "master", "")
		require.NoError(t, err)
		require.NoError(t, env.PachClient.PutFile(commit1, "file", strings.NewReader("foo\n"), client.WithAppendPutFile()))
		require.NoError(t, env.PachClient.PutFile(commit1, "file", strings.NewReader("bar\n"), client.WithAppendPutFile()))
		require.NoError(t, env.PachClient.PutFile(masterCommit, "file", strings.NewReader("buzz\n"), client.WithAppendPutFile()))
		require.NoError(t, env.PachClient.FinishCommit(repo, commit1.Branch.Name, commit1.ID))

		expected := "foo\nbar\nbuzz\n"
		buffer := &bytes.Buffer{}
		require.NoError(t, env.PachClient.GetFile(commit1, "file", buffer))
		require.Equal(t, expected, buffer.String())
		buffer.Reset()
		require.NoError(t, env.PachClient.GetFile(masterCommit, "file", buffer))
		require.Equal(t, expected, buffer.String())

		commit2, err := env.PachClient.StartCommit(repo, "master")
		require.NoError(t, err)
		require.NoError(t, env.PachClient.PutFile(commit2, "file", strings.NewReader("foo\n"), client.WithAppendPutFile()))
		require.NoError(t, env.PachClient.PutFile(commit2, "file", strings.NewReader("bar\n"), client.WithAppendPutFile()))
		require.NoError(t, env.PachClient.PutFile(masterCommit, "file", strings.NewReader("buzz\n"), client.WithAppendPutFile()))
		require.NoError(t, env.PachClient.FinishCommit(repo, "master", ""))

		expected = "foo\nbar\nbuzz\nfoo\nbar\nbuzz\n"
		buffer.Reset()
		require.NoError(t, env.PachClient.GetFile(commit2, "file", buffer))
		require.Equal(t, expected, buffer.String())
		buffer.Reset()
		require.NoError(t, env.PachClient.GetFile(masterCommit, "file", buffer))
		require.Equal(t, expected, buffer.String())

		commit3, err := env.PachClient.StartCommit(repo, "master")
		require.NoError(t, err)
		require.NoError(t, env.PachClient.FinishCommit(repo, commit3.Branch.Name, commit3.ID))
		require.NoError(t, env.PachClient.CreateBranch(repo, "foo", "", commit3.ID, nil))

		commit4, err := env.PachClient.StartCommit(repo, "foo")
		require.NoError(t, err)
		require.NoError(t, env.PachClient.PutFile(commit4, "file", strings.NewReader("foo\nbar\nbuzz\n"), client.WithAppendPutFile()))
		require.NoError(t, env.PachClient.FinishCommit(repo, commit4.Branch.Name, commit4.ID))

		// commit 3 should have remained unchanged
		buffer.Reset()
		require.NoError(t, env.PachClient.GetFile(commit3, "file", buffer))
		require.Equal(t, expected, buffer.String())

		expected = "foo\nbar\nbuzz\nfoo\nbar\nbuzz\nfoo\nbar\nbuzz\n"
		buffer.Reset()
		require.NoError(t, env.PachClient.GetFile(commit4, "file", buffer))
		require.Equal(t, expected, buffer.String())
	})

	suite.Run("PutFileBranchCommitID", func(t *testing.T) {
		t.Parallel()
		env := testpachd.NewRealEnv(t, tu.NewTestDBConfig(t))

		repo := "test"
		require.NoError(t, env.PachClient.CreateRepo(repo))

		err := env.PachClient.PutFile(client.NewCommit(repo, "", "master"), "foo", strings.NewReader("foo\n"), client.WithAppendPutFile())
		require.NoError(t, err)
	})

	suite.Run("PutSameFileInParallel", func(t *testing.T) {
		t.Parallel()
		env := testpachd.NewRealEnv(t, tu.NewTestDBConfig(t))

		repo := "test"
		require.NoError(t, env.PachClient.CreateRepo(repo))

		commit, err := env.PachClient.StartCommit(repo, "master")
		require.NoError(t, err)
		var eg errgroup.Group
		for i := 0; i < 3; i++ {
			eg.Go(func() error {
				return env.PachClient.PutFile(commit, "foo", strings.NewReader("foo\n"), client.WithAppendPutFile())
			})
		}
		require.NoError(t, eg.Wait())
		require.NoError(t, env.PachClient.FinishCommit(repo, commit.Branch.Name, commit.ID))

		var buffer bytes.Buffer
		require.NoError(t, env.PachClient.GetFile(commit, "foo", &buffer))
		require.Equal(t, "foo\nfoo\nfoo\n", buffer.String())
	})

	suite.Run("InspectFile", func(t *testing.T) {
		t.Parallel()
		env := testpachd.NewRealEnv(t, tu.NewTestDBConfig(t))

		repo := "test"
		require.NoError(t, env.PachClient.CreateRepo(repo))

		fileContent1 := "foo\n"
		commit1, err := env.PachClient.StartCommit(repo, "master")
		require.NoError(t, err)
		require.NoError(t, env.PachClient.PutFile(commit1, "foo", strings.NewReader(fileContent1), client.WithAppendPutFile()))
		checks := func() {
			fileInfo, err := env.PachClient.InspectFile(commit1, "foo")
			require.NoError(t, err)
			require.Equal(t, pfs.FileType_FILE, fileInfo.FileType)
			require.Equal(t, len(fileContent1), int(fileInfo.SizeBytes))
		}
		checks()
		require.NoError(t, env.PachClient.FinishCommit(repo, commit1.Branch.Name, commit1.ID))
		checks()

		fileContent2 := "barbar\n"
		commit2, err := env.PachClient.StartCommit(repo, "master")
		require.NoError(t, err)
		require.NoError(t, env.PachClient.PutFile(commit2, "foo", strings.NewReader(fileContent2), client.WithAppendPutFile()))

		require.NoError(t, env.PachClient.FinishCommit(repo, commit2.Branch.Name, commit2.ID))

		fileInfo, err := env.PachClient.InspectFile(commit2, "foo")
		require.NoError(t, err)
		require.Equal(t, pfs.FileType_FILE, fileInfo.FileType)
		require.Equal(t, len(fileContent1+fileContent2), int(fileInfo.SizeBytes))

		fileInfo, err = env.PachClient.InspectFile(commit2, "foo")
		require.NoError(t, err)
		require.Equal(t, pfs.FileType_FILE, fileInfo.FileType)
		require.Equal(t, len(fileContent1)+len(fileContent2), int(fileInfo.SizeBytes))

		fileContent3 := "bar\n"
		commit3, err := env.PachClient.StartCommit(repo, "master")
		require.NoError(t, err)
		require.NoError(t, env.PachClient.PutFile(commit3, "bar", strings.NewReader(fileContent3), client.WithAppendPutFile()))
		require.NoError(t, env.PachClient.FinishCommit(repo, commit3.Branch.Name, commit3.ID))

		fis, err := env.PachClient.ListFileAll(commit3, "")
		require.NoError(t, err)
		require.Equal(t, 2, len(fis))

		require.Equal(t, len(fis), 2)
	})

	suite.Run("InspectFile2", func(t *testing.T) {
		t.Parallel()
		env := testpachd.NewRealEnv(t, tu.NewTestDBConfig(t))

		repo := "test"
		require.NoError(t, env.PachClient.CreateRepo(repo))
		commit := client.NewCommit(repo, "master", "")

		fileContent1 := "foo\n"
		fileContent2 := "buzz\n"

		_, err := env.PachClient.StartCommit(repo, "master")
		require.NoError(t, err)
		require.NoError(t, env.PachClient.PutFile(commit, "file", strings.NewReader(fileContent1), client.WithAppendPutFile()))
		require.NoError(t, env.PachClient.FinishCommit(repo, "master", ""))

		fileInfo, err := env.PachClient.InspectFile(commit, "/file")
		require.NoError(t, err)
		require.Equal(t, len(fileContent1), int(fileInfo.SizeBytes))
		require.Equal(t, "/file", fileInfo.File.Path)
		require.Equal(t, pfs.FileType_FILE, fileInfo.FileType)

		_, err = env.PachClient.StartCommit(repo, "master")
		require.NoError(t, err)
		require.NoError(t, env.PachClient.PutFile(commit, "file", strings.NewReader(fileContent1), client.WithAppendPutFile()))
		require.NoError(t, env.PachClient.FinishCommit(repo, "master", ""))

		fileInfo, err = env.PachClient.InspectFile(commit, "file")
		require.NoError(t, err)
		require.Equal(t, len(fileContent1)*2, int(fileInfo.SizeBytes))
		require.Equal(t, "/file", fileInfo.File.Path)

		_, err = env.PachClient.StartCommit(repo, "master")
		require.NoError(t, err)
		require.NoError(t, env.PachClient.DeleteFile(commit, "file"))
		require.NoError(t, env.PachClient.PutFile(commit, "file", strings.NewReader(fileContent2), client.WithAppendPutFile()))
		require.NoError(t, env.PachClient.FinishCommit(repo, "master", ""))

		fileInfo, err = env.PachClient.InspectFile(commit, "file")
		require.NoError(t, err)
		require.Equal(t, len(fileContent2), int(fileInfo.SizeBytes))
	})

	suite.Run("InspectFile3", func(t *testing.T) {
		t.Parallel()
		env := testpachd.NewRealEnv(t, tu.NewTestDBConfig(t))

		repo := "test"
		require.NoError(t, env.PachClient.CreateRepo(repo))

		fileContent1 := "foo\n"
		commit1, err := env.PachClient.StartCommit(repo, "master")
		require.NoError(t, err)
		require.NoError(t, env.PachClient.PutFile(commit1, "foo/bar", strings.NewReader(fileContent1)))
		fileInfo, err := env.PachClient.InspectFile(commit1, "foo")
		require.NoError(t, err)
		require.NotNil(t, fileInfo)

		require.NoError(t, env.PachClient.FinishCommit(repo, commit1.Branch.Name, commit1.ID))

		fi, err := env.PachClient.InspectFile(commit1, "foo/bar")
		require.NoError(t, err)
		require.NotNil(t, fi)

		fileContent2 := "barbar\n"
		commit2, err := env.PachClient.StartCommit(repo, "master")
		require.NoError(t, err)
		require.NoError(t, env.PachClient.PutFile(commit2, "foo", strings.NewReader(fileContent2)))

		fileInfo, err = env.PachClient.InspectFile(commit2, "foo")
		require.NoError(t, err)
		require.NotNil(t, fileInfo)

		require.NoError(t, env.PachClient.FinishCommit(repo, commit2.Branch.Name, commit2.ID))

		fi, err = env.PachClient.InspectFile(commit2, "foo")
		require.NoError(t, err)
		require.NotNil(t, fi)

		fileContent3 := "bar\n"
		commit3, err := env.PachClient.StartCommit(repo, "master")
		require.NoError(t, err)
		require.NoError(t, env.PachClient.PutFile(commit3, "bar", strings.NewReader(fileContent3)))
		require.NoError(t, env.PachClient.FinishCommit(repo, commit3.Branch.Name, commit3.ID))
		fi, err = env.PachClient.InspectFile(commit3, "bar")
		require.NoError(t, err)
		require.NotNil(t, fi)
	})

	suite.Run("InspectDir", func(t *testing.T) {
		t.Parallel()
		env := testpachd.NewRealEnv(t, tu.NewTestDBConfig(t))

		repo := "test"
		require.NoError(t, env.PachClient.CreateRepo(repo))

		commit1, err := env.PachClient.StartCommit(repo, "master")
		require.NoError(t, err)

		fileContent := "foo\n"
		require.NoError(t, env.PachClient.PutFile(commit1, "dir/foo", strings.NewReader(fileContent)))

		require.NoError(t, env.PachClient.FinishCommit(repo, commit1.Branch.Name, commit1.ID))

		fileInfo, err := env.PachClient.InspectFile(commit1, "dir/foo")
		require.NoError(t, err)
		require.Equal(t, len(fileContent), int(fileInfo.SizeBytes))
		require.Equal(t, pfs.FileType_FILE, fileInfo.FileType)

		fileInfo, err = env.PachClient.InspectFile(commit1, "dir")
		require.NoError(t, err)
		require.Equal(t, len(fileContent), int(fileInfo.SizeBytes))
		require.Equal(t, pfs.FileType_DIR, fileInfo.FileType)

		_, err = env.PachClient.InspectFile(commit1, "")
		require.NoError(t, err)
		require.Equal(t, len(fileContent), int(fileInfo.SizeBytes))
		require.Equal(t, pfs.FileType_DIR, fileInfo.FileType)
	})

	suite.Run("InspectDir2", func(t *testing.T) {
		t.Parallel()
		env := testpachd.NewRealEnv(t, tu.NewTestDBConfig(t))

		repo := "test"
		require.NoError(t, env.PachClient.CreateRepo(repo))
		commit := client.NewCommit(repo, "master", "")

		fileContent := "foo\n"

		_, err := env.PachClient.StartCommit(repo, "master")
		require.NoError(t, err)
		require.NoError(t, env.PachClient.PutFile(commit, "dir/1", strings.NewReader(fileContent)))
		require.NoError(t, env.PachClient.PutFile(commit, "dir/2", strings.NewReader(fileContent)))

		require.NoError(t, env.PachClient.FinishCommit(repo, "master", ""))

		fileInfo, err := env.PachClient.InspectFile(commit, "/dir")
		require.NoError(t, err)
		require.Equal(t, "/dir/", fileInfo.File.Path)
		require.Equal(t, pfs.FileType_DIR, fileInfo.FileType)

		_, err = env.PachClient.StartCommit(repo, "master")
		require.NoError(t, err)
		require.NoError(t, env.PachClient.PutFile(commit, "dir/3", strings.NewReader(fileContent)))

		require.NoError(t, env.PachClient.FinishCommit(repo, "master", ""))

		_, err = env.PachClient.InspectFile(commit, "dir")
		require.NoError(t, err)

		_, err = env.PachClient.StartCommit(repo, "master")
		require.NoError(t, err)
		err = env.PachClient.DeleteFile(commit, "dir/2")
		require.NoError(t, err)
		require.NoError(t, env.PachClient.FinishCommit(repo, "master", ""))

		_, err = env.PachClient.InspectFile(commit, "dir")
		require.NoError(t, err)
	})

	suite.Run("ListFileTwoCommits", func(t *testing.T) {
		t.Parallel()
		env := testpachd.NewRealEnv(t, tu.NewTestDBConfig(t))

		repo := "test"
		require.NoError(t, env.PachClient.CreateRepo(repo))

		numFiles := 5

		commit1, err := env.PachClient.StartCommit(repo, "master")
		require.NoError(t, err)

		for i := 0; i < numFiles; i++ {
			require.NoError(t, env.PachClient.PutFile(commit1, fmt.Sprintf("file%d", i), strings.NewReader("foo\n")))
		}

		require.NoError(t, env.PachClient.FinishCommit(repo, commit1.Branch.Name, commit1.ID))

		fis, err := env.PachClient.ListFileAll(commit1, "")
		require.NoError(t, err)
		require.Equal(t, numFiles, len(fis))

		commit2, err := env.PachClient.StartCommit(repo, "master")
		require.NoError(t, err)

		for i := 0; i < numFiles; i++ {
			require.NoError(t, env.PachClient.PutFile(commit2, fmt.Sprintf("file2-%d", i), strings.NewReader("foo\n")))
		}

		require.NoError(t, env.PachClient.FinishCommit(repo, commit2.Branch.Name, commit2.ID))

		fis, err = env.PachClient.ListFileAll(commit2, "")
		require.NoError(t, err)
		require.Equal(t, 2*numFiles, len(fis))

		fis, err = env.PachClient.ListFileAll(commit1, "")
		require.NoError(t, err)
		require.Equal(t, numFiles, len(fis))

		fis, err = env.PachClient.ListFileAll(commit2, "")
		require.NoError(t, err)
		require.Equal(t, 2*numFiles, len(fis))
	})

	suite.Run("ListFile", func(t *testing.T) {
		t.Parallel()
		env := testpachd.NewRealEnv(t, tu.NewTestDBConfig(t))

		repo := "test"
		require.NoError(t, env.PachClient.CreateRepo(repo))

		commit, err := env.PachClient.StartCommit(repo, "master")
		require.NoError(t, err)

		fileContent1 := "foo\n"
		require.NoError(t, env.PachClient.PutFile(commit, "dir/foo", strings.NewReader(fileContent1)))

		fileContent2 := "bar\n"
		require.NoError(t, env.PachClient.PutFile(commit, "dir/bar", strings.NewReader(fileContent2)))

		checks := func() {
			fileInfos, err := env.PachClient.ListFileAll(commit, "dir")
			require.NoError(t, err)
			require.Equal(t, 2, len(fileInfos))
			require.True(t, fileInfos[0].File.Path == "/dir/foo" && fileInfos[1].File.Path == "/dir/bar" || fileInfos[0].File.Path == "/dir/bar" && fileInfos[1].File.Path == "/dir/foo")
			require.True(t, fileInfos[0].SizeBytes == fileInfos[1].SizeBytes && fileInfos[0].SizeBytes == int64(len(fileContent1)))

		}
		checks()
		require.NoError(t, env.PachClient.FinishCommit(repo, commit.Branch.Name, commit.ID))
		checks()
	})

	suite.Run("ListFile2", func(t *testing.T) {
		t.Parallel()
		env := testpachd.NewRealEnv(t, tu.NewTestDBConfig(t))

		repo := "test"
		require.NoError(t, env.PachClient.CreateRepo(repo))
		commit := client.NewCommit(repo, "master", "")

		fileContent := "foo\n"

		_, err := env.PachClient.StartCommit(repo, "master")
		require.NoError(t, err)
		require.NoError(t, env.PachClient.PutFile(commit, "dir/1", strings.NewReader(fileContent)))
		require.NoError(t, env.PachClient.PutFile(commit, "dir/2", strings.NewReader(fileContent)))
		require.NoError(t, err)

		require.NoError(t, env.PachClient.FinishCommit(repo, "master", ""))

		fileInfos, err := env.PachClient.ListFileAll(commit, "dir")
		require.NoError(t, err)
		require.Equal(t, 2, len(fileInfos))

		_, err = env.PachClient.StartCommit(repo, "master")
		require.NoError(t, err)
		require.NoError(t, env.PachClient.PutFile(commit, "dir/3", strings.NewReader(fileContent)))
		require.NoError(t, env.PachClient.FinishCommit(repo, "master", ""))

		fileInfos, err = env.PachClient.ListFileAll(commit, "dir")
		require.NoError(t, err)
		require.Equal(t, 3, len(fileInfos))

		_, err = env.PachClient.StartCommit(repo, "master")
		require.NoError(t, err)
		err = env.PachClient.DeleteFile(commit, "dir/2")
		require.NoError(t, err)
		require.NoError(t, env.PachClient.FinishCommit(repo, "master", ""))

		fileInfos, err = env.PachClient.ListFileAll(commit, "dir")
		require.NoError(t, err)
		require.Equal(t, 2, len(fileInfos))
	})

	suite.Run("ListFile3", func(t *testing.T) {
		t.Parallel()
		env := testpachd.NewRealEnv(t, tu.NewTestDBConfig(t))

		repo := "test"
		require.NoError(t, env.PachClient.CreateRepo(repo))
		commit := client.NewCommit(repo, "master", "")

		fileContent := "foo\n"

		_, err := env.PachClient.StartCommit(repo, "master")
		require.NoError(t, err)
		require.NoError(t, env.PachClient.PutFile(commit, "dir/1", strings.NewReader(fileContent)))
		require.NoError(t, env.PachClient.PutFile(commit, "dir/2", strings.NewReader(fileContent)))
		require.NoError(t, env.PachClient.FinishCommit(repo, "master", ""))

		fileInfos, err := env.PachClient.ListFileAll(commit, "dir")
		require.NoError(t, err)
		require.Equal(t, 2, len(fileInfos))

		_, err = env.PachClient.StartCommit(repo, "master")
		require.NoError(t, err)
		require.NoError(t, env.PachClient.PutFile(commit, "dir/3/foo", strings.NewReader(fileContent)))
		require.NoError(t, env.PachClient.PutFile(commit, "dir/3/bar", strings.NewReader(fileContent)))
		require.NoError(t, env.PachClient.FinishCommit(repo, "master", ""))

		fileInfos, err = env.PachClient.ListFileAll(commit, "dir")
		require.NoError(t, err)
		require.Equal(t, 3, len(fileInfos))
		require.Equal(t, int(fileInfos[2].SizeBytes), len(fileContent)*2)

		_, err = env.PachClient.StartCommit(repo, "master")
		require.NoError(t, err)
		err = env.PachClient.DeleteFile(commit, "dir/3/bar")
		require.NoError(t, err)
		require.NoError(t, env.PachClient.FinishCommit(repo, "master", ""))

		fileInfos, err = env.PachClient.ListFileAll(commit, "dir")
		require.NoError(t, err)
		require.Equal(t, 3, len(fileInfos))
		require.Equal(t, int(fileInfos[2].SizeBytes), len(fileContent))

		_, err = env.PachClient.StartCommit(repo, "master")
		require.NoError(t, err)
		require.NoError(t, env.PachClient.PutFile(commit, "file", strings.NewReader(fileContent)))
		require.NoError(t, env.PachClient.FinishCommit(repo, "master", ""))

		fileInfos, err = env.PachClient.ListFileAll(commit, "/")
		require.NoError(t, err)
		require.Equal(t, 2, len(fileInfos))
	})

	suite.Run("ListFile4", func(t *testing.T) {
		t.Parallel()
		env := testpachd.NewRealEnv(t, tu.NewTestDBConfig(t))

		repo := "test"
		require.NoError(t, env.PachClient.CreateRepo(repo))

		commit1, err := env.PachClient.StartCommit(repo, "master")
		require.NoError(t, err)

		require.NoError(t, env.PachClient.PutFile(commit1, "/dir1/file1.1", &bytes.Buffer{}))
		require.NoError(t, env.PachClient.PutFile(commit1, "/dir1/file1.2", &bytes.Buffer{}))
		require.NoError(t, env.PachClient.PutFile(commit1, "/dir2/file2.1", &bytes.Buffer{}))
		require.NoError(t, env.PachClient.PutFile(commit1, "/dir2/file2.2", &bytes.Buffer{}))

		require.NoError(t, env.PachClient.FinishCommit(repo, commit1.Branch.Name, commit1.ID))
		// should list a directory but not siblings
		var fis []*pfs.FileInfo
		require.NoError(t, env.PachClient.ListFile(commit1, "/dir1", func(fi *pfs.FileInfo) error {
			fis = append(fis, fi)
			return nil
		}))
		require.ElementsEqual(t, []string{"/dir1/file1.1", "/dir1/file1.2"}, finfosToPaths(fis))
		// should list the root
		fis = nil
		require.NoError(t, env.PachClient.ListFile(commit1, "/", func(fi *pfs.FileInfo) error {
			fis = append(fis, fi)
			return nil
		}))
		require.ElementsEqual(t, []string{"/dir1/", "/dir2/"}, finfosToPaths(fis))
	})

	suite.Run("RootDirectory", func(t *testing.T) {
		t.Parallel()
		env := testpachd.NewRealEnv(t, tu.NewTestDBConfig(t))

		repo := "test"
		require.NoError(t, env.PachClient.CreateRepo(repo))

		fileContent := "foo\n"

		commit, err := env.PachClient.StartCommit(repo, "master")
		require.NoError(t, err)
		require.NoError(t, env.PachClient.PutFile(commit, "foo", strings.NewReader(fileContent)))

		require.NoError(t, env.PachClient.FinishCommit(repo, commit.Branch.Name, commit.ID))

		fileInfos, err := env.PachClient.ListFileAll(commit, "")
		require.NoError(t, err)
		require.Equal(t, 1, len(fileInfos))
	})

	suite.Run("DeleteFile", func(t *testing.T) {
		t.Parallel()
		env := testpachd.NewRealEnv(t, tu.NewTestDBConfig(t))

		repo := "test"
		require.NoError(t, env.PachClient.CreateRepo(repo))

		// Commit 1: Add two files; delete one file within the commit
		commit1, err := env.PachClient.StartCommit(repo, "master")
		require.NoError(t, err)

		fileContent1 := "foo\n"
		require.NoError(t, env.PachClient.PutFile(commit1, "foo", strings.NewReader(fileContent1)))

		fileContent2 := "bar\n"
		require.NoError(t, env.PachClient.PutFile(commit1, "bar", strings.NewReader(fileContent2)))

		require.NoError(t, env.PachClient.DeleteFile(commit1, "foo"))

		require.NoError(t, env.PachClient.FinishCommit(repo, commit1.Branch.Name, commit1.ID))

		_, err = env.PachClient.InspectFile(commit1, "foo")
		require.YesError(t, err)

		// Should see one file
		fileInfos, err := env.PachClient.ListFileAll(commit1, "")
		require.NoError(t, err)
		require.Equal(t, 1, len(fileInfos))

		// Deleting a file in a finished commit should result in an error
		require.YesError(t, env.PachClient.DeleteFile(commit1, "bar"))

		// Empty commit
		commit2, err := env.PachClient.StartCommit(repo, "master")
		require.NoError(t, err)
		require.NoError(t, env.PachClient.FinishCommit(repo, commit2.Branch.Name, commit2.ID))

		// Should still see one files
		fileInfos, err = env.PachClient.ListFileAll(commit2, "")
		require.NoError(t, err)
		require.Equal(t, 1, len(fileInfos))

		// Delete bar
		commit3, err := env.PachClient.StartCommit(repo, "master")
		require.NoError(t, err)
		require.NoError(t, env.PachClient.DeleteFile(commit3, "bar"))

		require.NoError(t, env.PachClient.FinishCommit(repo, commit3.Branch.Name, commit3.ID))

		// Should see no file
		fileInfos, err = env.PachClient.ListFileAll(commit3, "")
		require.NoError(t, err)
		require.Equal(t, 0, len(fileInfos))

		_, err = env.PachClient.InspectFile(commit3, "bar")
		require.YesError(t, err)

		// Delete a nonexistent file; it should be no-op
		commit4, err := env.PachClient.StartCommit(repo, "master")
		require.NoError(t, err)
		require.NoError(t, env.PachClient.DeleteFile(commit4, "nonexistent"))
		require.NoError(t, env.PachClient.FinishCommit(repo, commit4.Branch.Name, commit4.ID))
	})

	suite.Run("DeleteFile2", func(t *testing.T) {
		t.Parallel()
		env := testpachd.NewRealEnv(t, tu.NewTestDBConfig(t))

		repo := "test"
		require.NoError(t, env.PachClient.CreateRepo(repo))

		commit1, err := env.PachClient.StartCommit(repo, "master")
		require.NoError(t, err)
		require.NoError(t, env.PachClient.PutFile(commit1, "file", strings.NewReader("foo\n")))
		require.NoError(t, env.PachClient.FinishCommit(repo, commit1.Branch.Name, commit1.ID))

		commit2, err := env.PachClient.StartCommit(repo, "master")
		require.NoError(t, err)
		err = env.PachClient.DeleteFile(commit2, "file")
		require.NoError(t, err)
		require.NoError(t, env.PachClient.PutFile(commit2, "file", strings.NewReader("bar\n")))
		require.NoError(t, env.PachClient.FinishCommit(repo, commit2.Branch.Name, commit2.ID))

		expected := "bar\n"
		var buffer bytes.Buffer
		require.NoError(t, env.PachClient.GetFile(client.NewCommit(repo, "master", ""), "file", &buffer))
		require.Equal(t, expected, buffer.String())

		commit3, err := env.PachClient.StartCommit(repo, "master")
		require.NoError(t, err)
		require.NoError(t, env.PachClient.PutFile(commit3, "file", strings.NewReader("buzz\n")))
		err = env.PachClient.DeleteFile(commit3, "file")
		require.NoError(t, err)
		require.NoError(t, env.PachClient.PutFile(commit3, "file", strings.NewReader("foo\n")))
		require.NoError(t, env.PachClient.FinishCommit(repo, commit3.Branch.Name, commit3.ID))

		expected = "foo\n"
		buffer.Reset()
		require.NoError(t, env.PachClient.GetFile(commit3, "file", &buffer))
		require.Equal(t, expected, buffer.String())
	})

	suite.Run("DeleteFile3", func(t *testing.T) {
		t.Parallel()
		env := testpachd.NewRealEnv(t, tu.NewTestDBConfig(t))

		repo := "test"
		require.NoError(t, env.PachClient.CreateRepo(repo))
		commit1, err := env.PachClient.StartCommit(repo, "master")
		require.NoError(t, err)
		fileContent := "bar\n"
		require.NoError(t, env.PachClient.PutFile(commit1, "/bar", strings.NewReader(fileContent)))
		require.NoError(t, env.PachClient.PutFile(commit1, "/dir1/dir2/bar", strings.NewReader(fileContent)))
		require.NoError(t, env.PachClient.FinishCommit(repo, commit1.Branch.Name, commit1.ID))

		commit2, err := env.PachClient.StartCommit(repo, "master")
		require.NoError(t, err)
		require.NoError(t, env.PachClient.DeleteFile(commit2, "/"))
		require.NoError(t, env.PachClient.PutFile(commit2, "/bar", strings.NewReader(fileContent)))
		require.NoError(t, env.PachClient.PutFile(commit2, "/dir1/bar", strings.NewReader(fileContent)))
		require.NoError(t, env.PachClient.PutFile(commit2, "/dir1/dir2/bar", strings.NewReader(fileContent)))
		require.NoError(t, env.PachClient.PutFile(commit2, "/dir1/dir2/barbar", strings.NewReader(fileContent)))
		require.NoError(t, env.PachClient.FinishCommit(repo, commit2.Branch.Name, commit2.ID))

		commit3, err := env.PachClient.StartCommit(repo, "master")
		require.NoError(t, err)
		require.NoError(t, env.PachClient.DeleteFile(commit3, "/dir1/dir2/"))
		require.NoError(t, env.PachClient.FinishCommit(repo, commit3.Branch.Name, commit3.ID))

		_, err = env.PachClient.InspectFile(commit3, "/dir1")
		require.NoError(t, err)
		_, err = env.PachClient.InspectFile(commit3, "/dir1/bar")
		require.NoError(t, err)
		_, err = env.PachClient.InspectFile(commit3, "/dir1/dir2")
		require.YesError(t, err)
		_, err = env.PachClient.InspectFile(commit3, "/dir1/dir2/bar")
		require.YesError(t, err)
		_, err = env.PachClient.InspectFile(commit3, "/dir1/dir2/barbar")
		require.YesError(t, err)

		commit4, err := env.PachClient.StartCommit(repo, "master")
		require.NoError(t, err)
		require.NoError(t, env.PachClient.PutFile(commit4, "/dir1/dir2/bar", strings.NewReader(fileContent)))
		require.NoError(t, env.PachClient.FinishCommit(repo, commit4.Branch.Name, commit4.ID))

		_, err = env.PachClient.InspectFile(commit4, "/dir1")
		require.NoError(t, err)
		_, err = env.PachClient.InspectFile(commit4, "/dir1/bar")
		require.NoError(t, err)
		_, err = env.PachClient.InspectFile(commit4, "/dir1/dir2")
		require.NoError(t, err)
		_, err = env.PachClient.InspectFile(commit4, "/dir1/dir2/bar")
		require.NoError(t, err)
	})

	suite.Run("DeleteDir", func(t *testing.T) {
		t.Parallel()
		env := testpachd.NewRealEnv(t, tu.NewTestDBConfig(t))

		repo := "test"
		require.NoError(t, env.PachClient.CreateRepo(repo))

		// Commit 1: Add two files into the same directory; delete the directory
		commit1, err := env.PachClient.StartCommit(repo, "master")
		require.NoError(t, err)

		require.NoError(t, env.PachClient.PutFile(commit1, "dir/foo", strings.NewReader("foo1")))

		require.NoError(t, env.PachClient.PutFile(commit1, "dir/bar", strings.NewReader("bar1")))

		require.NoError(t, env.PachClient.DeleteFile(commit1, "/dir/"))

		require.NoError(t, env.PachClient.FinishCommit(repo, commit1.Branch.Name, commit1.ID))

		fileInfos, err := env.PachClient.ListFileAll(commit1, "")
		require.NoError(t, err)
		require.Equal(t, 0, len(fileInfos))

		// dir should not exist
		_, err = env.PachClient.InspectFile(commit1, "dir")
		require.YesError(t, err)

		// Commit 2: Delete the directory and add the same two files
		// The two files should reflect the new content
		commit2, err := env.PachClient.StartCommit(repo, "master")
		require.NoError(t, err)

		require.NoError(t, env.PachClient.PutFile(commit2, "dir/foo", strings.NewReader("foo2")))

		require.NoError(t, env.PachClient.PutFile(commit2, "dir/bar", strings.NewReader("bar2")))

		require.NoError(t, env.PachClient.FinishCommit(repo, commit2.Branch.Name, commit2.ID))

		// Should see two files
		fileInfos, err = env.PachClient.ListFileAll(commit2, "dir")
		require.NoError(t, err)
		require.Equal(t, 2, len(fileInfos))

		var buffer bytes.Buffer
		require.NoError(t, env.PachClient.GetFile(commit2, "dir/foo", &buffer))
		require.Equal(t, "foo2", buffer.String())

		var buffer2 bytes.Buffer
		require.NoError(t, env.PachClient.GetFile(commit2, "dir/bar", &buffer2))
		require.Equal(t, "bar2", buffer2.String())

		// Commit 3: delete the directory
		commit3, err := env.PachClient.StartCommit(repo, "master")
		require.NoError(t, err)

		require.NoError(t, env.PachClient.DeleteFile(commit3, "/dir/"))

		require.NoError(t, env.PachClient.FinishCommit(repo, commit3.Branch.Name, commit3.ID))

		// Should see zero files
		fileInfos, err = env.PachClient.ListFileAll(commit3, "")
		require.NoError(t, err)
		require.Equal(t, 0, len(fileInfos))

		// One-off commit directory deletion
		masterCommit := client.NewCommit(repo, "master", "")
		require.NoError(t, env.PachClient.PutFile(masterCommit, "/dir/foo", strings.NewReader("foo")))
		require.NoError(t, env.PachClient.DeleteFile(masterCommit, "/"))
		fileInfos, err = env.PachClient.ListFileAll(masterCommit, "/")
		require.NoError(t, err)
		require.Equal(t, 0, len(fileInfos))
	})

	suite.Run("ListCommit", func(t *testing.T) {
		t.Parallel()
		env := testpachd.NewRealEnv(t, tu.NewTestDBConfig(t))

		repo := "test"
		require.NoError(t, env.PachClient.CreateRepo(repo))
		repoProto := client.NewRepo(repo)
		masterCommit := repoProto.NewCommit("master", "")

		numCommits := 10

		var midCommitID string
		for i := 0; i < numCommits; i++ {
			commit, err := env.PachClient.StartCommit(repo, "master")
			require.NoError(t, err)
			require.NoError(t, env.PachClient.FinishCommit(repo, "master", ""))
			if i == numCommits/2 {
				midCommitID = commit.ID
			}
		}

		// list all commits
		commitInfos, err := env.PachClient.ListCommit(repoProto, nil, nil, 0)
		require.NoError(t, err)
		require.Equal(t, numCommits, len(commitInfos))

		// Test that commits are sorted in newest-first order
		for i := 0; i < len(commitInfos)-1; i++ {
			require.Equal(t, commitInfos[i].ParentCommit, commitInfos[i+1].Commit)
		}

		// Now list all commits up to the last commit
		commitInfos, err = env.PachClient.ListCommit(repoProto, masterCommit, nil, 0)
		require.NoError(t, err)
		require.Equal(t, numCommits, len(commitInfos))

		// Test that commits are sorted in newest-first order
		for i := 0; i < len(commitInfos)-1; i++ {
			require.Equal(t, commitInfos[i].ParentCommit, commitInfos[i+1].Commit)
		}

		// Now list all commits up to the mid commit, excluding the mid commit
		// itself
		commitInfos, err = env.PachClient.ListCommit(repoProto, masterCommit, repoProto.NewCommit("", midCommitID), 0)
		require.NoError(t, err)
		require.Equal(t, numCommits-numCommits/2-1, len(commitInfos))

		// Test that commits are sorted in newest-first order
		for i := 0; i < len(commitInfos)-1; i++ {
			require.Equal(t, commitInfos[i].ParentCommit, commitInfos[i+1].Commit)
		}

		// list commits by branch
		commitInfos, err = env.PachClient.ListCommit(repoProto, masterCommit, nil, 0)
		require.NoError(t, err)
		require.Equal(t, numCommits, len(commitInfos))

		// Test that commits are sorted in newest-first order
		for i := 0; i < len(commitInfos)-1; i++ {
			require.Equal(t, commitInfos[i].ParentCommit, commitInfos[i+1].Commit)
		}

		// Try listing the commits in reverse order
		commitInfos = nil
		require.NoError(t, env.PachClient.ListCommitF(repoProto, nil, nil, 0, true, func(ci *pfs.CommitInfo) error {
			commitInfos = append(commitInfos, ci)
			return nil
		}))
		for i := 1; i < len(commitInfos); i++ {
			require.Equal(t, commitInfos[i].ParentCommit, commitInfos[i-1].Commit)
		}
	})

	suite.Run("OffsetRead", func(t *testing.T) {
		// TODO(2.0 optional): Decide on how to expose offset read.
		t.Skip("Offset read exists (inefficient), just need to decide on how to expose it in V2")
		//t.Parallel()
		//env := testpachd.NewRealEnv(t, tu.NewTestDBConfig(t))

		//repo := "test"
		//require.NoError(t, env.PachClient.CreateRepo(repo))
		//commit, err := env.PachClient.StartCommit(repo, "")
		//require.NoError(t, err)
		//fileData := "foo\n"
		//require.NoError(t, env.PachClient.PutFile(commit, "foo", strings.NewReader(fileData)))
		//require.NoError(t, env.PachClient.PutFile(commit, "foo", strings.NewReader(fileData)))

		//var buffer bytes.Buffer
		//require.NoError(t, env.PachClient.GetFile(commit, "foo", int64(len(fileData)*2)+1, 0, &buffer))
		//require.Equal(t, "", buffer.String())

		//require.NoError(t, env.PachClient.FinishCommit(repo, commit.Branch.Name, commit.ID))

		//buffer.Reset()
		//require.NoError(t, env.PachClient.GetFile(commit, "foo", int64(len(fileData)*2)+1, 0, &buffer))
		//require.Equal(t, "", buffer.String())
	})

	suite.Run("Branch2", func(t *testing.T) {
		t.Parallel()
		env := testpachd.NewRealEnv(t, tu.NewTestDBConfig(t))

		repo := "test"
		require.NoError(t, env.PachClient.CreateRepo(repo))

		commit, err := env.PachClient.StartCommit(repo, "branch1")
		require.NoError(t, err)
		require.NoError(t, env.PachClient.PutFile(commit, "foo", strings.NewReader("bar")))
		require.NoError(t, env.PachClient.FinishCommit(repo, commit.Branch.Name, commit.ID))

		expectedBranches := []string{"branch1", "branch2", "branch3"}
		expectedCommits := []*pfs.Commit{}
		for _, branch := range expectedBranches {
			require.NoError(t, env.PachClient.CreateBranch(repo, branch, commit.Branch.Name, commit.ID, nil))
			commitInfo, err := env.PachClient.InspectCommit(repo, branch, "")
			require.NoError(t, err)
			expectedCommits = append(expectedCommits, commitInfo.Commit)
		}

		branchInfos, err := env.PachClient.ListBranch(repo)
		require.NoError(t, err)
		require.Equal(t, len(expectedBranches), len(branchInfos))
		for i, branchInfo := range branchInfos {
			// branches should return in newest-first order
			require.Equal(t, expectedBranches[len(branchInfos)-i-1], branchInfo.Branch.Name)

			// each branch should have a different commit id (from the transaction
			// that moved the branch head)
			headCommit := expectedCommits[len(branchInfos)-i-1]
			require.Equal(t, headCommit.Branch, branchInfo.Branch)
			require.Equal(t, headCommit, branchInfo.Head)

			// ensure that the branch has the file from the original commit
			var buffer bytes.Buffer
			require.NoError(t, env.PachClient.GetFile(headCommit, "foo", &buffer))
			require.Equal(t, "bar", buffer.String())
		}

		commit2, err := env.PachClient.StartCommit(repo, "branch1")
		require.NoError(t, err)
		require.NoError(t, env.PachClient.FinishCommit(repo, "branch1", ""))

		commit2Info, err := env.PachClient.InspectCommit(repo, "branch1", "")
		require.NoError(t, err)
		require.Equal(t, expectedCommits[0], commit2Info.ParentCommit)

		// delete the last branch
		lastBranch := expectedBranches[len(expectedBranches)-1]
		require.NoError(t, env.PachClient.DeleteBranch(repo, lastBranch, false))
		branchInfos, err = env.PachClient.ListBranch(repo)
		require.NoError(t, err)
		require.Equal(t, 2, len(branchInfos))
		require.Equal(t, "branch2", branchInfos[0].Branch.Name)
		require.Equal(t, expectedCommits[1], branchInfos[0].Head)
		require.Equal(t, "branch1", branchInfos[1].Branch.Name)
		require.Equal(t, commit2, branchInfos[1].Head)
	})

	suite.Run("DeleteNonexistentBranch", func(t *testing.T) {
		t.Parallel()
		env := testpachd.NewRealEnv(t, tu.NewTestDBConfig(t))

		repo := "test"
		require.NoError(t, env.PachClient.CreateRepo(repo))
		require.NoError(t, env.PachClient.DeleteBranch(repo, "doesnt_exist", false))
	})

	suite.Run("SubscribeCommit", func(t *testing.T) {
		t.Parallel()
		env := testpachd.NewRealEnv(t, tu.NewTestDBConfig(t))

		repo := "test"
		require.NoError(t, env.PachClient.CreateRepo(repo))

		numCommits := 10

		// create some commits that shouldn't affect the below SubscribeCommit call
		// reproduces #2469
		for i := 0; i < numCommits; i++ {
			commit, err := env.PachClient.StartCommit(repo, "master-v1")
			require.NoError(t, err)
			require.NoError(t, env.PachClient.FinishCommit(repo, commit.Branch.Name, commit.ID))
		}

		require.NoErrorWithinT(t, 60*time.Second, func() error {
			var eg errgroup.Group
			nextCommitChan := make(chan *pfs.Commit, numCommits)
			eg.Go(func() error {
				var count int
				err := env.PachClient.SubscribeCommit(client.NewRepo(repo), "master", "", pfs.CommitState_STARTED, func(ci *pfs.CommitInfo) error {
					commit := <-nextCommitChan
					require.Equal(t, commit, ci.Commit)
					count++
					if count == numCommits {
						return errutil.ErrBreak
					}
					return nil
				})
				return err
			})
			eg.Go(func() error {
				for i := 0; i < numCommits; i++ {
					commit, err := env.PachClient.StartCommit(repo, "master")
					require.NoError(t, err)
					require.NoError(t, env.PachClient.FinishCommit(repo, commit.Branch.Name, commit.ID))
					nextCommitChan <- commit
				}
				return nil
			})

			return eg.Wait()
		})
	})

	suite.Run("InspectRepoSimple", func(t *testing.T) {
		t.Parallel()
		env := testpachd.NewRealEnv(t, tu.NewTestDBConfig(t))

		repo := "test"
		require.NoError(t, env.PachClient.CreateRepo(repo))

		commit, err := env.PachClient.StartCommit(repo, "branch")
		require.NoError(t, err)

		file1Content := "foo\n"
		require.NoError(t, env.PachClient.PutFile(commit, "foo", strings.NewReader(file1Content)))

		file2Content := "bar\n"
		require.NoError(t, env.PachClient.PutFile(commit, "bar", strings.NewReader(file2Content)))

		require.NoError(t, env.PachClient.FinishCommit(repo, commit.Branch.Name, commit.ID))

		info, err := env.PachClient.InspectRepo(repo)
		require.NoError(t, err)

		// Size should be 0 because the files were not added to master
		require.Equal(t, int(info.Details.SizeBytes), 0)
	})

	suite.Run("InspectRepoComplex", func(t *testing.T) {
		t.Parallel()
		env := testpachd.NewRealEnv(t, tu.NewTestDBConfig(t))

		repo := "test"
		require.NoError(t, env.PachClient.CreateRepo(repo))

		commit, err := env.PachClient.StartCommit(repo, "master")
		require.NoError(t, err)

		numFiles := 100
		minFileSize := 1000
		maxFileSize := 2000
		totalSize := 0

		for i := 0; i < numFiles; i++ {
			fileContent := random.String(rand.Intn(maxFileSize-minFileSize) + minFileSize)
			fileContent += "\n"
			fileName := fmt.Sprintf("file_%d", i)
			totalSize += len(fileContent)

			require.NoError(t, env.PachClient.PutFile(commit, fileName, strings.NewReader(fileContent)))

		}

		require.NoError(t, env.PachClient.FinishCommit(repo, commit.Branch.Name, commit.ID))

		info, err := env.PachClient.InspectRepo(repo)
		require.NoError(t, err)

		require.Equal(t, totalSize, int(info.Details.SizeBytes))

		infos, err := env.PachClient.ListRepo()
		require.NoError(t, err)
		require.Equal(t, 1, len(infos))
	})

	suite.Run("Create", func(t *testing.T) {
		// TODO: Implement put file split writer in V2?
		t.Skip("Put file split writer not implemented in V2")
		//t.Parallel()
		//env := testpachd.NewRealEnv(t, tu.NewTestDBConfig(t))

		//repo := "test"
		//require.NoError(t, env.PachClient.CreateRepo(repo))
		//commit, err := env.PachClient.StartCommit(repo, "")
		//require.NoError(t, err)
		//w, err := env.PachClient.PutFileSplitWriter(repo, commit.Branch.Name, commit.ID, "foo", pfs.Delimiter_NONE, 0, 0, 0, false)
		//require.NoError(t, err)
		//require.NoError(t, w.Close())
		//require.NoError(t, env.PachClient.FinishCommit(repo, commit.Branch.Name, commit.ID))
		//_, err = env.PachClient.InspectFile(commit, "foo")
		//require.NoError(t, err)
	})

	suite.Run("GetFile", func(t *testing.T) {
		t.Parallel()
		env := testpachd.NewRealEnv(t, tu.NewTestDBConfig(t))

		repo := tu.UniqueString("test")
		require.NoError(t, env.PachClient.CreateRepo(repo))
		commit, err := env.PachClient.StartCommit(repo, "master")
		require.NoError(t, err)
		require.NoError(t, env.PachClient.PutFile(commit, "dir/file", strings.NewReader("foo\n")))
		checks := func() {
			var buffer bytes.Buffer
			require.NoError(t, env.PachClient.GetFile(commit, "dir/file", &buffer))
			require.Equal(t, "foo\n", buffer.String())
		}
		checks()
		require.NoError(t, env.PachClient.FinishCommit(repo, commit.Branch.Name, commit.ID))
		checks()
		t.Run("InvalidCommit", func(t *testing.T) {
			buffer := bytes.Buffer{}
			err = env.PachClient.GetFile(client.NewCommit(repo, "", "aninvalidcommitid"), "dir/file", &buffer)
			require.YesError(t, err)
		})
		t.Run("Directory", func(t *testing.T) {
			buffer := bytes.Buffer{}
			err = env.PachClient.GetFile(commit, "dir", &buffer)
			require.NoError(t, err)
		})
	})

	suite.Run("ManyPutsSingleFileSingleCommit", func(t *testing.T) {
		t.Parallel()
		env := testpachd.NewRealEnv(t, tu.NewTestDBConfig(t))

		if testing.Short() {
			t.Skip("Skipping long tests in short mode")
		}
		repo := "test"
		require.NoError(t, env.PachClient.CreateRepo(repo))

		commit1, err := env.PachClient.StartCommit(repo, "master")
		require.NoError(t, err)

		rawMessage := `{
		"level":"debug",
		"message":{
			"thing":"foo"
		},
		"timing":[1,3,34,6,7]
	}`
		numObjs := 500
		numGoros := 10
		var expectedOutput []byte
		var wg sync.WaitGroup
		for j := 0; j < numGoros; j++ {
			wg.Add(1)
			go func() {
				for i := 0; i < numObjs/numGoros; i++ {
					if err := env.PachClient.PutFile(commit1, "foo", strings.NewReader(rawMessage), client.WithAppendPutFile()); err != nil {
						panic(err)
					}
				}
				wg.Done()
			}()
		}
		for i := 0; i < numObjs; i++ {
			expectedOutput = append(expectedOutput, []byte(rawMessage)...)
		}
		wg.Wait()
		require.NoError(t, env.PachClient.FinishCommit(repo, commit1.Branch.Name, commit1.ID))

		var buffer bytes.Buffer
		require.NoError(t, env.PachClient.GetFile(commit1, "foo", &buffer))
		require.Equal(t, string(expectedOutput), buffer.String())
	})

	suite.Run("PutFileValidCharacters", func(t *testing.T) {
		t.Parallel()
		env := testpachd.NewRealEnv(t, tu.NewTestDBConfig(t))

		repo := "test"
		require.NoError(t, env.PachClient.CreateRepo(repo))

		commit, err := env.PachClient.StartCommit(repo, "master")
		require.NoError(t, err)

		// null characters error because when you `ls` files with null characters
		// they truncate things after the null character leading to strange results
		require.YesError(t, env.PachClient.PutFile(commit, "foo\x00bar", strings.NewReader("foobar\n")))

		// Boundary tests for valid character range
		require.YesError(t, env.PachClient.PutFile(commit, "\x1ffoobar", strings.NewReader("foobar\n")))
		require.NoError(t, env.PachClient.PutFile(commit, "foo\x20bar", strings.NewReader("foobar\n")))
		require.NoError(t, env.PachClient.PutFile(commit, "foobar\x7e", strings.NewReader("foobar\n")))
		require.YesError(t, env.PachClient.PutFile(commit, "foo\x7fbar", strings.NewReader("foobar\n")))

		// Random character tests outside and inside valid character range
		require.YesError(t, env.PachClient.PutFile(commit, "foobar\x0b", strings.NewReader("foobar\n")))
		require.NoError(t, env.PachClient.PutFile(commit, "\x41foobar", strings.NewReader("foobar\n")))

		// Glob character test
		require.YesError(t, env.PachClient.PutFile(commit, "foobar*", strings.NewReader("foobar\n")))
	})

	suite.Run("BigListFile", func(t *testing.T) {
		t.Parallel()
		env := testpachd.NewRealEnv(t, tu.NewTestDBConfig(t))
		repo := "test"
		require.NoError(t, env.PachClient.CreateRepo(repo))
		commit, err := env.PachClient.StartCommit(repo, "master")
		require.NoError(t, err)
		var eg errgroup.Group
		for i := 0; i < 25; i++ {
			for j := 0; j < 25; j++ {
				i := i
				j := j
				eg.Go(func() error {
					return env.PachClient.PutFile(commit, fmt.Sprintf("dir%d/file%d", i, j), strings.NewReader("foo\n"))
				})
			}
		}
		require.NoError(t, eg.Wait())
		require.NoError(t, env.PachClient.FinishCommit(repo, commit.Branch.Name, commit.ID))
		for i := 0; i < 25; i++ {
			files, err := env.PachClient.ListFileAll(commit, fmt.Sprintf("dir%d", i))
			require.NoError(t, err)
			require.Equal(t, 25, len(files))
		}
	})

	suite.Run("StartCommitLatestOnBranch", func(t *testing.T) {
		t.Parallel()
		env := testpachd.NewRealEnv(t, tu.NewTestDBConfig(t))

		repo := "test"
		require.NoError(t, env.PachClient.CreateRepo(repo))

		commit1, err := env.PachClient.StartCommit(repo, "master")
		require.NoError(t, err)
		require.NoError(t, env.PachClient.FinishCommit(repo, commit1.Branch.Name, commit1.ID))

		commit2, err := env.PachClient.StartCommit(repo, "master")
		require.NoError(t, err)

		require.NoError(t, env.PachClient.FinishCommit(repo, commit2.Branch.Name, commit2.ID))

		commit3, err := env.PachClient.StartCommit(repo, "master")
		require.NoError(t, err)
		require.NoError(t, env.PachClient.FinishCommit(repo, commit3.Branch.Name, commit3.ID))

		commitInfo, err := env.PachClient.InspectCommit(repo, "master", "")
		require.NoError(t, err)
		require.Equal(t, commit3.ID, commitInfo.Commit.ID)
	})

	suite.Run("CreateBranchTwice", func(t *testing.T) {
		t.Parallel()
		env := testpachd.NewRealEnv(t, tu.NewTestDBConfig(t))

		repo := "test"
		require.NoError(t, env.PachClient.CreateRepo(repo))

		commit1, err := env.PachClient.StartCommit(repo, "foo")
		require.NoError(t, err)
		require.NoError(t, env.PachClient.FinishCommit(repo, commit1.Branch.Name, commit1.ID))
		require.NoError(t, env.PachClient.CreateBranch(repo, "master", "", commit1.ID, nil))

		commit2, err := env.PachClient.StartCommit(repo, "foo")
		require.NoError(t, err)
		require.NoError(t, env.PachClient.FinishCommit(repo, commit2.Branch.Name, commit2.ID))
		require.NoError(t, env.PachClient.CreateBranch(repo, "master", "", commit2.ID, nil))

		branchInfos, err := env.PachClient.ListBranch(repo)
		require.NoError(t, err)

		// branches should be returned newest-first
		require.Equal(t, 2, len(branchInfos))
		require.Equal(t, "master", branchInfos[0].Branch.Name)
		require.Equal(t, commit2.ID, branchInfos[0].Head.ID) // aliased branch should have the same commit ID
		require.Equal(t, "foo", branchInfos[1].Branch.Name)
		require.Equal(t, commit2.ID, branchInfos[1].Head.ID) // original branch should remain unchanged
	})

	suite.Run("WaitCommitSet", func(t *testing.T) {
		t.Parallel()
		env := testpachd.NewRealEnv(t, tu.NewTestDBConfig(t))

		require.NoError(t, env.PachClient.CreateRepo("A"))
		require.NoError(t, env.PachClient.CreateRepo("B"))
		require.NoError(t, env.PachClient.CreateBranch("B", "master", "", "", []*pfs.Branch{client.NewBranch("A", "master")}))
		require.NoError(t, env.PachClient.FinishCommit("B", "master", ""))

		ACommit, err := env.PachClient.StartCommit("A", "master")
		require.NoError(t, err)
		BCommit := client.NewCommit("B", "master", ACommit.ID)
		require.NoError(t, env.PachClient.FinishCommit("A", "master", ""))
		require.NoError(t, env.PachClient.FinishCommit("B", "master", ""))

		commitInfos, err := env.PachClient.WaitCommitSetAll(ACommit.ID)
		require.NoError(t, err)
		require.Equal(t, 2, len(commitInfos))
		require.Equal(t, ACommit, commitInfos[0].Commit)
		require.Equal(t, BCommit, commitInfos[1].Commit)
	})

	// WaitCommitSet2 implements the following DAG:
	// A ─▶ B ─▶ C ─▶ D
	suite.Run("WaitCommitSet2", func(t *testing.T) {
		t.Parallel()
		env := testpachd.NewRealEnv(t, tu.NewTestDBConfig(t))

		require.NoError(t, env.PachClient.CreateRepo("A"))
		require.NoError(t, env.PachClient.CreateRepo("B"))
		require.NoError(t, env.PachClient.CreateRepo("C"))
		require.NoError(t, env.PachClient.CreateRepo("D"))

		// Create branches and finish the default head commits on the downstream branches
		require.NoError(t, env.PachClient.CreateBranch("B", "master", "", "", []*pfs.Branch{client.NewBranch("A", "master")}))
		require.NoError(t, env.PachClient.FinishCommit("B", "master", ""))
		require.NoError(t, env.PachClient.CreateBranch("C", "master", "", "", []*pfs.Branch{client.NewBranch("B", "master")}))
		require.NoError(t, env.PachClient.FinishCommit("C", "master", ""))
		require.NoError(t, env.PachClient.CreateBranch("D", "master", "", "", []*pfs.Branch{client.NewBranch("C", "master")}))
		require.NoError(t, env.PachClient.FinishCommit("D", "master", ""))

		ACommit, err := env.PachClient.StartCommit("A", "master")
		require.NoError(t, err)
		require.NoError(t, env.PachClient.FinishCommit("A", "master", ""))

		// do the other commits in a goro so we can block for them
		go func() {
			require.NoError(t, env.PachClient.FinishCommit("B", "master", ""))
			require.NoError(t, env.PachClient.FinishCommit("C", "master", ""))
			require.NoError(t, env.PachClient.FinishCommit("D", "master", ""))
		}()

		// Wait for the commits to finish
		commitInfos, err := env.PachClient.WaitCommitSetAll(ACommit.ID)
		require.NoError(t, err)
		BCommit := client.NewCommit("B", "master", ACommit.ID)
		CCommit := client.NewCommit("C", "master", ACommit.ID)
		DCommit := client.NewCommit("D", "master", ACommit.ID)
		require.Equal(t, 4, len(commitInfos))
		require.Equal(t, ACommit, commitInfos[0].Commit)
		require.Equal(t, BCommit, commitInfos[1].Commit)
		require.Equal(t, CCommit, commitInfos[2].Commit)
		require.Equal(t, DCommit, commitInfos[3].Commit)
	})

	// A
	//  ╲
	//   ◀
	//    C
	//   ◀
	//  ╱
	// B
	suite.Run("WaitCommitSet3", func(t *testing.T) {
		t.Parallel()
		env := testpachd.NewRealEnv(t, tu.NewTestDBConfig(t))

		require.NoError(t, env.PachClient.CreateRepo("A"))
		require.NoError(t, env.PachClient.CreateRepo("B"))
		require.NoError(t, env.PachClient.CreateRepo("C"))

		require.NoError(t, env.PachClient.CreateBranch("C", "master", "", "", []*pfs.Branch{client.NewBranch("A", "master"), client.NewBranch("B", "master")}))
		require.NoError(t, env.PachClient.FinishCommit("C", "master", ""))

		ACommit, err := env.PachClient.StartCommit("A", "master")
		require.NoError(t, err)
		require.NoError(t, env.PachClient.FinishCommit("A", ACommit.Branch.Name, ACommit.ID))
		require.NoError(t, env.PachClient.FinishCommit("C", "master", ""))
		BCommit, err := env.PachClient.StartCommit("B", "master")
		require.NoError(t, err)
		require.NoError(t, env.PachClient.FinishCommit("B", BCommit.Branch.Name, BCommit.ID))
		require.NoError(t, env.PachClient.FinishCommit("C", "master", ""))

		BCommit, err = env.PachClient.StartCommit("B", "master")
		require.NoError(t, err)
		require.NoError(t, env.PachClient.FinishCommit("B", BCommit.Branch.Name, BCommit.ID))
		require.NoError(t, env.PachClient.FinishCommit("C", "master", ""))

		// The first two commits will be A and B, but they aren't deterministically sorted
		commitInfos, err := env.PachClient.WaitCommitSetAll(ACommit.ID)
		require.NoError(t, err)
		require.Equal(t, 3, len(commitInfos))
		expected := []*pfs.Commit{ACommit, client.NewCommit("B", "master", ACommit.ID)}
		actual := []*pfs.Commit{commitInfos[0].Commit, commitInfos[1].Commit}
		require.ImagesEqual(t, expected, actual, CommitToID)
		require.Equal(t, client.NewCommit("C", "master", ACommit.ID), commitInfos[2].Commit)

		commitInfos, err = env.PachClient.WaitCommitSetAll(BCommit.ID)
		require.NoError(t, err)
		require.Equal(t, 3, len(commitInfos))
		expected = []*pfs.Commit{client.NewCommit("A", "master", BCommit.ID), BCommit}
		actual = []*pfs.Commit{commitInfos[0].Commit, commitInfos[1].Commit}
		require.ImagesEqual(t, expected, actual, CommitToID)
		require.Equal(t, client.NewCommit("C", "master", BCommit.ID), commitInfos[2].Commit)
	})

	suite.Run("WaitCommitSetWithNoDownstreamRepos", func(t *testing.T) {
		t.Parallel()
		env := testpachd.NewRealEnv(t, tu.NewTestDBConfig(t))

		repo := "test"
		require.NoError(t, env.PachClient.CreateRepo(repo))
		commit, err := env.PachClient.StartCommit(repo, "master")
		require.NoError(t, err)
		require.NoError(t, env.PachClient.FinishCommit(repo, commit.Branch.Name, commit.ID))
		commitInfos, err := env.PachClient.WaitCommitSetAll(commit.ID)
		require.NoError(t, err)
		require.Equal(t, 1, len(commitInfos))
		require.Equal(t, commit, commitInfos[0].Commit)
	})

	suite.Run("WaitOpenCommit", func(t *testing.T) {
		t.Parallel()
		env := testpachd.NewRealEnv(t, tu.NewTestDBConfig(t))

		require.NoError(t, env.PachClient.CreateRepo("A"))
		require.NoError(t, env.PachClient.CreateRepo("B"))
		require.NoError(t, env.PachClient.CreateBranch("B", "master", "", "", []*pfs.Branch{client.NewBranch("A", "master")}))
		require.NoError(t, env.PachClient.FinishCommit("B", "master", ""))
		commit, err := env.PachClient.StartCommit("A", "master")
		require.NoError(t, err)

		// do the other commits in a goro so we can block for them
		eg, _ := errgroup.WithContext(context.Background())
		eg.Go(func() error {
			time.Sleep(3 * time.Second)
			if err := env.PachClient.FinishCommit("A", "master", ""); err != nil {
				return err
			}
			return env.PachClient.FinishCommit("B", "master", "")
		})

		t.Cleanup(func() {
			require.NoError(t, eg.Wait())
		})

		// Wait for the commit to finish
		commitInfos, err := env.PachClient.WaitCommitSetAll(commit.ID)
		require.NoError(t, err)
		require.Equal(t, 2, len(commitInfos))
		require.Equal(t, commit, commitInfos[0].Commit)
		require.Equal(t, client.NewCommit("B", "master", commit.ID), commitInfos[1].Commit)
	})

	suite.Run("WaitUninvolvedBranch", func(t *testing.T) {
		t.Parallel()
		env := testpachd.NewRealEnv(t, tu.NewTestDBConfig(t))

		require.NoError(t, env.PachClient.CreateRepo("A"))
		require.NoError(t, env.PachClient.CreateRepo("B"))
		require.NoError(t, env.PachClient.CreateBranch("B", "master", "", "", nil))
		commit, err := env.PachClient.StartCommit("A", "master")
		require.NoError(t, err)

		// Blocking on a commit that doesn't exist does not work
		_, err = env.PachClient.WaitCommit("B", "master", commit.ID)
		require.YesError(t, err)
	})

	suite.Run("WaitNonExistentBranch", func(t *testing.T) {
		t.Parallel()
		env := testpachd.NewRealEnv(t, tu.NewTestDBConfig(t))

		require.NoError(t, env.PachClient.CreateRepo("A"))
		commit, err := env.PachClient.StartCommit("A", "master")
		require.NoError(t, err)

		// Blocking on a branch that doesn't exist does not work
		_, err = env.PachClient.WaitCommit("A", "foo", commit.ID)
		require.YesError(t, err)

		_, err = env.PachClient.WaitCommit("A", "foo", "")
		require.YesError(t, err)
	})

	suite.Run("EmptyWait", func(t *testing.T) {
		t.Parallel()
		env := testpachd.NewRealEnv(t, tu.NewTestDBConfig(t))

		_, err := env.PachClient.WaitCommitSetAll("")
		require.YesError(t, err)
	})

	suite.Run("WaitNonExistentCommitSet", func(t *testing.T) {
		t.Parallel()
		env := testpachd.NewRealEnv(t, tu.NewTestDBConfig(t))

		_, err := env.PachClient.WaitCommitSetAll("fake-commitset")
		require.YesError(t, err)
		require.True(t, pfsserver.IsCommitSetNotFoundErr(err))
	})

	suite.Run("PutFileSplit", func(t *testing.T) {
		// TODO(2.0 optional): Implement put file split.
		t.Skip("Put file split not implemented in V2")
		//	t.Parallel()
		//  env := testpachd.NewRealEnv(t, tu.NewTestDBConfig(t))
		//
		//	if testing.Short() {
		//		t.Skip("Skipping integration tests in short mode")
		//	}
		//
		//	repo := "test"
		//	require.NoError(t, env.PachClient.CreateRepo(repo))
		//	commit, err := env.PachClient.StartCommit(repo, "master")
		//	require.NoError(t, err)
		//	_, err = env.PachClient.PutFileSplit(repo, commit.ID, "none", pfs.Delimiter_NONE, 0, 0, 0, false, strings.NewReader("foo\nbar\nbuz\n"))
		//	require.NoError(t, err)
		//	_, err = env.PachClient.PutFileSplit(repo, commit.ID, "line", pfs.Delimiter_LINE, 0, 0, 0, false, strings.NewReader("foo\nbar\nbuz\n"))
		//	require.NoError(t, err)
		//	_, err = env.PachClient.PutFileSplit(repo, commit.ID, "line", pfs.Delimiter_LINE, 0, 0, 0, false, strings.NewReader("foo\nbar\nbuz\n"))
		//	require.NoError(t, err)
		//	_, err = env.PachClient.PutFileSplit(repo, commit.ID, "line2", pfs.Delimiter_LINE, 2, 0, 0, false, strings.NewReader("foo\nbar\nbuz\nfiz\n"))
		//	require.NoError(t, err)
		//	_, err = env.PachClient.PutFileSplit(repo, commit.ID, "line3", pfs.Delimiter_LINE, 0, 8, 0, false, strings.NewReader("foo\nbar\nbuz\nfiz\n"))
		//	require.NoError(t, err)
		//	_, err = env.PachClient.PutFileSplit(repo, commit.ID, "json", pfs.Delimiter_JSON, 0, 0, 0, false, strings.NewReader("{}{}{}{}{}{}{}{}{}{}"))
		//	require.NoError(t, err)
		//	_, err = env.PachClient.PutFileSplit(repo, commit.ID, "json", pfs.Delimiter_JSON, 0, 0, 0, false, strings.NewReader("{}{}{}{}{}{}{}{}{}{}"))
		//	require.NoError(t, err)
		//	_, err = env.PachClient.PutFileSplit(repo, commit.ID, "json2", pfs.Delimiter_JSON, 2, 0, 0, false, strings.NewReader("{}{}{}{}"))
		//	require.NoError(t, err)
		//	_, err = env.PachClient.PutFileSplit(repo, commit.ID, "json3", pfs.Delimiter_JSON, 0, 4, 0, false, strings.NewReader("{}{}{}{}"))
		//	require.NoError(t, err)
		//
		//	files, err := env.PachClient.ListFileAll(repo, commit.ID, "line2")
		//	require.NoError(t, err)
		//	require.Equal(t, 2, len(files))
		//	for _, fileInfo := range files {
		//		require.Equal(t, uint64(8), fileInfo.SizeBytes)
		//	}
		//
		//	require.NoError(t, env.PachClient.FinishCommit(repo, commit.ID))
		//	commit2, err := env.PachClient.StartCommit(repo, "master")
		//	require.NoError(t, err)
		//	_, err = env.PachClient.PutFileSplit(repo, commit2.ID, "line", pfs.Delimiter_LINE, 0, 0, 0, false, strings.NewReader("foo\nbar\nbuz\n"))
		//	require.NoError(t, err)
		//	_, err = env.PachClient.PutFileSplit(repo, commit2.ID, "json", pfs.Delimiter_JSON, 0, 0, 0, false, strings.NewReader("{}{}{}{}{}{}{}{}{}{}"))
		//	require.NoError(t, err)
		//
		//	files, err = env.PachClient.ListFileAll(repo, commit2.ID, "line")
		//	require.NoError(t, err)
		//	require.Equal(t, 9, len(files))
		//	for _, fileInfo := range files {
		//		require.Equal(t, uint64(4), fileInfo.SizeBytes)
		//	}
		//
		//	require.NoError(t, env.PachClient.FinishCommit(repo, commit2.ID))
		//	fileInfo, err := env.PachClient.InspectFile(repo, commit.ID, "none")
		//	require.NoError(t, err)
		//	require.Equal(t, pfs.FileType_FILE, fileInfo.FileType)
		//	files, err = env.PachClient.ListFileAll(repo, commit.ID, "line")
		//	require.NoError(t, err)
		//	require.Equal(t, 6, len(files))
		//	for _, fileInfo := range files {
		//		require.Equal(t, uint64(4), fileInfo.SizeBytes)
		//	}
		//	files, err = env.PachClient.ListFileAll(repo, commit2.ID, "line")
		//	require.NoError(t, err)
		//	require.Equal(t, 9, len(files))
		//	for _, fileInfo := range files {
		//		require.Equal(t, uint64(4), fileInfo.SizeBytes)
		//	}
		//	files, err = env.PachClient.ListFileAll(repo, commit.ID, "line2")
		//	require.NoError(t, err)
		//	require.Equal(t, 2, len(files))
		//	for _, fileInfo := range files {
		//		require.Equal(t, uint64(8), fileInfo.SizeBytes)
		//	}
		//	files, err = env.PachClient.ListFileAll(repo, commit.ID, "line3")
		//	require.NoError(t, err)
		//	require.Equal(t, 2, len(files))
		//	for _, fileInfo := range files {
		//		require.Equal(t, uint64(8), fileInfo.SizeBytes)
		//	}
		//	files, err = env.PachClient.ListFileAll(repo, commit.ID, "json")
		//	require.NoError(t, err)
		//	require.Equal(t, 20, len(files))
		//	for _, fileInfo := range files {
		//		require.Equal(t, uint64(2), fileInfo.SizeBytes)
		//	}
		//	files, err = env.PachClient.ListFileAll(repo, commit2.ID, "json")
		//	require.NoError(t, err)
		//	require.Equal(t, 30, len(files))
		//	for _, fileInfo := range files {
		//		require.Equal(t, uint64(2), fileInfo.SizeBytes)
		//	}
		//	files, err = env.PachClient.ListFileAll(repo, commit.ID, "json2")
		//	require.NoError(t, err)
		//	require.Equal(t, 2, len(files))
		//	for _, fileInfo := range files {
		//		require.Equal(t, uint64(4), fileInfo.SizeBytes)
		//	}
		//	files, err = env.PachClient.ListFileAll(repo, commit.ID, "json3")
		//	require.NoError(t, err)
		//	require.Equal(t, 2, len(files))
		//	for _, fileInfo := range files {
		//		require.Equal(t, uint64(4), fileInfo.SizeBytes)
		//	}
	})

	suite.Run("PutFileSplitBig", func(t *testing.T) {
		// TODO(2.0 optional): Implement put file split.
		t.Skip("Put file split not implemented in V2")
		//	t.Parallel()
		//  env := testpachd.NewRealEnv(t, tu.NewTestDBConfig(t))
		//
		//	if testing.Short() {
		//		t.Skip("Skipping integration tests in short mode")
		//	}
		//
		//	// create repos
		//	repo := "test"
		//	require.NoError(t, env.PachClient.CreateRepo(repo))
		//	commit, err := env.PachClient.StartCommit(repo, "master")
		//	require.NoError(t, err)
		//	w, err := env.PachClient.PutFileSplitWriter(repo, commit.ID, "line", pfs.Delimiter_LINE, 0, 0, 0, false)
		//	require.NoError(t, err)
		//	for i := 0; i < 1000; i++ {
		//		_, err = w.Write([]byte("foo\n"))
		//		require.NoError(t, err)
		//	}
		//	require.NoError(t, w.Close())
		//	require.NoError(t, env.PachClient.FinishCommit(repo, commit.ID))
		//	files, err := env.PachClient.ListFileAll(repo, commit.ID, "line")
		//	require.NoError(t, err)
		//	require.Equal(t, 1000, len(files))
		//	for _, fileInfo := range files {
		//		require.Equal(t, uint64(4), fileInfo.SizeBytes)
		//	}
	})

	suite.Run("PutFileSplitCSV", func(t *testing.T) {
		// TODO(2.0 optional): Implement put file split.
		t.Skip("Put file split not implemented in V2")
		//	t.Parallel()
		//  env := testpachd.NewRealEnv(t, tu.NewTestDBConfig(t))
		//
		//	// create repos
		//	repo := "test"
		//	require.NoError(t, env.PachClient.CreateRepo(repo))
		//	_, err := env.PachClient.PutFileSplit(repo, "master", "data", pfs.Delimiter_CSV, 0, 0, 0, false,
		//		// Weird, but this is actually two lines ("is\na" is quoted, so one cell)
		//		strings.NewReader("this,is,a,test\n"+
		//			"\"\"\"this\"\"\",\"is\nonly\",\"a,test\"\n"))
		//	require.NoError(t, err)
		//	fileInfos, err := env.PachClient.ListFileAll(repo, "master", "/data")
		//	require.NoError(t, err)
		//	require.Equal(t, 2, len(fileInfos))
		//	var contents bytes.Buffer
		//	env.PachClient.GetFile(repo, "master", "/data/0000000000000000", &contents)
		//	require.Equal(t, "this,is,a,test\n", contents.String())
		//	contents.Reset()
		//	env.PachClient.GetFile(repo, "master", "/data/0000000000000001", &contents)
		//	require.Equal(t, "\"\"\"this\"\"\",\"is\nonly\",\"a,test\"\n", contents.String())
	})

	suite.Run("PutFileSplitSQL", func(t *testing.T) {
		// TODO(2.0 optional): Implement put file split.
		t.Skip("Put file split not implemented in V2")
		//	t.Parallel()
		//  env := testpachd.NewRealEnv(t, tu.NewTestDBConfig(t))
		//
		//	// create repos
		//	repo := "test"
		//	require.NoError(t, env.PachClient.CreateRepo(repo))
		//
		//	_, err := env.PachClient.PutFileSplit(repo, "master", "/sql", pfs.Delimiter_SQL, 0, 0, 0,
		//		false, strings.NewReader(tu.TestPGDump))
		//	require.NoError(t, err)
		//	fileInfos, err := env.PachClient.ListFileAll(repo, "master", "/sql")
		//	require.NoError(t, err)
		//	require.Equal(t, 5, len(fileInfos))
		//
		//	// Get one of the SQL records & validate it
		//	var contents bytes.Buffer
		//	env.PachClient.GetFile(repo, "master", "/sql/0000000000000000", &contents)
		//	// Validate that the recieved pgdump file creates the cars table
		//	require.Matches(t, "CREATE TABLE public\\.cars", contents.String())
		//	// Validate the SQL header more generally by passing the output of GetFile
		//	// back through the SQL library & confirm that it parses correctly but only
		//	// has one row
		//	pgReader := sql.NewPGDumpReader(bufio.NewReader(bytes.NewReader(contents.Bytes())))
		//	record, err := pgReader.ReadRow()
		//	require.NoError(t, err)
		//	require.Equal(t, "Tesla\tRoadster\t2008\tliterally a rocket\n", string(record))
		//	_, err = pgReader.ReadRow()
		//	require.YesError(t, err)
		//	require.True(t, errors.Is(err, io.EOF))
		//
		//	// Create a new commit that overwrites all existing data & puts it back with
		//	// --header-records=1
		//	commit, err := env.PachClient.StartCommit(repo, "master")
		//	require.NoError(t, err)
		//	require.NoError(t, env.PachClient.DeleteFile(repo, commit.ID, "/sql"))
		//	_, err = env.PachClient.PutFileSplit(repo, commit.ID, "/sql", pfs.Delimiter_SQL, 0, 0, 1,
		//		false, strings.NewReader(tu.TestPGDump))
		//	require.NoError(t, err)
		//	require.NoError(t, env.PachClient.FinishCommit(repo, commit.ID))
		//	fileInfos, err = env.PachClient.ListFileAll(repo, "master", "/sql")
		//	require.NoError(t, err)
		//	require.Equal(t, 4, len(fileInfos))
		//
		//	// Get one of the SQL records & validate it
		//	contents.Reset()
		//	env.PachClient.GetFile(repo, "master", "/sql/0000000000000003", &contents)
		//	// Validate a that the recieved pgdump file creates the cars table
		//	require.Matches(t, "CREATE TABLE public\\.cars", contents.String())
		//	// Validate the SQL header more generally by passing the output of GetFile
		//	// back through the SQL library & confirm that it parses correctly but only
		//	// has one row
		//	pgReader = sql.NewPGDumpReader(bufio.NewReader(strings.NewReader(contents.String())))
		//	record, err = pgReader.ReadRow()
		//	require.NoError(t, err)
		//	require.Equal(t, "Tesla\tRoadster\t2008\tliterally a rocket\n", string(record))
		//	record, err = pgReader.ReadRow()
		//	require.NoError(t, err)
		//	require.Equal(t, "Toyota\tCorolla\t2005\tgreatest car ever made\n", string(record))
		//	_, err = pgReader.ReadRow()
		//	require.YesError(t, err)
		//	require.True(t, errors.Is(err, io.EOF))
	})

	suite.Run("DiffFile", func(t *testing.T) {
		t.Parallel()
		env := testpachd.NewRealEnv(t, tu.NewTestDBConfig(t))

		repo := "test"
		require.NoError(t, env.PachClient.CreateRepo(repo))

		// Write foo
		c1, err := env.PachClient.StartCommit(repo, "master")
		require.NoError(t, err)
		require.NoError(t, env.PachClient.PutFile(c1, "foo", strings.NewReader("foo\n"), client.WithAppendPutFile()))
		checks := func() {
			newFis, oldFis, err := env.PachClient.DiffFileAll(c1, "", nil, "", false)
			require.NoError(t, err)
			require.Equal(t, 0, len(oldFis))
			require.Equal(t, 2, len(newFis))
			require.Equal(t, "/foo", newFis[1].File.Path)
		}
		checks()
		require.NoError(t, env.PachClient.FinishCommit(repo, c1.Branch.Name, c1.ID))
		checks()

		// Change the value of foo
		c2, err := env.PachClient.StartCommit(repo, "master")
		require.NoError(t, err)
		require.NoError(t, env.PachClient.DeleteFile(c2, "/foo"))
		require.NoError(t, env.PachClient.PutFile(c2, "foo", strings.NewReader("not foo\n"), client.WithAppendPutFile()))
		checks = func() {
			newFis, oldFis, err := env.PachClient.DiffFileAll(c2, "", nil, "", false)
			require.NoError(t, err)
			require.Equal(t, 2, len(oldFis))
			require.Equal(t, "/foo", oldFis[1].File.Path)
			require.Equal(t, 2, len(newFis))
			require.Equal(t, "/foo", newFis[1].File.Path)
		}
		checks()
		require.NoError(t, env.PachClient.FinishCommit(repo, c2.Branch.Name, c2.ID))
		checks()

		// Write bar
		c3, err := env.PachClient.StartCommit(repo, "master")
		require.NoError(t, err)
		require.NoError(t, env.PachClient.PutFile(c3, "/bar", strings.NewReader("bar\n"), client.WithAppendPutFile()))
		checks = func() {
			newFis, oldFis, err := env.PachClient.DiffFileAll(c3, "", nil, "", false)
			require.NoError(t, err)
			require.Equal(t, 1, len(oldFis))
			require.Equal(t, 2, len(newFis))
			require.Equal(t, "/bar", newFis[1].File.Path)
		}
		checks()
		require.NoError(t, env.PachClient.FinishCommit(repo, c3.Branch.Name, c3.ID))
		checks()

		// Delete bar
		c4, err := env.PachClient.StartCommit(repo, "master")
		require.NoError(t, err)
		require.NoError(t, env.PachClient.DeleteFile(c4, "/bar"))
		checks = func() {
			newFis, oldFis, err := env.PachClient.DiffFileAll(c4, "", nil, "", false)
			require.NoError(t, err)
			require.Equal(t, 2, len(oldFis))
			require.Equal(t, "/bar", oldFis[1].File.Path)
			require.Equal(t, 1, len(newFis))
		}
		checks()
		require.NoError(t, env.PachClient.FinishCommit(repo, c4.Branch.Name, c4.ID))
		checks()

		// Write dir/fizz and dir/buzz
		c5, err := env.PachClient.StartCommit(repo, "master")
		require.NoError(t, err)
		require.NoError(t, env.PachClient.PutFile(c5, "/dir/fizz", strings.NewReader("fizz\n"), client.WithAppendPutFile()))
		require.NoError(t, env.PachClient.PutFile(c5, "/dir/buzz", strings.NewReader("buzz\n"), client.WithAppendPutFile()))
		checks = func() {
			newFis, oldFis, err := env.PachClient.DiffFileAll(c5, "", nil, "", false)
			require.NoError(t, err)
			require.Equal(t, 1, len(oldFis))
			require.Equal(t, 4, len(newFis))
		}
		checks()
		require.NoError(t, env.PachClient.FinishCommit(repo, c5.Branch.Name, c5.ID))
		checks()

		// Modify dir/fizz
		c6, err := env.PachClient.StartCommit(repo, "master")
		require.NoError(t, err)
		require.NoError(t, env.PachClient.PutFile(c6, "/dir/fizz", strings.NewReader("fizz\n"), client.WithAppendPutFile()))
		checks = func() {
			newFis, oldFis, err := env.PachClient.DiffFileAll(c6, "", nil, "", false)
			require.NoError(t, err)
			require.Equal(t, 3, len(oldFis))
			require.Equal(t, "/dir/fizz", oldFis[2].File.Path)
			require.Equal(t, 3, len(newFis))
			require.Equal(t, "/dir/fizz", newFis[2].File.Path)
		}
		checks()
		require.NoError(t, env.PachClient.FinishCommit(repo, c6.Branch.Name, c6.ID))
		checks()
	})

	suite.Run("GlobFile", func(t *testing.T) {
		t.Parallel()
		env := testpachd.NewRealEnv(t, tu.NewTestDBConfig(t))

		if testing.Short() {
			t.Skip("Skipping integration tests in short mode")
		}

		repo := "test"
		require.NoError(t, env.PachClient.CreateRepo(repo))
		commit := client.NewCommit(repo, "master", "")

		// Write foo
		numFiles := 100
		_, err := env.PachClient.StartCommit(repo, "master")
		require.NoError(t, err)

		require.NoError(t, env.PachClient.WithModifyFileClient(commit, func(mf client.ModifyFile) error {
			for i := 0; i < numFiles; i++ {
				require.NoError(t, mf.PutFile(fmt.Sprintf("file%d", i), strings.NewReader("1")))
				require.NoError(t, mf.PutFile(fmt.Sprintf("dir1/file%d", i), strings.NewReader("2")))
				require.NoError(t, mf.PutFile(fmt.Sprintf("dir2/dir3/file%d", i), strings.NewReader("3")))
			}
			return nil
		}))

		checks := func() {
			fileInfos, err := env.PachClient.GlobFileAll(commit, "*")
			require.NoError(t, err)
			require.Equal(t, numFiles+2, len(fileInfos))
			fileInfos, err = env.PachClient.GlobFileAll(commit, "file*")
			require.NoError(t, err)
			require.Equal(t, numFiles, len(fileInfos))
			fileInfos, err = env.PachClient.GlobFileAll(commit, "dir1/*")
			require.NoError(t, err)
			require.Equal(t, numFiles, len(fileInfos))
			fileInfos, err = env.PachClient.GlobFileAll(commit, "dir2/dir3/*")
			require.NoError(t, err)
			require.Equal(t, numFiles, len(fileInfos))
			fileInfos, err = env.PachClient.GlobFileAll(commit, "*/*")
			require.NoError(t, err)
			require.Equal(t, numFiles+1, len(fileInfos))

			var output strings.Builder
			err = env.PachClient.GetFile(commit, "*", &output)
			require.NoError(t, err)
			require.Equal(t, numFiles*3, len(output.String()))

			output = strings.Builder{}
			err = env.PachClient.GetFile(commit, "dir2/dir3/file1?", &output)
			require.NoError(t, err)
			require.Equal(t, 10, len(output.String()))

			output = strings.Builder{}
			err = env.PachClient.GetFile(commit, "**file1?", &output)
			require.NoError(t, err)
			require.Equal(t, 30, len(output.String()))

			output = strings.Builder{}
			err = env.PachClient.GetFile(commit, "**file1", &output)
			require.NoError(t, err)
			require.True(t, strings.Contains(output.String(), "1"))
			require.True(t, strings.Contains(output.String(), "2"))
			require.True(t, strings.Contains(output.String(), "3"))

			output = strings.Builder{}
			err = env.PachClient.GetFile(commit, "**file1", &output)
			require.NoError(t, err)
			match, err := regexp.Match("[123]", []byte(output.String()))
			require.NoError(t, err)
			require.True(t, match)

			output = strings.Builder{}
			err = env.PachClient.GetFile(commit, "dir?", &output)
			require.NoError(t, err)

			output = strings.Builder{}
			err = env.PachClient.GetFile(commit, "", &output)
			require.NoError(t, err)

			output = strings.Builder{}
			err = env.PachClient.GetFile(commit, "garbage", &output)
			require.YesError(t, err)
		}
		checks()
		require.NoError(t, env.PachClient.FinishCommit(repo, "master", ""))
		checks()

		_, err = env.PachClient.StartCommit(repo, "master")
		require.NoError(t, err)

		err = env.PachClient.DeleteFile(commit, "dir2/dir3/*")
		require.NoError(t, err)
		err = env.PachClient.DeleteFile(commit, "dir?/*")
		require.NoError(t, err)
		err = env.PachClient.DeleteFile(commit, "/")
		require.NoError(t, err)
		checks = func() {
			fileInfos, err := env.PachClient.GlobFileAll(commit, "**")
			require.NoError(t, err)
			require.Equal(t, 0, len(fileInfos))
		}
		checks()
		require.NoError(t, env.PachClient.FinishCommit(repo, "master", ""))
		checks()
	})

	suite.Run("GlobFile2", func(t *testing.T) {
		t.Parallel()
		env := testpachd.NewRealEnv(t, tu.NewTestDBConfig(t))

		if testing.Short() {
			t.Skip("Skipping integration tests in short mode")
		}

		repo := "test"
		require.NoError(t, env.PachClient.CreateRepo(repo))
		commit := client.NewCommit(repo, "master", "")

		_, err := env.PachClient.StartCommit(repo, "master")
		require.NoError(t, err)
		expectedFileNames := []string{}
		for i := 0; i < 100; i++ {
			filename := fmt.Sprintf("/%d", i)
			require.NoError(t, env.PachClient.PutFile(commit, filename, strings.NewReader(filename)))

			if strings.HasPrefix(filename, "/1") {
				expectedFileNames = append(expectedFileNames, filename)
			}
		}
		require.NoError(t, env.PachClient.FinishCommit(repo, "master", ""))

		actualFileNames := []string{}
		require.NoError(t, env.PachClient.GlobFile(commit, "/1*", func(fileInfo *pfs.FileInfo) error {
			actualFileNames = append(actualFileNames, fileInfo.File.Path)
			return nil
		}))

		sort.Strings(expectedFileNames)
		sort.Strings(actualFileNames)
		require.Equal(t, expectedFileNames, actualFileNames)
	})

	suite.Run("GlobFile3", func(t *testing.T) {
		t.Parallel()
		env := testpachd.NewRealEnv(t, tu.NewTestDBConfig(t))

		repo := "test"
		require.NoError(t, env.PachClient.CreateRepo(repo))
		commit1, err := env.PachClient.StartCommit(repo, "master")
		require.NoError(t, err)
		require.NoError(t, env.PachClient.PutFile(commit1, "/dir1/file1.1", &bytes.Buffer{}))
		require.NoError(t, env.PachClient.PutFile(commit1, "/dir1/file1.2", &bytes.Buffer{}))
		require.NoError(t, env.PachClient.PutFile(commit1, "/dir2/file2.1", &bytes.Buffer{}))
		require.NoError(t, env.PachClient.PutFile(commit1, "/dir2/file2.2", &bytes.Buffer{}))
		require.NoError(t, env.PachClient.FinishCommit(repo, commit1.Branch.Name, commit1.ID))
		globFile := func(pattern string) []string {
			var fis []*pfs.FileInfo
			require.NoError(t, env.PachClient.GlobFile(commit1, pattern, func(fi *pfs.FileInfo) error {
				fis = append(fis, fi)
				return nil
			}))
			return finfosToPaths(fis)
		}
		assert.ElementsMatch(t, []string{"/dir1/file1.2", "/dir2/file2.2"}, globFile("**.2"))
		assert.ElementsMatch(t, []string{"/dir1/file1.1", "/dir1/file1.2"}, globFile("/dir1/*"))
		assert.ElementsMatch(t, []string{"/dir1/", "/dir2/"}, globFile("/*"))
		assert.ElementsMatch(t, []string{"/"}, globFile("/"))
	})

	// GetFileGlobOrder checks that GetFile(glob) streams data back in the
	// right order. GetFile(glob) is supposed to return a stream of data of the
	// form file1 + file2 + .. + fileN, where file1 is the lexicographically lowest
	// file matching 'glob', file2 is the next lowest, etc.
	suite.Run("GetFileGlobOrder", func(t *testing.T) {
		t.Parallel()
		env := testpachd.NewRealEnv(t, tu.NewTestDBConfig(t))

		repo := "test"
		require.NoError(t, env.PachClient.CreateRepo(repo))

		var expected bytes.Buffer
		commit, err := env.PachClient.StartCommit(repo, "master")
		require.NoError(t, err)
		for i := 0; i < 25; i++ {
			next := fmt.Sprintf("%d,%d,%d,%d\n", 4*i, (4*i)+1, (4*i)+2, (4*i)+3)
			expected.WriteString(next)
			env.PachClient.PutFile(commit, fmt.Sprintf("/data/%010d", i), strings.NewReader(next))
		}
		require.NoError(t, env.PachClient.FinishCommit(repo, commit.Branch.Name, commit.ID))

		var output bytes.Buffer
		require.NoError(t, env.PachClient.GetFile(commit, "/data/*", &output))
		require.Equal(t, expected.String(), output.String())
	})

	suite.Run("ApplyWriteOrder", func(t *testing.T) {
		t.Parallel()
		env := testpachd.NewRealEnv(t, tu.NewTestDBConfig(t))

		if testing.Short() {
			t.Skip("Skipping integration tests in short mode")
		}

		repo := "test"
		require.NoError(t, env.PachClient.CreateRepo(repo))
		commit := client.NewCommit(repo, "master", "")

		// Test that fails when records are applied in lexicographic order
		// rather than mod revision order.
		_, err := env.PachClient.StartCommit(repo, "master")
		require.NoError(t, err)
		require.NoError(t, env.PachClient.PutFile(commit, "/file", strings.NewReader("")))
		err = env.PachClient.DeleteFile(commit, "/")
		require.NoError(t, err)
		require.NoError(t, env.PachClient.FinishCommit(repo, "master", ""))
		fileInfos, err := env.PachClient.GlobFileAll(commit, "**")
		require.NoError(t, err)
		require.Equal(t, 0, len(fileInfos))
	})

	suite.Run("Overwrite", func(t *testing.T) {
		// TODO(2.0 optional): Implement put file split.
		t.Skip("Put file split not implemented in V2")
		//	t.Parallel()
		//  env := testpachd.NewRealEnv(t, tu.NewTestDBConfig(t))
		//
		//	if testing.Short() {
		//		t.Skip("Skipping integration tests in short mode")
		//	}
		//
		//	repo := "test"
		//	require.NoError(t, env.PachClient.CreateRepo(repo))
		//
		//	// Write foo
		//	_, err := env.PachClient.StartCommit(repo, "master")
		//	require.NoError(t, err)
		//	_, err = env.PachClient.PutFile(repo, "master", "file1", strings.NewReader("foo"))
		//	require.NoError(t, err)
		//	_, err = env.PachClient.PutFileSplit(repo, "master", "file2", pfs.Delimiter_LINE, 0, 0, 0, false, strings.NewReader("foo\nbar\nbuz\n"))
		//	require.NoError(t, err)
		//	_, err = env.PachClient.PutFileSplit(repo, "master", "file3", pfs.Delimiter_LINE, 0, 0, 0, false, strings.NewReader("foo\nbar\nbuz\n"))
		//	require.NoError(t, err)
		//	require.NoError(t, env.PachClient.FinishCommit(repo, "master"))
		//	_, err = env.PachClient.StartCommit(repo, "master")
		//	require.NoError(t, err)
		//	_, err = env.PachClient.PutFile(repo, "master", "file1", strings.NewReader("bar"))
		//	require.NoError(t, err)
		//	require.NoError(t, env.PachClient.PutFile(repo, "master", "file2", strings.NewReader("buzz")))
		//	require.NoError(t, err)
		//	_, err = env.PachClient.PutFileSplit(repo, "master", "file3", pfs.Delimiter_LINE, 0, 0, 0, true, strings.NewReader("0\n1\n2\n"))
		//	require.NoError(t, err)
		//	require.NoError(t, env.PachClient.FinishCommit(repo, "master"))
		//	var buffer bytes.Buffer
		//	require.NoError(t, env.PachClient.GetFile(repo, "master", "file1", &buffer))
		//	require.Equal(t, "bar", buffer.String())
		//	buffer.Reset()
		//	require.NoError(t, env.PachClient.GetFile(repo, "master", "file2", &buffer))
		//	require.Equal(t, "buzz", buffer.String())
		//	fileInfos, err := env.PachClient.ListFileAll(repo, "master", "file3")
		//	require.NoError(t, err)
		//	require.Equal(t, 3, len(fileInfos))
		//	for i := 0; i < 3; i++ {
		//		buffer.Reset()
		//		require.NoError(t, env.PachClient.GetFile(repo, "master", fmt.Sprintf("file3/%016x", i), &buffer))
		//		require.Equal(t, fmt.Sprintf("%d\n", i), buffer.String())
		//	}
	})

	suite.Run("CopyFile", func(t *testing.T) {
		t.Parallel()
		env := testpachd.NewRealEnv(t, tu.NewTestDBConfig(t))

		repo := "test"
		require.NoError(t, env.PachClient.CreateRepo(repo))

		masterCommit, err := env.PachClient.StartCommit(repo, "master")
		require.NoError(t, err)
		numFiles := 5
		for i := 0; i < numFiles; i++ {
			require.NoError(t, env.PachClient.PutFile(masterCommit, fmt.Sprintf("files/%d", i), strings.NewReader(fmt.Sprintf("foo %d\n", i))))
		}
		require.NoError(t, env.PachClient.FinishCommit(repo, masterCommit.Branch.Name, masterCommit.ID))

		for i := 0; i < numFiles; i++ {
			_, err = env.PachClient.InspectFile(masterCommit, fmt.Sprintf("files/%d", i))
			require.NoError(t, err)
		}

		otherCommit, err := env.PachClient.StartCommit(repo, "other")
		require.NoError(t, err)
		require.NoError(t, env.PachClient.CopyFile(otherCommit, "files", masterCommit, "files", client.WithAppendCopyFile()))
		require.NoError(t, env.PachClient.CopyFile(otherCommit, "file0", masterCommit, "files/0", client.WithAppendCopyFile()))
		require.NoError(t, env.PachClient.FinishCommit(repo, otherCommit.Branch.Name, otherCommit.ID))

		for i := 0; i < numFiles; i++ {
			_, err = env.PachClient.InspectFile(otherCommit, fmt.Sprintf("files/%d", i))
			require.NoError(t, err)
		}
		_, err = env.PachClient.InspectFile(otherCommit, "files/0")
		require.NoError(t, err)
	})

	suite.Run("PropagateBranch", func(t *testing.T) {
		t.Parallel()
		env := testpachd.NewRealEnv(t, tu.NewTestDBConfig(t))

		repo1 := "test1"
		require.NoError(t, env.PachClient.CreateRepo(repo1))
		repo2 := "test2"
		require.NoError(t, env.PachClient.CreateRepo(repo2))
		require.NoError(t, env.PachClient.CreateBranch(repo2, "master", "", "", []*pfs.Branch{client.NewBranch(repo1, "master")}))
		commit, err := env.PachClient.StartCommit(repo1, "master")
		require.NoError(t, err)
		require.NoError(t, env.PachClient.FinishCommit(repo1, commit.Branch.Name, commit.ID))
		commits, err := env.PachClient.ListCommitByRepo(client.NewRepo(repo2))
		require.NoError(t, err)
		require.Equal(t, 2, len(commits))
	})

	// BackfillBranch implements the following DAG:
	//
	// A ──▶ C
	//  ╲   ◀
	//   ╲ ╱
	//    ╳
	//   ╱ ╲
	// 	╱   ◀
	// B ──▶ D
	suite.Run("BackfillBranch", func(t *testing.T) {
		t.Parallel()
		env := testpachd.NewRealEnv(t, tu.NewTestDBConfig(t))

		require.NoError(t, env.PachClient.CreateRepo("A"))
		require.NoError(t, env.PachClient.CreateRepo("B"))
		require.NoError(t, env.PachClient.CreateRepo("C"))
		require.NoError(t, env.PachClient.CreateRepo("D"))
		require.NoError(t, env.PachClient.CreateBranch("C", "master", "", "", []*pfs.Branch{client.NewBranch("A", "master"), client.NewBranch("B", "master")}))
		require.NoError(t, env.PachClient.FinishCommit("C", "master", ""))
		_, err := env.PachClient.StartCommit("A", "master")
		require.NoError(t, err)
		require.NoError(t, env.PachClient.FinishCommit("A", "master", ""))
		require.NoError(t, env.PachClient.FinishCommit("C", "master", ""))
		_, err = env.PachClient.StartCommit("B", "master")
		require.NoError(t, err)
		require.NoError(t, env.PachClient.FinishCommit("B", "master", ""))
		require.NoError(t, env.PachClient.FinishCommit("C", "master", ""))
		commits, err := env.PachClient.ListCommitByRepo(client.NewRepo("C"))
		require.NoError(t, err)
		require.Equal(t, 3, len(commits))

		// Create a branch in D, it should receive a single commit for the heads of `A` and `B`.
		require.NoError(t, env.PachClient.CreateBranch("D", "master", "", "", []*pfs.Branch{client.NewBranch("A", "master"), client.NewBranch("B", "master")}))
		commits, err = env.PachClient.ListCommitByRepo(client.NewRepo("D"))
		require.NoError(t, err)
		require.Equal(t, 1, len(commits))
	})

	// UpdateBranch tests the following DAG:
	//
	// A ─▶ B ─▶ C
	//
	// Then updates it to:
	//
	// A ─▶ B ─▶ C
	//      ▲
	// D ───╯
	//
	suite.Run("UpdateBranch", func(t *testing.T) {
		t.Parallel()
		env := testpachd.NewRealEnv(t, tu.NewTestDBConfig(t))

		require.NoError(t, env.PachClient.CreateRepo("A"))
		require.NoError(t, env.PachClient.CreateRepo("B"))
		require.NoError(t, env.PachClient.CreateRepo("C"))
		require.NoError(t, env.PachClient.CreateRepo("D"))
		require.NoError(t, env.PachClient.CreateBranch("B", "master", "", "", []*pfs.Branch{client.NewBranch("A", "master")}))
		require.NoError(t, env.PachClient.FinishCommit("B", "master", ""))
		require.NoError(t, env.PachClient.CreateBranch("C", "master", "", "", []*pfs.Branch{client.NewBranch("B", "master")}))
		require.NoError(t, env.PachClient.FinishCommit("C", "master", ""))

		_, err := env.PachClient.StartCommit("A", "master")
		require.NoError(t, err)
		require.NoError(t, env.PachClient.FinishCommit("A", "master", ""))
		require.NoError(t, env.PachClient.FinishCommit("B", "master", ""))
		require.NoError(t, env.PachClient.FinishCommit("C", "master", ""))

		_, err = env.PachClient.StartCommit("D", "master")
		require.NoError(t, err)
		require.NoError(t, env.PachClient.FinishCommit("D", "master", ""))

		require.NoError(t, env.PachClient.CreateBranch("B", "master", "", "", []*pfs.Branch{client.NewBranch("A", "master"), client.NewBranch("D", "master")}))
		require.NoError(t, env.PachClient.FinishCommit("B", "master", ""))
		require.NoError(t, env.PachClient.FinishCommit("C", "master", ""))
		cCommitInfo, err := env.PachClient.InspectCommit("C", "master", "")
		require.NoError(t, err)

		commitInfos, err := env.PachClient.InspectCommitSet(cCommitInfo.Commit.ID)
		require.NoError(t, err)
		require.Equal(t, 4, len(commitInfos))
	})

	suite.Run("BranchProvenance", func(t *testing.T) {
		t.Parallel()

		tests := [][]struct {
			name       string
			directProv []string
			err        bool
			expectProv map[string][]string
			expectSubv map[string][]string
		}{{
			{name: "A"},
			{name: "B", directProv: []string{"A"}},
			{name: "C", directProv: []string{"B"}},
			{name: "D", directProv: []string{"C", "A"},
				expectProv: map[string][]string{"A": nil, "B": {"A"}, "C": {"B", "A"}, "D": {"A", "B", "C"}},
				expectSubv: map[string][]string{"A": {"B", "C", "D"}, "B": {"C", "D"}, "C": {"D"}, "D": {}}},
			// A ─▶ B ─▶ C ─▶ D
			// ╰─────────────⬏
			{name: "B",
				expectProv: map[string][]string{"A": {}, "B": {}, "C": {"B"}, "D": {"A", "B", "C"}},
				expectSubv: map[string][]string{"A": {"D"}, "B": {"C", "D"}, "C": {"D"}, "D": {}}},
			// A    B ─▶ C ─▶ D
			// ╰─────────────⬏
		}, {
			{name: "A"},
			{name: "B", directProv: []string{"A"}},
			{name: "C", directProv: []string{"A", "B"}},
			{name: "D", directProv: []string{"C"},
				expectProv: map[string][]string{"A": {}, "B": {"A"}, "C": {"A", "B"}, "D": {"A", "B", "C"}},
				expectSubv: map[string][]string{"A": {"B", "C", "D"}, "B": {"C", "D"}, "C": {"D"}, "D": {}}},
			// A ─▶ B ─▶ C ─▶ D
			// ╰────────⬏
			{name: "C", directProv: []string{"B"},
				expectProv: map[string][]string{"A": {}, "B": {"A"}, "C": {"A", "B"}, "D": {"A", "B", "C"}},
				expectSubv: map[string][]string{"A": {"B", "C", "D"}, "B": {"C", "D"}, "C": {"D"}, "D": {}}},
			// A ─▶ B ─▶ C ─▶ D
		}, {
			{name: "A"},
			{name: "B"},
			{name: "C", directProv: []string{"A", "B"}},
			{name: "D", directProv: []string{"C"}},
			{name: "E", directProv: []string{"A", "D"},
				expectProv: map[string][]string{"A": {}, "B": {}, "C": {"A", "B"}, "D": {"A", "B", "C"}, "E": {"A", "B", "C", "D"}},
				expectSubv: map[string][]string{"A": {"C", "D", "E"}, "B": {"C", "D", "E"}, "C": {"D", "E"}, "D": {"E"}, "E": {}}},
			// A    B ─▶ C ─▶ D ─▶ E
			// ├────────⬏          ▲
			// ╰───────────────────╯
			{name: "C", directProv: []string{"B"},
				expectProv: map[string][]string{"A": {}, "B": {}, "C": {"B"}, "D": {"B", "C"}, "E": {"A", "B", "C", "D"}},
				expectSubv: map[string][]string{"A": {"E"}, "B": {"C", "D", "E"}, "C": {"D", "E"}, "D": {"E"}, "E": {}}},
			// A    B ─▶ C ─▶ D ─▶ E
			// ╰──────────────────⬏
		}, {
			{name: "A", directProv: []string{"A"}, err: true},
			{name: "A"},
			{name: "A", directProv: []string{"A"}, err: true},
			{name: "B", directProv: []string{"A"}},
			{name: "A", directProv: []string{"B"}, err: true},
		},
		}
		for i, test := range tests {
			t.Run(fmt.Sprintf("%d", i), func(t *testing.T) {
				t.Parallel()
				env := testpachd.NewRealEnv(t, tu.NewTestDBConfig(t))

				for _, repo := range []string{"A", "B", "C", "D", "E"} {
					require.NoError(t, env.PachClient.CreateRepo(repo))
				}
				for iStep, step := range test {
					var provenance []*pfs.Branch
					for _, repo := range step.directProv {
						provenance = append(provenance, client.NewBranch(repo, "master"))
					}
					err := env.PachClient.CreateBranch(step.name, "master", "", "", provenance)
					if step.err {
						require.YesError(t, err, "%d> CreateBranch(\"%s\", %v)", iStep, step.name, step.directProv)
					} else {
						require.NoError(t, err, "%d> CreateBranch(\"%s\", %v)", iStep, step.name, step.directProv)
					}
					require.NoError(t, env.PachClient.FsckFastExit())
					for repo, expectedProv := range step.expectProv {
						bi, err := env.PachClient.InspectBranch(repo, "master")
						require.NoError(t, err)
						sort.Strings(expectedProv)
						require.Equal(t, len(expectedProv), len(bi.Provenance))
						for _, b := range bi.Provenance {
							i := sort.SearchStrings(expectedProv, b.Name)
							if i >= len(expectedProv) || expectedProv[i] != b.Name {
								t.Fatalf("provenance for %s contains: %s, but should only contain: %v", repo, b, expectedProv)
							}
						}
					}
					for repo, expectedSubv := range step.expectSubv {
						bi, err := env.PachClient.InspectBranch(repo, "master")
						require.NoError(t, err)
						sort.Strings(expectedSubv)
						require.Equal(t, len(expectedSubv), len(bi.Subvenance))
						for _, b := range bi.Subvenance {
							i := sort.SearchStrings(expectedSubv, b.Name)
							if i >= len(expectedSubv) || expectedSubv[i] != b.Name {
								t.Fatalf("subvenance for %s contains: %s, but should only contain: %v", repo, b, expectedSubv)
							}
						}
					}
				}
			})
		}

		// t.Run("1", func(t *testing.T) {
		// 	require.NoError(t, env.PachClient.CreateRepo("A"))
		// 	require.NoError(t, env.PachClient.CreateRepo("B"))
		// 	require.NoError(t, env.PachClient.CreateRepo("C"))
		// 	require.NoError(t, env.PachClient.CreateRepo("D"))

		// 	require.NoError(t, env.PachClient.CreateBranch("B", "master", "", []*pfs.Branch{client.NewBranch("A", "master")}))
		// 	require.NoError(t, env.PachClient.CreateBranch("C", "master", "", []*pfs.Branch{client.NewBranch("B", "master")}))
		// 	require.NoError(t, env.PachClient.CreateBranch("D", "master", "", []*pfs.Branch{client.NewBranch("C", "master"), client.NewBranch("A", "master")}))

		// 	aMaster, err := env.PachClient.InspectBranch("A", "master")
		// 	require.NoError(t, err)
		// 	require.Equal(t, 3, len(aMaster.Subvenance))

		// 	cMaster, err := env.PachClient.InspectBranch("C", "master")
		// 	require.NoError(t, err)
		// 	require.Equal(t, 2, len(cMaster.Provenance))

		// 	dMaster, err := env.PachClient.InspectBranch("D", "master")
		// 	require.NoError(t, err)
		// 	require.Equal(t, 3, len(dMaster.Provenance))

		// 	require.NoError(t, env.PachClient.CreateBranch("B", "master", "", nil))

		// 	aMaster, err = env.PachClient.InspectBranch("A", "master")
		// 	require.NoError(t, err)
		// 	require.Equal(t, 1, len(aMaster.Subvenance))

		// 	cMaster, err = env.PachClient.InspectBranch("C", "master")
		// 	require.NoError(t, err)
		// 	require.Equal(t, 1, len(cMaster.Provenance))

		// 	dMaster, err = env.PachClient.InspectBranch("D", "master")
		// 	require.NoError(t, err)
		// 	require.Equal(t, 3, len(dMaster.Provenance))
		// })
		// t.Run("2", func(t *testing.T) {
		// 	require.NoError(t, env.PachClient.CreateRepo("A"))
		// 	require.NoError(t, env.PachClient.CreateRepo("B"))
		// 	require.NoError(t, env.PachClient.CreateRepo("C"))
		// 	require.NoError(t, env.PachClient.CreateRepo("D"))

		// 	require.NoError(t, env.PachClient.CreateBranch("B", "master", "", []*pfs.Branch{client.NewBranch("A", "master")}))
		// 	require.NoError(t, env.PachClient.CreateBranch("C", "master", "", []*pfs.Branch{client.NewBranch("B", "master"), client.NewBranch("A", "master")}))
		// 	require.NoError(t, env.PachClient.CreateBranch("D", "master", "", []*pfs.Branch{client.NewBranch("C", "master")}))
		// })
	})

	suite.Run("ChildCommits", func(t *testing.T) {
		t.Parallel()
		env := testpachd.NewRealEnv(t, tu.NewTestDBConfig(t))

		require.NoError(t, env.PachClient.CreateRepo("A"))
		require.NoError(t, env.PachClient.CreateBranch("A", "master", "", "", nil))
		aRepo := client.NewRepo("A")

		// Small helper function wrapping env.PachClient.InspectCommit, because it's called a lot
		inspect := func(repo, branch, commit string) *pfs.CommitInfo {
			commitInfo, err := env.PachClient.InspectCommit(repo, branch, commit)
			require.NoError(t, err)
			return commitInfo
		}

		commit1, err := env.PachClient.StartCommit("A", "master")
		require.NoError(t, err)
		commits, err := env.PachClient.ListCommit(aRepo, aRepo.NewCommit("master", ""), nil, 0)
		require.NoError(t, err)
		t.Logf("%v", commits)
		require.NoError(t, env.PachClient.FinishCommit("A", "master", ""))

		commit2, err := env.PachClient.StartCommit("A", "master")
		require.NoError(t, err)

		// Inspect commit 1 and 2
		commit1Info, commit2Info := inspect("A", commit1.Branch.Name, commit1.ID), inspect("A", commit2.Branch.Name, commit2.ID)
		require.Equal(t, commit1.ID, commit2Info.ParentCommit.ID)
		require.ImagesEqual(t, []*pfs.Commit{commit2}, commit1Info.ChildCommits, CommitToID)

		// Delete commit 2 and make sure it's removed from commit1.ChildCommits
		require.NoError(t, env.PachClient.SquashCommitSet(commit2.ID))
		commit1Info = inspect("A", commit1.Branch.Name, commit1.ID)
		require.ElementsEqualUnderFn(t, nil, commit1Info.ChildCommits, CommitToID)

		// Re-create commit2, and create a third commit also extending from commit1.
		// Make sure both appear in commit1.children
		commit2, err = env.PachClient.StartCommit("A", "master")
		require.NoError(t, err)
		require.NoError(t, env.PachClient.FinishCommit("A", commit2.Branch.Name, commit2.ID))
		commit3, err := env.PachClient.PfsAPIClient.StartCommit(env.PachClient.Ctx(), &pfs.StartCommitRequest{
			Branch: client.NewBranch("A", "foo"),
			Parent: commit1,
		})
		require.NoError(t, err)
		commit1Info = inspect("A", commit1.Branch.Name, commit1.ID)
		require.ImagesEqual(t, []*pfs.Commit{commit2, commit3}, commit1Info.ChildCommits, CommitToID)

		// Delete commit3 and make sure commit1 has the right children
		require.NoError(t, env.PachClient.SquashCommitSet(commit3.ID))
		commit1Info = inspect("A", commit1.Branch.Name, commit1.ID)
		require.ImagesEqual(t, []*pfs.Commit{commit2}, commit1Info.ChildCommits, CommitToID)

		// Create a downstream branch in a different repo, then commit to "A" and
		// make sure the new HEAD commit is in the parent's children (i.e. test
		// propagateBranches)
		require.NoError(t, env.PachClient.CreateRepo("B"))
		require.NoError(t, env.PachClient.CreateBranch("B", "master", "", "", []*pfs.Branch{
			client.NewBranch("A", "master"),
		}))
		bCommit1 := inspect("B", "master", "")
		commit3, err = env.PachClient.StartCommit("A", "master")
		require.NoError(t, err)
		env.PachClient.FinishCommit("A", commit3.Branch.Name, commit3.ID)
		// Re-inspect bCommit1, which has been updated by StartCommit
		bCommit1, bCommit2 := inspect("B", bCommit1.Commit.Branch.Name, bCommit1.Commit.ID), inspect("B", "master", "")
		require.Equal(t, bCommit1.Commit.ID, bCommit2.ParentCommit.ID)
		require.ImagesEqual(t, []*pfs.Commit{bCommit2.Commit}, bCommit1.ChildCommits, CommitToID)

		// create a new branch in a different repo, then update it so that two commits
		// are generated. Make sure the second commit is in the parent's children
		require.NoError(t, env.PachClient.CreateRepo("C"))
		require.NoError(t, env.PachClient.CreateBranch("C", "master", "", "", []*pfs.Branch{
			client.NewBranch("A", "master"),
		}))
		cCommit1 := inspect("C", "master", "") // Get new commit's ID
		require.NoError(t, env.PachClient.CreateBranch("C", "master", "", "", []*pfs.Branch{
			client.NewBranch("A", "master"),
			client.NewBranch("B", "master"),
		}))
		// Re-inspect cCommit1, which has been updated by CreateBranch
		cCommit1, cCommit2 := inspect("C", cCommit1.Commit.Branch.Name, cCommit1.Commit.ID), inspect("C", "master", "")
		require.Equal(t, cCommit1.Commit.ID, cCommit2.ParentCommit.ID)
		require.ImagesEqual(t, []*pfs.Commit{cCommit2.Commit}, cCommit1.ChildCommits, CommitToID)
	})

	suite.Run("StartCommitFork", func(t *testing.T) {
		t.Parallel()
		env := testpachd.NewRealEnv(t, tu.NewTestDBConfig(t))

		require.NoError(t, env.PachClient.CreateRepo("A"))
		commit, err := env.PachClient.StartCommit("A", "master")
		require.NoError(t, err)
		env.PachClient.FinishCommit("A", commit.Branch.Name, commit.ID)
		commit2, err := env.PachClient.PfsAPIClient.StartCommit(env.PachClient.Ctx(), &pfs.StartCommitRequest{
			Branch: client.NewBranch("A", "master2"),
			Parent: client.NewCommit("A", "master", ""),
		})
		require.NoError(t, err)
		require.NoError(t, env.PachClient.FinishCommit("A", commit2.Branch.Name, commit2.ID))

		aRepo := client.NewRepo("A")
		commitInfos, err := env.PachClient.ListCommit(aRepo, nil, nil, 0)
		require.NoError(t, err)
		commits := []*pfs.Commit{}
		for _, ci := range commitInfos {
			commits = append(commits, ci.Commit)
		}
		require.ImagesEqual(t, []*pfs.Commit{commit, commit2}, commits, CommitToID)
	})

	// UpdateBranchNewOutputCommit tests the following corner case:
	// A ──▶ C
	// B
	//
	// Becomes:
	//
	// A  ╭▶ C
	// B ─╯
	//
	// C should create a new output commit to process its unprocessed inputs in B
	suite.Run("UpdateBranchNewOutputCommit", func(t *testing.T) {
		t.Parallel()
		env := testpachd.NewRealEnv(t, tu.NewTestDBConfig(t))

		require.NoError(t, env.PachClient.CreateRepo("A"))
		require.NoError(t, env.PachClient.CreateRepo("B"))
		require.NoError(t, env.PachClient.CreateRepo("C"))
		require.NoError(t, env.PachClient.CreateBranch("A", "master", "", "", nil))
		require.NoError(t, env.PachClient.CreateBranch("B", "master", "", "", nil))
		require.NoError(t, env.PachClient.CreateBranch("C", "master", "", "",
			[]*pfs.Branch{client.NewBranch("A", "master")}))

		// Create commits in A and B
		commit, err := env.PachClient.StartCommit("A", "master")
		require.NoError(t, err)
		require.NoError(t, env.PachClient.FinishCommit("A", commit.Branch.Name, commit.ID))
		commit, err = env.PachClient.StartCommit("B", "master")
		require.NoError(t, err)
		require.NoError(t, env.PachClient.FinishCommit("B", commit.Branch.Name, commit.ID))

		// Check for first output commit in C (plus the old empty head commit)
		cRepo := client.NewRepo("C")
		commits, err := env.PachClient.ListCommit(cRepo, cRepo.NewCommit("master", ""), nil, 0)
		require.NoError(t, err)
		require.Equal(t, 2, len(commits))

		// Update the provenance of C/master and make sure it creates a new commit
		require.NoError(t, env.PachClient.CreateBranch("C", "master", "", "",
			[]*pfs.Branch{client.NewBranch("B", "master")}))
		commits, err = env.PachClient.ListCommit(cRepo, cRepo.NewCommit("master", ""), nil, 0)
		require.NoError(t, err)
		require.Equal(t, 3, len(commits))
	})

	// SquashCommitSetMultipleChildrenSingleCommit tests that when you have the
	// following commit graph in a repo:
	// c   d
	//  ↘ ↙
	//   b
	//   ↓
	//   a
	//
	// and you delete commit 'b', what you end up with is:
	//
	// c   d
	//  ↘ ↙
	//   a
	suite.Run("SquashCommitSetMultipleChildrenSingleCommit", func(t *testing.T) {
		t.Parallel()
		env := testpachd.NewRealEnv(t, tu.NewTestDBConfig(t))

		require.NoError(t, env.PachClient.CreateRepo("repo"))
		require.NoError(t, env.PachClient.CreateBranch("repo", "master", "", "", nil))

		// Create commits 'a' and 'b'
		a, err := env.PachClient.StartCommit("repo", "master")
		require.NoError(t, err)
		require.NoError(t, env.PachClient.FinishCommit("repo", a.Branch.Name, a.ID))
		b, err := env.PachClient.StartCommit("repo", "master")
		require.NoError(t, err)
		require.NoError(t, env.PachClient.FinishCommit("repo", b.Branch.Name, b.ID))

		// Create 'd' by aliasing 'b' into another branch (force a new CommitSet rather than extending 'b')
		_, err = env.PachClient.PfsAPIClient.CreateBranch(env.PachClient.Ctx(), &pfs.CreateBranchRequest{
			Branch:       client.NewBranch("repo", "master2"),
			Head:         client.NewCommit("repo", "master", ""),
			NewCommitSet: true,
		})
		require.NoError(t, err)

		// Create 'c'
		c, err := env.PachClient.StartCommit("repo", "master")
		require.NoError(t, err)
		require.NoError(t, env.PachClient.FinishCommit("repo", c.Branch.Name, c.ID))

		// Collect info re: a, b, c, and d, and make sure that the parent/child
		// relationships are all correct
		aInfo, err := env.PachClient.InspectCommit("repo", a.Branch.Name, a.ID)
		require.NoError(t, err)
		bInfo, err := env.PachClient.InspectCommit("repo", b.Branch.Name, b.ID)
		require.NoError(t, err)
		cInfo, err := env.PachClient.InspectCommit("repo", c.Branch.Name, c.ID)
		require.NoError(t, err)
		dInfo, err := env.PachClient.InspectCommit("repo", "master2", "")
		require.NoError(t, err)
		d := dInfo.Commit

		require.NotNil(t, aInfo.ParentCommit) // this should be the empty default head
		require.ImagesEqual(t, []*pfs.Commit{b}, aInfo.ChildCommits, CommitToID)

		require.Equal(t, a.ID, bInfo.ParentCommit.ID)
		require.ImagesEqual(t, []*pfs.Commit{c, d}, bInfo.ChildCommits, CommitToID)

		require.Equal(t, b.ID, cInfo.ParentCommit.ID)
		require.Equal(t, 0, len(cInfo.ChildCommits))

		require.Equal(t, b.ID, dInfo.ParentCommit.ID)
		require.Equal(t, 0, len(dInfo.ChildCommits))

		// Delete commit 'b'
		env.PachClient.SquashCommitSet(b.ID)

		// Collect info re: a, c, and d, and make sure that the parent/child
		// relationships are still correct
		aInfo, err = env.PachClient.InspectCommit("repo", a.Branch.Name, a.ID)
		require.NoError(t, err)
		cInfo, err = env.PachClient.InspectCommit("repo", c.Branch.Name, c.ID)
		require.NoError(t, err)
		dInfo, err = env.PachClient.InspectCommit("repo", d.Branch.Name, d.ID)
		require.NoError(t, err)

		require.NotNil(t, aInfo.ParentCommit)
		require.ImagesEqual(t, []*pfs.Commit{c, d}, aInfo.ChildCommits, CommitToID)

		require.Equal(t, a.ID, cInfo.ParentCommit.ID)
		require.Equal(t, 0, len(cInfo.ChildCommits))

		require.Equal(t, a.ID, dInfo.ParentCommit.ID)
		require.Equal(t, 0, len(dInfo.ChildCommits))
	})

	// Tests that when you have the following commit graph in a *downstream* repo:
	//
	//    ↙f
	//   c
	//   ↓↙e
	//   b
	//   ↓↙d
	//   a
	//
	// and you delete commits 'b' and 'c' (in a single call), what you end up with
	// is:
	//     f
	//     ↓
	// d e c
	//  ↘↓↙
	//   a
	// This makes sure that multiple live children are re-pointed at a live parent
	// if appropriate
	suite.Run("SquashCommitSetMultiLevelChildren", func(t *testing.T) {
		t.Parallel()
		env := testpachd.NewRealEnv(t, tu.NewTestDBConfig(t))

		require.NoError(t, env.PachClient.CreateRepo("upstream1"))
		require.NoError(t, env.PachClient.CreateRepo("upstream2"))
		// commit to both inputs
		_, err := env.PachClient.StartCommit("upstream1", "master")
		require.NoError(t, err)
		require.NoError(t, env.PachClient.FinishCommit("upstream1", "master", ""))
		_, err = env.PachClient.StartCommit("upstream2", "master")
		require.NoError(t, err)
		require.NoError(t, env.PachClient.FinishCommit("upstream2", "master", ""))

		// Create main repo (will have the commit graphs above)
		require.NoError(t, env.PachClient.CreateRepo("repo"))
		require.NoError(t, env.PachClient.CreateBranch("repo", "master", "", "", []*pfs.Branch{
			client.NewBranch("upstream1", "master"),
			client.NewBranch("upstream2", "master"),
		}))
		repoProto := client.NewRepo("repo")

		// Create commit 'a'
		aInfo, err := env.PachClient.InspectCommit("repo", "master", "")
		require.NoError(t, err)
		a := aInfo.Commit
		require.NoError(t, env.PachClient.FinishCommit("repo", a.Branch.Name, a.ID))

		// Create 'd'
		resp, err := env.PachClient.PfsAPIClient.StartCommit(env.PachClient.Ctx(), &pfs.StartCommitRequest{
			Branch: client.NewBranch("repo", "fod"),
			Parent: a,
		})
		require.NoError(t, err)
		d := client.NewCommit("repo", resp.Branch.Name, resp.ID)
		require.NoError(t, env.PachClient.FinishCommit("repo", resp.Branch.Name, resp.ID))

		// Create 'b'
		// (a & b have same prov commit in upstream2, so this is the commit that will
		// be deleted, as both b and c are provenant on it)
		squashMeCommit, err := env.PachClient.StartCommit("upstream1", "master")
		require.NoError(t, err)
		require.NoError(t, env.PachClient.FinishCommit("upstream1", "master", ""))
		bInfo, err := env.PachClient.InspectCommit("repo", "master", "")
		require.NoError(t, err)
		b := bInfo.Commit
		require.NoError(t, env.PachClient.FinishCommit("repo", b.Branch.Name, b.ID))
		require.Equal(t, b.ID, squashMeCommit.ID)

		// Create 'e'
		resp, err = env.PachClient.PfsAPIClient.StartCommit(env.PachClient.Ctx(), &pfs.StartCommitRequest{
			Branch: client.NewBranch("repo", "foe"),
			Parent: b,
		})
		require.NoError(t, err)
		e := client.NewCommit("repo", resp.Branch.Name, resp.ID)
		require.NoError(t, env.PachClient.FinishCommit("repo", resp.Branch.Name, resp.ID))

		// Create 'c'
		_, err = env.PachClient.StartCommit("upstream2", "master")
		require.NoError(t, err)
		require.NoError(t, env.PachClient.FinishCommit("upstream2", "master", ""))
		cInfo, err := env.PachClient.InspectCommit("repo", "master", "")
		require.NoError(t, err)
		c := cInfo.Commit
		require.NoError(t, env.PachClient.FinishCommit("repo", c.Branch.Name, c.ID))

		// Create 'f'
		resp, err = env.PachClient.PfsAPIClient.StartCommit(env.PachClient.Ctx(), &pfs.StartCommitRequest{
			Branch: client.NewBranch("repo", "fof"),
			Parent: c,
		})
		require.NoError(t, err)
		f := client.NewCommit("repo", resp.Branch.Name, resp.ID)
		require.NoError(t, env.PachClient.FinishCommit("repo", resp.Branch.Name, resp.ID))

		// Make sure child/parent relationships are as shown in first diagram
		commits, err := env.PachClient.ListCommit(repoProto, nil, nil, 0)
		require.NoError(t, err)
		require.Equal(t, 6, len(commits))
		aInfo, err = env.PachClient.InspectCommit("repo", a.Branch.Name, a.ID)
		require.NoError(t, err)
		bInfo, err = env.PachClient.InspectCommit("repo", b.Branch.Name, b.ID)
		require.NoError(t, err)
		cInfo, err = env.PachClient.InspectCommit("repo", c.Branch.Name, c.ID)
		require.NoError(t, err)
		dInfo, err := env.PachClient.InspectCommit("repo", d.Branch.Name, d.ID)
		require.NoError(t, err)
		eInfo, err := env.PachClient.InspectCommit("repo", e.Branch.Name, e.ID)
		require.NoError(t, err)
		fInfo, err := env.PachClient.InspectCommit("repo", f.Branch.Name, f.ID)
		require.NoError(t, err)

		require.Nil(t, aInfo.ParentCommit)
		require.Equal(t, a.ID, bInfo.ParentCommit.ID)
		require.Equal(t, a.ID, dInfo.ParentCommit.ID)
		require.Equal(t, b.ID, cInfo.ParentCommit.ID)
		require.Equal(t, b.ID, eInfo.ParentCommit.ID)
		require.Equal(t, c.ID, fInfo.ParentCommit.ID)
		require.ImagesEqual(t, []*pfs.Commit{b, d}, aInfo.ChildCommits, CommitToID)
		require.ImagesEqual(t, []*pfs.Commit{c, e}, bInfo.ChildCommits, CommitToID)
		require.ImagesEqual(t, []*pfs.Commit{f}, cInfo.ChildCommits, CommitToID)
		require.Nil(t, dInfo.ChildCommits)
		require.Nil(t, eInfo.ChildCommits)
		require.Nil(t, fInfo.ChildCommits)

		// Delete second commit in upstream2, which deletes b
		require.NoError(t, env.PachClient.SquashCommitSet(squashMeCommit.ID))

		// Re-read commit info to get new parents/children
		aInfo, err = env.PachClient.InspectCommit("repo", a.Branch.Name, a.ID)
		require.NoError(t, err)
		cInfo, err = env.PachClient.InspectCommit("repo", c.Branch.Name, c.ID)
		require.NoError(t, err)
		dInfo, err = env.PachClient.InspectCommit("repo", d.Branch.Name, d.ID)
		require.NoError(t, err)
		eInfo, err = env.PachClient.InspectCommit("repo", e.Branch.Name, e.ID)
		require.NoError(t, err)
		fInfo, err = env.PachClient.InspectCommit("repo", f.Branch.Name, f.ID)
		require.NoError(t, err)

		// The head of master should be 'c'

		// Make sure child/parent relationships are as shown in second diagram. Note
		// that after 'b' is deleted, SquashCommitSet does not create a new commit (c has
		// an alias for the deleted commit in upstream1)
		commits, err = env.PachClient.ListCommit(client.NewRepo("repo"), nil, nil, 0)
		require.NoError(t, err)
		require.Equal(t, 5, len(commits))
		require.Nil(t, aInfo.ParentCommit)
		require.Equal(t, a.ID, cInfo.ParentCommit.ID)
		require.Equal(t, a.ID, dInfo.ParentCommit.ID)
		require.Equal(t, a.ID, eInfo.ParentCommit.ID)
		require.Equal(t, c.ID, fInfo.ParentCommit.ID)
		require.ImagesEqual(t, []*pfs.Commit{d, e, c}, aInfo.ChildCommits, CommitToID)
		require.ImagesEqual(t, []*pfs.Commit{f}, cInfo.ChildCommits, CommitToID)
		require.Nil(t, dInfo.ChildCommits)
		require.Nil(t, eInfo.ChildCommits)
		require.Nil(t, fInfo.ChildCommits)

		masterInfo, err := env.PachClient.InspectBranch("repo", "master")
		require.NoError(t, err)
		require.Equal(t, c.ID, masterInfo.Head.ID)
	})

	suite.Run("CommitState", func(t *testing.T) {
		t.Parallel()
		env := testpachd.NewRealEnv(t, tu.NewTestDBConfig(t))

		// two input repos, one with many commits (logs), and one with few (schema)
		require.NoError(t, env.PachClient.CreateRepo("A"))
		require.NoError(t, env.PachClient.CreateRepo("B"))

		require.NoError(t, env.PachClient.CreateBranch("B", "master", "", "", []*pfs.Branch{client.NewBranch("A", "master")}))

		// Start a commit on A/master, this will create a non-ready commit on B/master.
		_, err := env.PachClient.StartCommit("A", "master")
		require.NoError(t, err)

		ctx, cancel := context.WithTimeout(context.Background(), time.Second*10)
		defer cancel()
		_, err = env.PachClient.PfsAPIClient.InspectCommit(ctx, &pfs.InspectCommitRequest{
			Commit: client.NewCommit("B", "master", ""),
			Wait:   pfs.CommitState_READY,
		})
		require.YesError(t, err)

		// Finish the commit on A/master, that will make the B/master ready.
		require.NoError(t, env.PachClient.FinishCommit("A", "master", ""))

		ctx, cancel = context.WithTimeout(context.Background(), time.Second*10)
		defer cancel()
		_, err = env.PachClient.PfsAPIClient.InspectCommit(ctx, &pfs.InspectCommitRequest{
			Commit: client.NewCommit("B", "master", ""),
			Wait:   pfs.CommitState_READY,
		})
		require.NoError(t, err)

		// Create a new branch C/master with A/master as provenance. It should start out ready.
		require.NoError(t, env.PachClient.CreateRepo("C"))
		require.NoError(t, env.PachClient.CreateBranch("C", "master", "", "", []*pfs.Branch{client.NewBranch("A", "master")}))

		ctx, cancel = context.WithTimeout(context.Background(), time.Second*10)
		defer cancel()
		_, err = env.PachClient.PfsAPIClient.InspectCommit(ctx, &pfs.InspectCommitRequest{
			Commit: client.NewCommit("C", "master", ""),
			Wait:   pfs.CommitState_READY,
		})
		require.NoError(t, err)
	})

	suite.Run("SubscribeStates", func(t *testing.T) {
		t.Parallel()
		env := testpachd.NewRealEnv(t, tu.NewTestDBConfig(t))

		require.NoError(t, env.PachClient.CreateRepo("A"))
		require.NoError(t, env.PachClient.CreateRepo("B"))
		require.NoError(t, env.PachClient.CreateRepo("C"))

		require.NoError(t, env.PachClient.CreateBranch("B", "master", "", "", []*pfs.Branch{client.NewBranch("A", "master")}))
		require.NoError(t, env.PachClient.FinishCommit("B", "master", ""))
		require.NoError(t, env.PachClient.CreateBranch("C", "master", "", "", []*pfs.Branch{client.NewBranch("B", "master")}))
		require.NoError(t, env.PachClient.FinishCommit("C", "master", ""))

		ctx, cancel := context.WithCancel(env.PachClient.Ctx())
		defer cancel()
		pachClient := env.PachClient.WithCtx(ctx)

		var readyCommits int64
		go func() {
			pachClient.SubscribeCommit(client.NewRepo("B"), "master", "", pfs.CommitState_READY, func(ci *pfs.CommitInfo) error {
				atomic.AddInt64(&readyCommits, 1)
				return nil
			})
		}()
		go func() {
			pachClient.SubscribeCommit(client.NewRepo("C"), "master", "", pfs.CommitState_READY, func(ci *pfs.CommitInfo) error {
				atomic.AddInt64(&readyCommits, 1)
				return nil
			})
		}()
		_, err := pachClient.StartCommit("A", "master")
		require.NoError(t, err)
		require.NoError(t, pachClient.FinishCommit("A", "master", ""))

		require.NoErrorWithinTRetry(t, time.Second*10, func() error {
			if atomic.LoadInt64(&readyCommits) != 1 {
				return errors.Errorf("wrong number of ready commits")
			}
			return nil
		})

		require.NoError(t, pachClient.FinishCommit("B", "master", ""))

		require.NoErrorWithinTRetry(t, time.Second*10, func() error {
			if atomic.LoadInt64(&readyCommits) != 2 {
				return errors.Errorf("wrong number of ready commits")
			}
			return nil
		})
	})

	suite.Run("PutFileCommit", func(t *testing.T) {
		t.Parallel()
		env := testpachd.NewRealEnv(t, tu.NewTestDBConfig(t))

		numFiles := 25
		repo := "repo"
		require.NoError(t, env.PachClient.CreateRepo(repo))
		commit := client.NewCommit(repo, "master", "")

		var eg errgroup.Group
		for i := 0; i < numFiles; i++ {
			i := i
			eg.Go(func() error {
				return env.PachClient.PutFile(commit, fmt.Sprintf("%d", i), strings.NewReader(fmt.Sprintf("%d", i)))
			})
		}
		require.NoError(t, eg.Wait())

		for i := 0; i < numFiles; i++ {
			var b bytes.Buffer
			require.NoError(t, env.PachClient.GetFile(commit, fmt.Sprintf("%d", i), &b))
			require.Equal(t, fmt.Sprintf("%d", i), b.String())
		}

		bi, err := env.PachClient.InspectBranch(repo, "master")
		require.NoError(t, err)

		eg = errgroup.Group{}
		for i := 0; i < numFiles; i++ {
			i := i
			eg.Go(func() error {
				return env.PachClient.CopyFile(commit, fmt.Sprintf("%d", (i+1)%numFiles), bi.Head, fmt.Sprintf("%d", i))
			})
		}
		require.NoError(t, eg.Wait())

		for i := 0; i < numFiles; i++ {
			var b bytes.Buffer
			require.NoError(t, env.PachClient.GetFile(commit, fmt.Sprintf("%d", (i+1)%numFiles), &b))
			require.Equal(t, fmt.Sprintf("%d", i), b.String())
		}

		eg = errgroup.Group{}
		for i := 0; i < numFiles; i++ {
			i := i
			eg.Go(func() error {
				return env.PachClient.DeleteFile(commit, fmt.Sprintf("%d", i))
			})
		}
		require.NoError(t, eg.Wait())

		fileInfos, err := env.PachClient.ListFileAll(commit, "")
		require.NoError(t, err)
		require.Equal(t, 0, len(fileInfos))
	})

	suite.Run("PutFileCommitNilBranch", func(t *testing.T) {
		t.Parallel()
		env := testpachd.NewRealEnv(t, tu.NewTestDBConfig(t))

		repo := "repo"
		require.NoError(t, env.PachClient.CreateRepo(repo))
		require.NoError(t, env.PachClient.CreateBranch(repo, "master", "", "", nil))
		commit := client.NewCommit(repo, "master", "")

		require.NoError(t, env.PachClient.PutFile(commit, "file", strings.NewReader("file")))
	})

	suite.Run("PutFileCommitOverwrite", func(t *testing.T) {
		t.Parallel()
		env := testpachd.NewRealEnv(t, tu.NewTestDBConfig(t))

		numFiles := 5
		repo := "repo"
		require.NoError(t, env.PachClient.CreateRepo(repo))
		commit := client.NewCommit(repo, "master", "")

		for i := 0; i < numFiles; i++ {
			require.NoError(t, env.PachClient.PutFile(commit, "file", strings.NewReader(fmt.Sprintf("%d", i))))
		}

		var b bytes.Buffer
		require.NoError(t, env.PachClient.GetFile(commit, "file", &b))
		require.Equal(t, fmt.Sprintf("%d", numFiles-1), b.String())
	})

	suite.Run("WalkFile", func(t *testing.T) {
		t.Parallel()
		env := testpachd.NewRealEnv(t, tu.NewTestDBConfig(t))

		repo := "test"
		require.NoError(t, env.PachClient.CreateRepo(repo))
		commit, err := env.PachClient.StartCommit(repo, "master")
		require.NoError(t, err)
		require.NoError(t, env.PachClient.PutFile(commit, "dir/bar", strings.NewReader("bar")))
		require.NoError(t, env.PachClient.PutFile(commit, "dir/dir2/buzz", strings.NewReader("buzz")))
		require.NoError(t, env.PachClient.PutFile(commit, "foo", strings.NewReader("foo")))

		expectedPaths := []string{"/", "/dir/", "/dir/bar", "/dir/dir2/", "/dir/dir2/buzz", "/foo"}
		checks := func() {
			i := 0
			require.NoError(t, env.PachClient.WalkFile(commit, "", func(fi *pfs.FileInfo) error {
				require.Equal(t, expectedPaths[i], fi.File.Path)
				i++
				return nil
			}))
			require.Equal(t, len(expectedPaths), i)
		}
		checks()
		require.NoError(t, env.PachClient.FinishCommit(repo, commit.Branch.Name, commit.ID))
		checks()
	})

	suite.Run("WalkFile2", func(t *testing.T) {
		t.Parallel()
		env := testpachd.NewRealEnv(t, tu.NewTestDBConfig(t))

		repo := "WalkFile2"
		require.NoError(t, env.PachClient.CreateRepo(repo))
		commit1, err := env.PachClient.StartCommit(repo, "master")
		require.NoError(t, err)
		require.NoError(t, env.PachClient.PutFile(commit1, "/dir1/file1.1", &bytes.Buffer{}))
		require.NoError(t, env.PachClient.PutFile(commit1, "/dir1/file1.2", &bytes.Buffer{}))
		require.NoError(t, env.PachClient.PutFile(commit1, "/dir2/file2.1", &bytes.Buffer{}))
		require.NoError(t, env.PachClient.PutFile(commit1, "/dir2/file2.2", &bytes.Buffer{}))
		require.NoError(t, env.PachClient.FinishCommit(repo, commit1.Branch.Name, commit1.ID))
		walkFile := func(path string) []string {
			var fis []*pfs.FileInfo
			require.NoError(t, env.PachClient.WalkFile(commit1, path, func(fi *pfs.FileInfo) error {
				fis = append(fis, fi)
				return nil
			}))
			return finfosToPaths(fis)
		}
		assert.ElementsMatch(t, []string{"/dir1/", "/dir1/file1.1", "/dir1/file1.2"}, walkFile("/dir1"))
		assert.ElementsMatch(t, []string{"/dir1/file1.1"}, walkFile("/dir1/file1.1"))
		assert.Len(t, walkFile("/"), 7)
	})

	suite.Run("WalkFileEmpty", func(t *testing.T) {
		t.Parallel()
		env := testpachd.NewRealEnv(t, tu.NewTestDBConfig(t))

		repo := "test"
		latestCommit := client.NewCommit(repo, "master", "")
		checks := func() {
			cb := func(fi *pfs.FileInfo) error {
				if assert.Equal(t, fi.FileType, pfs.FileType_DIR) && assert.Equal(t, fi.File.Path, "/") {
					return nil
				}
				return errors.New("should not have returned any file results for an empty commit")
			}
			checkNotFound := func(path string) {
				err := env.PachClient.WalkFile(latestCommit, path, cb)
				require.YesError(t, err)
				s := status.Convert(err)
				require.Equal(t, s.Code(), codes.NotFound)
			}
			require.NoError(t, env.PachClient.WalkFile(latestCommit, "", cb))
			require.NoError(t, env.PachClient.WalkFile(latestCommit, "/", cb))
			checkNotFound("foo")
			checkNotFound("/foo")
			checkNotFound("foo/bar")
			checkNotFound("/foo/bar")
		}

		require.NoError(t, env.PachClient.CreateRepo(repo))
		require.NoError(t, env.PachClient.CreateBranch(repo, "master", "", "", nil))
		checks() // Test the default empty head commit

		_, err := env.PachClient.StartCommit(repo, "master")
		require.NoError(t, err)
		checks() // Test an empty open commit

		require.NoError(t, env.PachClient.FinishCommit(repo, "master", ""))
		checks() // Test an empty closed commit
	})

	suite.Run("ReadSizeLimited", func(t *testing.T) {
		// TODO(2.0 optional): Decide on how to expose offset read.
		t.Skip("Offset read exists (inefficient), just need to decide on how to expose it in V2")
		//	t.Parallel()
		//  env := testpachd.NewRealEnv(t, tu.NewTestDBConfig(t))
		//
		//	require.NoError(t, env.PachClient.CreateRepo("test"))
		//	require.NoError(t, env.PachClient.PutFile("test", "master", "", "file", strings.NewReader(strings.Repeat("a", 100*units.MB))))
		//
		//	var b bytes.Buffer
		//	require.NoError(t, env.PachClient.GetFile("test", "master", "", "file", 0, 2*units.MB, &b))
		//	require.Equal(t, 2*units.MB, b.Len())
		//
		//	b.Reset()
		//	require.NoError(t, env.PachClient.GetFile("test", "master", "", "file", 2*units.MB, 2*units.MB, &b))
		//	require.Equal(t, 2*units.MB, b.Len())
	})

	suite.Run("PutFileURL", func(t *testing.T) {
		t.Parallel()
		env := testpachd.NewRealEnv(t, tu.NewTestDBConfig(t))

		if testing.Short() {
			t.Skip("Skipping integration tests in short mode")
		}

		repo := "test"
		require.NoError(t, env.PachClient.CreateRepo(repo))
		commit, err := env.PachClient.StartCommit(repo, "master")
		require.NoError(t, err)
		require.NoError(t, env.PachClient.PutFileURL(commit, "readme", "https://raw.githubusercontent.com/pachyderm/pachyderm/master/README.md", false))
		check := func() {
			fileInfo, err := env.PachClient.InspectFile(commit, "readme")
			require.NoError(t, err)
			require.True(t, fileInfo.SizeBytes > 0)
		}
		check()
		require.NoError(t, env.PachClient.FinishCommit(repo, commit.Branch.Name, commit.ID))
		check()
	})

	suite.Run("PutFilesURL", func(t *testing.T) {
		t.Parallel()
		env := testpachd.NewRealEnv(t, tu.NewTestDBConfig(t))

		repo := "repo"
		repoProto := client.NewRepo(repo)
		require.NoError(t, env.PachClient.CreateRepo(repo))
		commit, err := env.PachClient.StartCommit(repo, "master")
		require.NoError(t, err)
		paths := []string{"README.md", "CHANGELOG.md", "CONTRIBUTING.md"}
		for _, path := range paths {
			url := fmt.Sprintf("https://raw.githubusercontent.com/pachyderm/pachyderm/master/%s", path)
			require.NoError(t, env.PachClient.PutFileURL(commit, path, url, false))
		}
		check := func() {
			cis, err := env.PachClient.ListCommit(repoProto, nil, nil, 0)
			require.NoError(t, err)
			require.Equal(t, 1, len(cis))

			for _, path := range paths {
				fileInfo, err := env.PachClient.InspectFile(repoProto.NewCommit("master", ""), path)
				require.NoError(t, err)
				require.True(t, fileInfo.SizeBytes > 0)
			}
		}
		check()
		require.NoError(t, env.PachClient.FinishCommit(repo, commit.Branch.Name, commit.ID))
		check()
	})

	suite.Run("PutFilesObjURL", func(t *testing.T) {
		t.Parallel()
		env := testpachd.NewRealEnv(t, tu.NewTestDBConfig(t))

		repo := "repo"
		require.NoError(t, env.PachClient.CreateRepo(repo))
		commit, err := env.PachClient.StartCommit(repo, "master")
		masterCommit := client.NewCommit(repo, "master", "")
		require.NoError(t, err)
		objC, bucket := obj.NewTestClient(t)
		paths := []string{"files/foo", "files/bar", "files/fizz"}
		for _, path := range paths {
			writeObj(t, objC, path, path)
		}
		for _, path := range paths {
			url := fmt.Sprintf("local://%s/%s", bucket, path)
			require.NoError(t, env.PachClient.PutFileURL(commit, path, url, false))
		}
		url := fmt.Sprintf("local://%s/files", bucket)
		require.NoError(t, env.PachClient.PutFileURL(commit, "recursive", url, true))
		check := func() {
			cis, err := env.PachClient.ListCommit(client.NewRepo(repo), nil, nil, 0)
			require.NoError(t, err)
			require.Equal(t, 1, len(cis))

			for _, path := range paths {
				var b bytes.Buffer
				require.NoError(t, env.PachClient.GetFile(masterCommit, path, &b))
				require.Equal(t, path, b.String())
				b.Reset()
				require.NoError(t, env.PachClient.GetFile(masterCommit, filepath.Join("recursive", filepath.Base(path)), &b))
				require.Equal(t, path, b.String())
			}
		}
		check()
		require.NoError(t, env.PachClient.FinishCommit(repo, commit.Branch.Name, commit.ID))
		check()
	})

	suite.Run("GetFilesObjURL", func(t *testing.T) {
		t.Parallel()
		env := testpachd.NewRealEnv(t, tu.NewTestDBConfig(t))

		repo := "repo"
		require.NoError(t, env.PachClient.CreateRepo(repo))
		commit, err := env.PachClient.StartCommit(repo, "master")
		require.NoError(t, err)
		paths := []string{"files/foo", "files/bar", "files/fizz"}
		for _, path := range paths {
			require.NoError(t, env.PachClient.PutFile(commit, path, strings.NewReader(path)))
		}
		check := func() {
			objC, bucket := tu.NewObjectClient(t)
			for _, path := range paths {
				url := fmt.Sprintf("local://%s/", bucket)
				require.NoError(t, env.PachClient.GetFileURL(commit, path, url))
			}
			for _, path := range paths {
				buf := &bytes.Buffer{}
				err := objC.Get(context.Background(), path, buf)
				require.NoError(t, err)
				require.True(t, bytes.Equal([]byte(path), buf.Bytes()))
			}
		}
		check()
		require.NoError(t, env.PachClient.FinishCommit(repo, commit.Branch.Name, commit.ID))
		check()
	})

	suite.Run("PutFileOutputRepo", func(t *testing.T) {
		t.Parallel()
		env := testpachd.NewRealEnv(t, tu.NewTestDBConfig(t))

		inputRepo, outputRepo := "input", "output"
		require.NoError(t, env.PachClient.CreateRepo(inputRepo))
		require.NoError(t, env.PachClient.CreateRepo(outputRepo))
		inCommit := client.NewCommit(inputRepo, "master", "")
		outCommit := client.NewCommit(outputRepo, "master", "")
		require.NoError(t, env.PachClient.CreateBranch(outputRepo, "master", "", "", []*pfs.Branch{client.NewBranch(inputRepo, "master")}))
		require.NoError(t, env.PachClient.FinishCommit(outputRepo, "master", ""))
		require.NoError(t, env.PachClient.PutFile(inCommit, "foo", strings.NewReader("foo\n")))
		require.NoError(t, env.PachClient.PutFile(outCommit, "bar", strings.NewReader("bar\n")))
		require.NoError(t, env.PachClient.FinishCommit(outputRepo, "master", ""))
		fileInfos, err := env.PachClient.ListFileAll(outCommit, "")
		require.NoError(t, err)
		require.Equal(t, 1, len(fileInfos))
		buf := &bytes.Buffer{}
		require.NoError(t, env.PachClient.GetFile(outCommit, "bar", buf))
		require.Equal(t, "bar\n", buf.String())
	})

	suite.Run("FileHistory", func(t *testing.T) {
		// TODO: There is no notion of file history in V2. We could potentially implement this, but
		// we would need to spend some time thinking about the performance characteristics.
		t.Skip("File history is not implemented in V2")
		//	t.Parallel()
		//  env := testpachd.NewRealEnv(t, tu.NewTestDBConfig(t))
		//
		//	var err error
		//
		//	repo := "test"
		//	require.NoError(t, env.PachClient.CreateRepo(repo))
		//	numCommits := 10
		//	for i := 0; i < numCommits; i++ {
		//		_, err = env.PachClient.PutFile(repo, "master", "file", strings.NewReader("foo\n"))
		//		require.NoError(t, err)
		//	}
		//	fileInfos, err := env.PachClient.ListFileHistory(repo, "master", "file", -1)
		//	require.NoError(t, err)
		//	require.Equal(t, numCommits, len(fileInfos))
		//
		//	for i := 1; i < numCommits; i++ {
		//		fileInfos, err := env.PachClient.ListFileHistory(repo, "master", "file", int64(i))
		//		require.NoError(t, err)
		//		require.Equal(t, i, len(fileInfos))
		//	}
		//
		//	require.NoError(t, env.PachClient.DeleteFile(repo, "master", "file"))
		//	for i := 0; i < numCommits; i++ {
		//		_, err = env.PachClient.PutFile(repo, "master", "file", strings.NewReader("foo\n"))
		//		require.NoError(t, err)
		//		_, err = env.PachClient.PutFile(repo, "master", "unrelated", strings.NewReader("foo\n"))
		//		require.NoError(t, err)
		//	}
		//	fileInfos, err = env.PachClient.ListFileHistory(repo, "master", "file", -1)
		//	require.NoError(t, err)
		//	require.Equal(t, numCommits, len(fileInfos))
		//
		//	for i := 1; i < numCommits; i++ {
		//		fileInfos, err := env.PachClient.ListFileHistory(repo, "master", "file", int64(i))
		//		require.NoError(t, err)
		//		require.Equal(t, i, len(fileInfos))
		//	}
	})

	suite.Run("UpdateRepo", func(t *testing.T) {
		t.Parallel()
		env := testpachd.NewRealEnv(t, tu.NewTestDBConfig(t))

		var err error
		repo := "test"
		_, err = env.PachClient.PfsAPIClient.CreateRepo(
			env.PachClient.Ctx(),
			&pfs.CreateRepoRequest{
				Repo:   client.NewRepo(repo),
				Update: true,
			},
		)
		require.NoError(t, err)
		ri, err := env.PachClient.InspectRepo(repo)
		require.NoError(t, err)
		created, err := types.TimestampFromProto(ri.Created)
		require.NoError(t, err)
		desc := "foo"
		_, err = env.PachClient.PfsAPIClient.CreateRepo(
			env.PachClient.Ctx(),
			&pfs.CreateRepoRequest{
				Repo:        client.NewRepo(repo),
				Update:      true,
				Description: desc,
			},
		)
		require.NoError(t, err)
		ri, err = env.PachClient.InspectRepo(repo)
		require.NoError(t, err)
		newCreated, err := types.TimestampFromProto(ri.Created)
		require.NoError(t, err)
		require.Equal(t, created, newCreated)
		require.Equal(t, desc, ri.Description)
	})

	suite.Run("DeferredProcessing", func(t *testing.T) {
		t.Parallel()
		env := testpachd.NewRealEnv(t, tu.NewTestDBConfig(t))

		require.NoError(t, env.PachClient.CreateRepo("input"))
		require.NoError(t, env.PachClient.CreateRepo("output1"))
		require.NoError(t, env.PachClient.CreateRepo("output2"))
		require.NoError(t, env.PachClient.CreateBranch("output1", "staging", "", "", []*pfs.Branch{client.NewBranch("input", "master")}))
		require.NoError(t, env.PachClient.FinishCommit("output1", "staging", ""))
		require.NoError(t, env.PachClient.CreateBranch("output2", "staging", "", "", []*pfs.Branch{client.NewBranch("output1", "master")}))
		require.NoError(t, env.PachClient.FinishCommit("output2", "staging", ""))
		require.NoError(t, env.PachClient.PutFile(client.NewCommit("input", "staging", ""), "file", strings.NewReader("foo")))
		commitInfoA, err := env.PachClient.InspectCommit("input", "staging", "")
		require.NoError(t, err)
		commitsetID := commitInfoA.Commit.ID

		commitInfos, err := env.PachClient.WaitCommitSetAll(commitsetID)
		require.NoError(t, err)
		require.Equal(t, 1, len(commitInfos))
		require.Equal(t, commitInfoA.Commit, commitInfos[0].Commit)

		require.NoError(t, env.PachClient.CreateBranch("input", "master", "staging", "", nil))
		require.NoError(t, env.PachClient.FinishCommit("output1", "staging", ""))
		commitInfoB, err := env.PachClient.InspectCommit("input", "master", "")
		require.NoError(t, err)
		require.Equal(t, commitsetID, commitInfoB.Commit.ID)

		commitInfos, err = env.PachClient.WaitCommitSetAll(commitsetID)
		require.NoError(t, err)
		require.Equal(t, 3, len(commitInfos))

		// The results _should_ be topologically sorted, but there are several
		// branches with equivalent topological depth
		expectedCommits := []string{
			pfsdb.CommitKey(client.NewCommit("input", "staging", commitsetID)),
			pfsdb.CommitKey(client.NewCommit("input", "master", commitsetID)),
			pfsdb.CommitKey(client.NewCommit("output1", "staging", commitsetID)),
		}
		require.ElementsEqualUnderFn(t, expectedCommits, commitInfos, CommitInfoToID)

		require.NoError(t, env.PachClient.CreateBranch("output1", "master", "staging", "", nil))
		require.NoError(t, env.PachClient.FinishCommit("output2", "staging", ""))
		commitInfoC, err := env.PachClient.InspectCommit("output1", "master", "")
		require.NoError(t, err)
		require.Equal(t, commitsetID, commitInfoC.Commit.ID)

<<<<<<< HEAD
	suite.Run("SquashCommitEmptyChild", func(t *testing.T) {
		t.Parallel()
		env := testpachd.NewRealEnv(t, tu.NewTestDBConfig(t))

		repo := "repo"
		file := "foo"
		require.NoError(t, env.PachClient.CreateRepo(repo))

		commitA, err := env.PachClient.StartCommit(repo, "master")
		require.NoError(t, err)
		require.NoError(t, env.PachClient.PutFile(repo, "master", "", file, strings.NewReader("foo")))
		require.NoError(t, env.PachClient.FinishCommit(repo, "master", ""))

		_, err = env.PachClient.StartCommit(repo, "master")
		require.NoError(t, err)
		require.NoError(t, env.PachClient.FinishCommit(repo, "master", ""))

		require.NoError(t, env.PachClient.SquashCommit(repo, commitA.Branch.Name, commitA.ID))

		var b bytes.Buffer
		require.NoError(t, env.PachClient.GetFile(repo, "master", "", file, &b))
		require.Equal(t, "foo", b.String())
	})

	suite.Run("CommitProgress", func(t *testing.T) {
		t.Parallel()
		env := testpachd.NewRealEnv(t, tu.NewTestDBConfig(t))

		require.NoError(t, env.PachClient.CreateRepo("in"))
		require.NoError(t, env.PachClient.CreateRepo("out"))
		require.NoError(t, env.PachClient.CreateBranch("out", "master", "", "", []*pfs.Branch{pclient.NewBranch("in", "master")}))
		require.NoError(t, env.PachClient.PutFile("in", "master", "", "foo", strings.NewReader("foo")))
		ci, err := env.PachClient.InspectCommit("in", "master", "")
		require.NoError(t, err)
		require.Equal(t, int64(1), ci.SubvenantCommitsTotal)
		require.Equal(t, int64(0), ci.SubvenantCommitsSuccess)
		require.Equal(t, int64(0), ci.SubvenantCommitsFailure)
		require.NoError(t, env.PachClient.FinishCommit("out", "master", ""))
		ci, err = env.PachClient.InspectCommit("in", "master", "")
=======
		commitInfos, err = env.PachClient.WaitCommitSetAll(commitsetID)
>>>>>>> 463fc0c3
		require.NoError(t, err)
		require.Equal(t, 5, len(commitInfos))
		expectedCommits = append(expectedCommits, []string{
			pfsdb.CommitKey(client.NewCommit("output1", "master", commitsetID)),
			pfsdb.CommitKey(client.NewCommit("output2", "staging", commitsetID)),
		}...)
		require.ElementsEqualUnderFn(t, expectedCommits, commitInfos, CommitInfoToID)
	})

	suite.Run("ListAll", func(t *testing.T) {
		t.Parallel()
		env := testpachd.NewRealEnv(t, tu.NewTestDBConfig(t))

		require.NoError(t, env.PachClient.CreateRepo("repo1"))
		require.NoError(t, env.PachClient.CreateRepo("repo2"))
		commit1 := client.NewCommit("repo1", "master", "")
		commit2 := client.NewCommit("repo2", "master", "")
		require.NoError(t, env.PachClient.PutFile(commit1, "file1", strings.NewReader("1")))
		require.NoError(t, env.PachClient.PutFile(commit2, "file2", strings.NewReader("2")))
		require.NoError(t, env.PachClient.PutFile(commit1, "file3", strings.NewReader("3")))
		require.NoError(t, env.PachClient.PutFile(commit2, "file4", strings.NewReader("4")))

		cis, err := env.PachClient.ListCommitByRepo(client.NewRepo(""))
		require.NoError(t, err)
		require.Equal(t, 4, len(cis))

		bis, err := env.PachClient.ListBranch("")
		require.NoError(t, err)
		require.Equal(t, 2, len(bis))
	})

	suite.Run("MonkeyObjectStorage", func(t *testing.T) {
		// This test cannot be done in parallel because the monkey object client
		// modifies global state.
		env := testpachd.NewRealEnv(t, tu.NewTestDBConfig(t))
		seedStr := func(seed int64) string {
			return fmt.Sprint("seed: ", strconv.FormatInt(seed, 10))
		}
		monkeyRetry := func(t *testing.T, f func() error, errMsg string) {
			backoff.Retry(func() error {
				err := f()
				if err != nil {
					require.True(t, obj.IsMonkeyError(err), "Expected monkey error (%s), %s", err.Error(), errMsg)
				}
				return err
			}, backoff.NewInfiniteBackOff())
		}
		seed := time.Now().UTC().UnixNano()
		obj.InitMonkeyTest(seed)
		iterations := 25
		repo := "input"
		require.NoError(t, env.PachClient.CreateRepo(repo), seedStr(seed))
		filePrefix := "file"
		dataPrefix := "data"
		var commit *pfs.Commit
		var err error
		buf := &bytes.Buffer{}
		obj.EnableMonkeyTest()
		defer obj.DisableMonkeyTest()
		for i := 0; i < iterations; i++ {
			file := filePrefix + strconv.Itoa(i)
			data := dataPrefix + strconv.Itoa(i)
			// Retry start commit until it eventually succeeds.
			monkeyRetry(t, func() error {
				commit, err = env.PachClient.StartCommit(repo, "master")
				return err
			}, seedStr(seed))
			// Retry put file until it eventually succeeds.
			monkeyRetry(t, func() error {
				if err := env.PachClient.PutFile(commit, file, strings.NewReader(data)); err != nil {
					// Verify that the file does not exist if an error occurred.
					obj.DisableMonkeyTest()
					defer obj.EnableMonkeyTest()
					buf.Reset()
					err := env.PachClient.GetFile(commit, file, buf)
					require.True(t, errutil.IsNotFoundError(err), seedStr(seed))
				}
				return err
			}, seedStr(seed))
			// Retry get file until it eventually succeeds (before commit is finished).
			monkeyRetry(t, func() error {
				buf.Reset()
				if err = env.PachClient.GetFile(commit, file, buf); err != nil {
					return err
				}
				require.Equal(t, data, buf.String(), seedStr(seed))
				return nil
			}, seedStr(seed))
			// Retry finish commit until it eventually succeeds.
			monkeyRetry(t, func() error {
				return env.PachClient.FinishCommit(repo, commit.Branch.Name, commit.ID)
			}, seedStr(seed))
			// Retry get file until it eventually succeeds (after commit is finished).
			monkeyRetry(t, func() error {
				buf.Reset()
				if err = env.PachClient.GetFile(commit, file, buf); err != nil {
					return err
				}
				require.Equal(t, data, buf.String(), seedStr(seed))
				return nil
			}, seedStr(seed))
		}
	})

	suite.Run("FsckFix", func(t *testing.T) {
		// TODO(optional 2.0): force-deleting the repo no longer creates dangling references
		t.Skip("this test no longer creates invalid metadata")
		t.Parallel()
		env := testpachd.NewRealEnv(t, tu.NewTestDBConfig(t))

		input := "input"
		output1 := "output1"
		output2 := "output2"
		require.NoError(t, env.PachClient.CreateRepo(input))
		require.NoError(t, env.PachClient.CreateRepo(output1))
		require.NoError(t, env.PachClient.CreateRepo(output2))
		require.NoError(t, env.PachClient.CreateBranch(output1, "master", "", "", []*pfs.Branch{client.NewBranch(input, "master")}))
		require.NoError(t, env.PachClient.CreateBranch(output2, "master", "", "", []*pfs.Branch{client.NewBranch(output1, "master")}))
		numCommits := 10
		for i := 0; i < numCommits; i++ {
			require.NoError(t, env.PachClient.PutFile(client.NewCommit(input, "master", ""), "file", strings.NewReader("1")))
		}
		require.NoError(t, env.PachClient.DeleteRepo(input, true))
		require.NoError(t, env.PachClient.CreateRepo(input))
		require.NoError(t, env.PachClient.CreateBranch(input, "master", "", "", nil))

		// Fsck should fail because ???
		require.YesError(t, env.PachClient.FsckFastExit())

		// Deleting output1 should fail because output2 is provenant on it
		require.YesError(t, env.PachClient.DeleteRepo(output1, false))

		// Deleting should now work due to fixing, must delete 2 before 1 though.
		require.NoError(t, env.PachClient.DeleteRepo(output2, false))
		require.NoError(t, env.PachClient.DeleteRepo(output1, false))
	})

	suite.Run("PutFileAtomic", func(t *testing.T) {
		t.Parallel()
		env := testpachd.NewRealEnv(t, tu.NewTestDBConfig(t))

		c := env.PachClient
		test := "test"
		require.NoError(t, c.CreateRepo(test))
		testRepo := client.NewRepo(test)
		commit := testRepo.NewCommit("master", "")

		mfc, err := c.NewModifyFileClient(commit)
		require.NoError(t, err)
		require.NoError(t, mfc.PutFile("file1", strings.NewReader("1")))
		require.NoError(t, mfc.PutFile("file2", strings.NewReader("2")))
		require.NoError(t, mfc.Close())

		cis, err := c.ListCommit(testRepo, commit, nil, 0)
		require.NoError(t, err)
		require.Equal(t, 1, len(cis))
		var b bytes.Buffer
		require.NoError(t, c.GetFile(commit, "file1", &b))
		require.Equal(t, "1", b.String())
		b.Reset()
		require.NoError(t, c.GetFile(commit, "file2", &b))
		require.Equal(t, "2", b.String())

		mfc, err = c.NewModifyFileClient(commit)
		require.NoError(t, err)
		require.NoError(t, mfc.PutFile("file3", strings.NewReader("3")))
		require.NoError(t, err)
		require.NoError(t, mfc.DeleteFile("file1"))
		require.NoError(t, mfc.Close())

		cis, err = c.ListCommit(testRepo, commit, nil, 0)
		require.NoError(t, err)
		require.Equal(t, 2, len(cis))
		b.Reset()
		require.NoError(t, c.GetFile(commit, "file3", &b))
		require.Equal(t, "3", b.String())
		b.Reset()
		require.YesError(t, c.GetFile(commit, "file1", &b))

		mfc, err = c.NewModifyFileClient(commit)
		require.NoError(t, err)
		require.NoError(t, mfc.Close())
		cis, err = c.ListCommit(testRepo, commit, nil, 0)
		require.NoError(t, err)
		require.Equal(t, 3, len(cis))
	})

	const (
		inputRepo          = iota // create a new input repo
		inputBranch               // create a new branch on an existing input repo
		deleteInputBranch         // delete an input branch
		commit                    // commit to an input branch
		squashCommitSet           // squash a commitset from an input branch
		outputRepo                // create a new output repo, with master branch subscribed to random other branches
		outputBranch              // create a new output branch on an existing output repo
		deleteOutputBranch        // delete an output branch
	)

	suite.Run("FuzzProvenance", func(t *testing.T) {
		t.Parallel()
		env := testpachd.NewRealEnv(t, tu.NewTestDBConfig(t))

		seed := time.Now().UnixNano()
		t.Log("Random seed is", seed)
		r := rand.New(rand.NewSource(seed))

		_, err := env.PachClient.PfsAPIClient.DeleteAll(env.PachClient.Ctx(), &types.Empty{})
		require.NoError(t, err)
		nOps := 300
		opShares := []int{
			1, // inputRepo
			1, // inputBranch
			1, // deleteInputBranch
			5, // commit
			3, // squashCommitSet
			1, // outputRepo
			2, // outputBranch
			1, // deleteOutputBranch
		}
		total := 0
		for _, v := range opShares {
			total += v
		}
		var (
			inputRepos     []string
			inputBranches  []*pfs.Branch
			commits        []*pfs.Commit
			outputRepos    []string
			outputBranches []*pfs.Branch
		)
	OpLoop:
		for i := 0; i < nOps; i++ {
			roll := r.Intn(total)
			if i < 0 {
				roll = inputRepo
			}
			var op int
			for _op, v := range opShares {
				roll -= v
				if roll < 0 {
					op = _op
					break
				}
			}
			switch op {
			case inputRepo:
				repo := tu.UniqueString("repo")
				require.NoError(t, env.PachClient.CreateRepo(repo))
				inputRepos = append(inputRepos, repo)
				require.NoError(t, env.PachClient.CreateBranch(repo, "master", "", "", nil))
				inputBranches = append(inputBranches, client.NewBranch(repo, "master"))
			case inputBranch:
				if len(inputRepos) == 0 {
					continue OpLoop
				}
				repo := inputRepos[r.Intn(len(inputRepos))]
				branch := tu.UniqueString("branch")
				require.NoError(t, env.PachClient.CreateBranch(repo, branch, "", "", nil))
				inputBranches = append(inputBranches, client.NewBranch(repo, branch))
			case deleteInputBranch:
				if len(inputBranches) == 0 {
					continue OpLoop
				}
				i := r.Intn(len(inputBranches))
				branch := inputBranches[i]
				err = env.PachClient.DeleteBranch(branch.Repo.Name, branch.Name, false)
				// don't fail if the error was just that it couldn't delete the branch without breaking subvenance
				inputBranches = append(inputBranches[:i], inputBranches[i+1:]...)
				if err != nil && !strings.Contains(err.Error(), "break") {
					require.NoError(t, err)
				}
			case commit:
				if len(inputBranches) == 0 {
					continue OpLoop
				}
				branch := inputBranches[r.Intn(len(inputBranches))]
				commit, err := env.PachClient.StartCommit(branch.Repo.Name, branch.Name)
				require.NoError(t, err)
				require.NoError(t, env.PachClient.FinishCommit(branch.Repo.Name, branch.Name, ""))
				commits = append(commits, commit)
			case squashCommitSet:
				if len(commits) == 0 {
					continue OpLoop
				}
				i := r.Intn(len(commits))
				commit := commits[i]
				commits = append(commits[:i], commits[i+1:]...)
				require.NoError(t, env.PachClient.SquashCommitSet(commit.ID))
			case outputRepo:
				if len(inputBranches) == 0 {
					continue OpLoop
				}
				repo := tu.UniqueString("repo")
				require.NoError(t, env.PachClient.CreateRepo(repo))
				outputRepos = append(outputRepos, repo)
				var provBranches []*pfs.Branch
				for num, i := range r.Perm(len(inputBranches))[:r.Intn(len(inputBranches))] {
					provBranches = append(provBranches, inputBranches[i])
					if num > 1 {
						break
					}
				}

				err = env.PachClient.CreateBranch(repo, "master", "", "", provBranches)
				if err != nil && !strings.Contains(err.Error(), "cannot be in the provenance of its own branch") {
					require.NoError(t, err)
					outputBranches = append(outputBranches, client.NewBranch(repo, "master"))
				}
			case outputBranch:
				if len(outputRepos) == 0 {
					continue OpLoop
				}
				if len(inputBranches) == 0 {
					continue OpLoop
				}
				repo := outputRepos[r.Intn(len(outputRepos))]
				branch := tu.UniqueString("branch")
				var provBranches []*pfs.Branch
				for num, i := range r.Perm(len(inputBranches))[:r.Intn(len(inputBranches))] {
					provBranches = append(provBranches, inputBranches[i])
					if num > 1 {
						break
					}
				}

				if len(outputBranches) > 0 {
					for num, i := range r.Perm(len(outputBranches))[:r.Intn(len(outputBranches))] {
						provBranches = append(provBranches, outputBranches[i])
						if num > 1 {
							break
						}
					}
				}

				err = env.PachClient.CreateBranch(repo, branch, "", "", provBranches)
				if err != nil && !strings.Contains(err.Error(), "cannot be in the provenance of its own branch") {
					require.NoError(t, err)
					outputBranches = append(outputBranches, client.NewBranch(repo, branch))
				}
			case deleteOutputBranch:
				if len(outputBranches) == 0 {
					continue OpLoop
				}
				i := r.Intn(len(outputBranches))
				branch := outputBranches[i]
				err = env.PachClient.DeleteBranch(branch.Repo.Name, branch.Name, false)
				// don't fail if the error was just that it couldn't delete the branch without breaking subvenance
				outputBranches = append(outputBranches[:i], outputBranches[i+1:]...)
				if err != nil && !strings.Contains(err.Error(), "break") {
					require.NoError(t, err)
				}
			}
			require.NoError(t, env.PachClient.FsckFastExit())
		}
	})

	// TestAtomicHistory repeatedly writes to a file while concurrently reading
	// its history. This checks for a regression where the repo would sometimes
	// lock.
	suite.Run("AtomicHistory", func(t *testing.T) {
		// TODO: There is no notion of file history in V2. We could potentially implement this, but
		// we would need to spend some time thinking about the performance characteristics.
		t.Skip("File history is not implemented in V2")
		//	t.Parallel()
		//  env := testpachd.NewRealEnv(t, tu.NewTestDBConfig(t))
		//
		//	repo := "test"
		//	require.NoError(t, env.PachClient.CreateRepo(repo))
		//	require.NoError(t, env.PachClient.CreateBranch(repo, "master", "", nil))
		//	aSize := 1 * 1024 * 1024
		//	bSize := aSize + 1024
		//
		//	for i := 0; i < 10; i++ {
		//		// create a file of all A's
		//		a := strings.Repeat("A", aSize)
		//		_, err := env.PachClient.PutFile(repo, "master", "/file", strings.NewReader(a))
		//		require.NoError(t, err)
		//
		//		// sllowwwllly replace it with all B's
		//		ctx, cancel := context.WithCancel(context.Background())
		//		eg, ctx := errgroup.WithContext(ctx)
		//		eg.Go(func() error {
		//			b := strings.Repeat("B", bSize)
		//			r := SlowReader{underlying: strings.NewReader(b)}
		//			_, err := env.PachClient.PutFile(repo, "master", "/file", &r)
		//			cancel()
		//			return err
		//		})
		//
		//		// should pull /file when it's all A's
		//		eg.Go(func() error {
		//			for {
		//				fileInfos, err := env.PachClient.ListFileHistory(repo, "master", "/file", 1)
		//				require.NoError(t, err)
		//				require.Equal(t, len(fileInfos), 1)
		//
		//				// stop once B's have been written
		//				select {
		//				case <-ctx.Done():
		//					return nil
		//				default:
		//					time.Sleep(1 * time.Millisecond)
		//				}
		//			}
		//		})
		//
		//		require.NoError(t, eg.Wait())
		//
		//		// should pull /file when it's all B's
		//		fileInfos, err := env.PachClient.ListFileHistory(repo, "master", "/file", 1)
		//		require.NoError(t, err)
		//		require.Equal(t, 1, len(fileInfos))
		//		require.Equal(t, bSize, int(fileInfos[0].SizeBytes))
		//	}
	})

	// TestTrigger tests branch triggers
	// TODO(2.0 required): This test does not work with V2. It is not clear what the issue is yet. Something noteworthy is that the output
	// size does not increase for the second to last commit, which may have something to do with compaction (the trigger won't kick
	// off since it is based on the output size). The output size calculation is a bit questionable due to the compaction delay (a
	// file may be accounted for in the size even if it is deleted).
	suite.Run("Trigger", func(t *testing.T) {
		t.Parallel()
		env := testpachd.NewRealEnv(t, tu.NewTestDBConfig(t))
		c := env.PachClient

		t.Run("Simple", func(t *testing.T) {
			require.NoError(t, c.CreateRepo("test"))
			require.NoError(t, c.CreateBranchTrigger("test", "master", "", "", &pfs.Trigger{
				Branch: "staging",
				Size_:  "1B",
			}))
			require.NoError(t, c.PutFile(client.NewCommit("test", "staging", ""), "file", strings.NewReader("small")))
		})

		t.Run("SizeWithProvenance", func(t *testing.T) {
			// TODO(2.0 required): fix size-based triggering (likely broken due to async compaction)
			t.Skip("Triggering based on size does not work with V2, needs investigation")
			require.NoError(t, c.CreateRepo("in"))
			require.NoError(t, c.CreateBranchTrigger("in", "trigger", "", "", &pfs.Trigger{
				Branch: "master",
				Size_:  "1K",
			}))
			inCommit := client.NewCommit("in", "master", "")
			bis, err := c.ListBranch("in")
			require.NoError(t, err)
			require.Equal(t, 1, len(bis))
			require.Nil(t, bis[0].Head)

			// Create a downstream branch
			require.NoError(t, c.CreateRepo("out"))
			require.NoError(t, c.CreateBranch("out", "master", "", "", []*pfs.Branch{client.NewBranch("in", "trigger")}))
			require.NoError(t, c.CreateBranchTrigger("out", "trigger", "", "", &pfs.Trigger{
				Branch: "master",
				Size_:  "1K",
			}))

			// Write a small file, too small to trigger
			require.NoError(t, c.PutFile(inCommit, "file", strings.NewReader("small")))
			bi, err := c.InspectBranch("in", "trigger")
			require.NoError(t, err)
			require.Nil(t, bi.Head)
			bi, err = c.InspectBranch("out", "master")
			require.NoError(t, err)
			require.Nil(t, bi.Head)
			bi, err = c.InspectBranch("out", "trigger")
			require.NoError(t, err)
			require.Nil(t, bi.Head)

			require.NoError(t, c.PutFile(inCommit, "file", strings.NewReader(strings.Repeat("a", units.KB))))

			bi, err = c.InspectBranch("in", "trigger")
			require.NoError(t, err)
			require.NotNil(t, bi.Head)

			// Output branch should have a commit now
			bi, err = c.InspectBranch("out", "master")
			require.NoError(t, err)
			require.NotNil(t, bi.Head)

			// Put a file that will cause the trigger to go off
			require.NoError(t, c.PutFile(client.NewCommit("out", "master", ""), "file", strings.NewReader(strings.Repeat("a", units.KB))))
			require.NoError(t, env.PachClient.FinishCommit("out", "master", ""))

			// Output trigger should have triggered
			bi, err = c.InspectBranch("out", "trigger")
			require.NoError(t, err)
			require.NotNil(t, bi.Head)
		})

		t.Run("Cron", func(t *testing.T) {
			require.NoError(t, c.CreateRepo("cron"))
			require.NoError(t, c.CreateBranchTrigger("cron", "trigger", "", "", &pfs.Trigger{
				Branch:   "master",
				CronSpec: "* * * * *", // every minute
			}))
			cronCommit := client.NewCommit("cron", "master", "")
			// The first commit should always trigger a cron
			require.NoError(t, c.PutFile(cronCommit, "file1", strings.NewReader("foo")))
			bi, err := c.InspectBranch("cron", "trigger")
			require.NoError(t, err)
			require.NotNil(t, bi.Head)
			head := bi.Head.ID

			// Second commit should not trigger the cron because less than a
			// minute has passed
			require.NoError(t, c.PutFile(cronCommit, "file2", strings.NewReader("bar")))
			bi, err = c.InspectBranch("cron", "trigger")
			require.NoError(t, err)
			require.Equal(t, head, bi.Head.ID)

			time.Sleep(time.Minute)
			// Third commit should trigger the cron because a minute has passed
			require.NoError(t, c.PutFile(cronCommit, "file3", strings.NewReader("fizz")))
			bi, err = c.InspectBranch("cron", "trigger")
			require.NoError(t, err)
			require.NotEqual(t, head, bi.Head.ID)
		})

		t.Run("Count", func(t *testing.T) {
			require.NoError(t, c.CreateRepo("count"))
			require.NoError(t, c.CreateBranchTrigger("count", "trigger", "", "", &pfs.Trigger{
				Branch:  "master",
				Commits: 2, // trigger every 2 commits
			}))

			bi, err := c.InspectBranch("count", "trigger")
			require.NoError(t, err)
			head := bi.Head

			masterHead := client.NewCommit("count", "master", "")
			// The first commit shouldn't trigger
			require.NoError(t, c.PutFile(masterHead, "file1", strings.NewReader("foo")))
			bi, err = c.InspectBranch("count", "trigger")
			require.NoError(t, err)
			require.Equal(t, head, bi.Head)

			// Second commit should trigger
			require.NoError(t, c.PutFile(masterHead, "file2", strings.NewReader("bar")))
			bi, err = c.InspectBranch("count", "trigger")
			require.NoError(t, err)
			require.NotEqual(t, head, bi.Head)
			head = bi.Head

			// The trigger commit should have the same ID as the master commit
			bi, err = c.InspectBranch("count", "master")
			require.NoError(t, err)
			require.Equal(t, head.ID, bi.Head.ID)

			// Third commit shouldn't trigger
			require.NoError(t, c.PutFile(masterHead, "file3", strings.NewReader("fizz")))
			bi, err = c.InspectBranch("count", "trigger")
			require.NoError(t, err)
			require.Equal(t, head, bi.Head)

			// Fourth commit should trigger
			require.NoError(t, c.PutFile(masterHead, "file4", strings.NewReader("buzz")))
			bi, err = c.InspectBranch("count", "trigger")
			require.NoError(t, err)
			require.NotEqual(t, head, bi.Head)
			head = bi.Head

			// The trigger commit should have the same ID as the master commit
			bi, err = c.InspectBranch("count", "master")
			require.NoError(t, err)
			require.Equal(t, head.ID, bi.Head.ID)
		})

		t.Run("Or", func(t *testing.T) {
			// TODO(2.0 required): fix size-based triggering (likely broken due to async compaction)
			t.Skip("Triggering based on size does not work with V2, needs investigation")
			require.NoError(t, c.CreateRepo("or"))
			require.NoError(t, c.CreateBranchTrigger("or", "trigger", "", "", &pfs.Trigger{
				Branch:   "master",
				CronSpec: "* * * * *",
				Size_:    "100",
				Commits:  3,
			}))
			orCommit := client.NewCommit("or", "master", "")
			// This triggers, because the cron is satisfied
			require.NoError(t, c.PutFile(orCommit, "file1", strings.NewReader(strings.Repeat("a", 1))))
			bi, err := c.InspectBranch("or", "trigger")
			require.NoError(t, err)
			require.NotNil(t, bi.Head)
			head := bi.Head.ID
			// This one doesn't because none of them are satisfied
			require.NoError(t, c.PutFile(orCommit, "file2", strings.NewReader(strings.Repeat("a", 50))))
			bi, err = c.InspectBranch("or", "trigger")
			require.NoError(t, err)
			require.Equal(t, head, bi.Head.ID)
			// This one triggers because we hit 100 bytes
			require.NoError(t, c.PutFile(orCommit, "file3", strings.NewReader(strings.Repeat("a", 50))))
			bi, err = c.InspectBranch("or", "trigger")
			require.NoError(t, err)
			require.NotEqual(t, head, bi.Head.ID)
			head = bi.Head.ID

			// This one doesn't trigger
			require.NoError(t, c.PutFile(orCommit, "file4", strings.NewReader(strings.Repeat("a", 1))))
			bi, err = c.InspectBranch("or", "trigger")
			require.NoError(t, err)
			require.Equal(t, head, bi.Head.ID)
			// This one neither
			require.NoError(t, c.PutFile(orCommit, "file5", strings.NewReader(strings.Repeat("a", 1))))
			bi, err = c.InspectBranch("or", "trigger")
			require.NoError(t, err)
			require.Equal(t, head, bi.Head.ID)
			// This one does, because it's 3 commits
			require.NoError(t, c.PutFile(orCommit, "file6", strings.NewReader(strings.Repeat("a", 1))))
			bi, err = c.InspectBranch("or", "trigger")
			require.NoError(t, err)
			require.NotEqual(t, head, bi.Head.ID)
			head = bi.Head.ID

			// This one doesn't trigger
			require.NoError(t, c.PutFile(orCommit, "file7", strings.NewReader(strings.Repeat("a", 1))))
			bi, err = c.InspectBranch("or", "trigger")
			require.NoError(t, err)
			require.Equal(t, head, bi.Head.ID)

			time.Sleep(time.Minute)

			require.NoError(t, c.PutFile(orCommit, "file8", strings.NewReader(strings.Repeat("a", 1))))
			bi, err = c.InspectBranch("or", "trigger")
			require.NoError(t, err)
			require.NotEqual(t, head, bi.Head.ID)
		})

		t.Run("And", func(t *testing.T) {
			// TODO(2.0 required): fix size-based triggering (likely broken due to async compaction)
			t.Skip("Triggering based on size does not work with V2, needs investigation")
			require.NoError(t, c.CreateRepo("and"))
			require.NoError(t, c.CreateBranchTrigger("and", "trigger", "", "", &pfs.Trigger{
				Branch:   "master",
				All:      true,
				CronSpec: "* * * * *",
				Size_:    "100",
				Commits:  3,
			}))
			andCommit := client.NewCommit("and", "master", "")
			// Doesn't trigger because all 3 conditions must be met
			require.NoError(t, c.PutFile(andCommit, "file1", strings.NewReader(strings.Repeat("a", 100))))
			bi, err := c.InspectBranch("and", "trigger")
			require.NoError(t, err)
			require.Nil(t, bi.Head)

			// Still doesn't trigger
			require.NoError(t, c.PutFile(andCommit, "file2", strings.NewReader(strings.Repeat("a", 100))))
			bi, err = c.InspectBranch("and", "trigger")
			require.NoError(t, err)
			require.Nil(t, bi.Head)

			// Finally triggers because we have 3 commits, 100 bytes and Cron
			// Spec (since epoch) is satisfied.
			require.NoError(t, c.PutFile(andCommit, "file3", strings.NewReader(strings.Repeat("a", 100))))
			bi, err = c.InspectBranch("and", "trigger")
			require.NoError(t, err)
			require.NotNil(t, bi.Head)
			head := bi.Head.ID

			// Doesn't trigger because all 3 conditions must be met
			require.NoError(t, c.PutFile(andCommit, "file4", strings.NewReader(strings.Repeat("a", 100))))
			bi, err = c.InspectBranch("and", "trigger")
			require.NoError(t, err)
			require.Equal(t, head, bi.Head.ID)

			// Still no trigger, not enough time or commits
			require.NoError(t, c.PutFile(andCommit, "file5", strings.NewReader(strings.Repeat("a", 100))))
			bi, err = c.InspectBranch("and", "trigger")
			require.NoError(t, err)
			require.Equal(t, head, bi.Head.ID)

			// Still no trigger, not enough time
			require.NoError(t, c.PutFile(andCommit, "file6", strings.NewReader(strings.Repeat("a", 100))))
			bi, err = c.InspectBranch("and", "trigger")
			require.NoError(t, err)
			require.Equal(t, head, bi.Head.ID)

			time.Sleep(time.Minute)

			// Finally triggers, all triggers have been met
			require.NoError(t, c.PutFile(andCommit, "file7", strings.NewReader(strings.Repeat("a", 100))))
			bi, err = c.InspectBranch("and", "trigger")
			require.NoError(t, err)
			require.NotEqual(t, head, bi.Head.ID)
		})

		t.Run("Chain", func(t *testing.T) {
			// TODO(2.0 required): fix size-based triggering (likely broken due to async compaction)
			t.Skip("Triggering based on size does not work with V2, needs investigation")
			// a triggers b which triggers c
			require.NoError(t, c.CreateRepo("chain"))
			require.NoError(t, c.CreateBranchTrigger("chain", "b", "", "", &pfs.Trigger{
				Branch: "a",
				Size_:  "100",
			}))
			require.NoError(t, c.CreateBranchTrigger("chain", "c", "", "", &pfs.Trigger{
				Branch: "b",
				Size_:  "200",
			}))
			aCommit := client.NewCommit("chain", "a", "")
			// Triggers nothing
			require.NoError(t, c.PutFile(aCommit, "file1", strings.NewReader(strings.Repeat("a", 50))))
			bi, err := c.InspectBranch("chain", "b")
			require.NoError(t, err)
			require.Nil(t, bi.Head)
			bi, err = c.InspectBranch("chain", "c")
			require.NoError(t, err)
			require.Nil(t, bi.Head)

			// Triggers b, but not c
			require.NoError(t, c.PutFile(aCommit, "file2", strings.NewReader(strings.Repeat("a", 50))))
			bi, err = c.InspectBranch("chain", "b")
			require.NoError(t, err)
			require.NotNil(t, bi.Head)
			bHead := bi.Head.ID
			bi, err = c.InspectBranch("chain", "c")
			require.NoError(t, err)
			require.Nil(t, bi.Head)

			// Triggers nothing
			require.NoError(t, c.PutFile(aCommit, "file3", strings.NewReader(strings.Repeat("a", 50))))
			bi, err = c.InspectBranch("chain", "b")
			require.NoError(t, err)
			require.NotNil(t, bi.Head)
			require.Equal(t, bHead, bi.Head.ID)
			bi, err = c.InspectBranch("chain", "c")
			require.NoError(t, err)
			require.Nil(t, bi.Head)

			// Triggers a and c
			require.NoError(t, c.PutFile(aCommit, "file4", strings.NewReader(strings.Repeat("a", 50))))
			bi, err = c.InspectBranch("chain", "b")
			require.NoError(t, err)
			require.NotNil(t, bi.Head)
			require.NotEqual(t, bHead, bi.Head.ID)
			bHead = bi.Head.ID
			bi, err = c.InspectBranch("chain", "c")
			require.NoError(t, err)
			require.NotNil(t, bi.Head)
			cHead := bi.Head.ID

			// Triggers nothing
			require.NoError(t, c.PutFile(aCommit, "file5", strings.NewReader(strings.Repeat("a", 50))))
			bi, err = c.InspectBranch("chain", "b")
			require.NoError(t, err)
			require.NotNil(t, bi.Head)
			require.Equal(t, bHead, bi.Head.ID)
			bi, err = c.InspectBranch("chain", "c")
			require.NoError(t, err)
			require.NotNil(t, bi.Head)
			require.Equal(t, cHead, bi.Head.ID)
		})

		t.Run("BranchMovement", func(t *testing.T) {
			// TODO(2.0 required): fix size-based triggering (likely broken due to async compaction)
			t.Skip("Triggering based on size does not work with V2, needs investigation")
			require.NoError(t, c.CreateRepo("branch-movement"))
			require.NoError(t, c.CreateBranchTrigger("branch-movement", "c", "", "", &pfs.Trigger{
				Branch: "b",
				Size_:  "100",
			}))
			moveCommit := client.NewCommit("branch-movement", "a", "")

			require.NoError(t, c.PutFile(moveCommit, "file1", strings.NewReader(strings.Repeat("a", 50))))
			require.NoError(t, c.CreateBranch("branch-movement", "b", "a", "", nil))
			bi, err := c.InspectBranch("branch-movement", "c")
			require.NoError(t, err)
			require.Nil(t, bi.Head)

			require.NoError(t, c.PutFile(moveCommit, "file2", strings.NewReader(strings.Repeat("a", 50))))
			require.NoError(t, c.CreateBranch("branch-movement", "b", "a", "", nil))
			bi, err = c.InspectBranch("branch-movement", "c")
			require.NoError(t, err)
			require.NotNil(t, bi.Head)
			cHead := bi.Head.ID

			require.NoError(t, c.PutFile(moveCommit, "file3", strings.NewReader(strings.Repeat("a", 50))))
			require.NoError(t, c.CreateBranch("branch-movement", "b", "a", "", nil))
			bi, err = c.InspectBranch("branch-movement", "c")
			require.NoError(t, err)
			require.NotNil(t, bi.Head)
			require.Equal(t, cHead, bi.Head.ID)
		})
	})

	// TriggerValidation tests branch trigger validation
	suite.Run("TriggerValidation", func(t *testing.T) {
		t.Parallel()
		env := testpachd.NewRealEnv(t, tu.NewTestDBConfig(t))

		c := env.PachClient
		require.NoError(t, c.CreateRepo("repo"))
		// Must specify a branch
		require.YesError(t, c.CreateBranchTrigger("repo", "master", "", "", &pfs.Trigger{
			Branch: "",
			Size_:  "1K",
		}))
		// Can't trigger a branch on itself
		require.YesError(t, c.CreateBranchTrigger("repo", "master", "", "", &pfs.Trigger{
			Branch: "master",
			Size_:  "1K",
		}))
		// Size doesn't parse
		require.YesError(t, c.CreateBranchTrigger("repo", "trigger", "", "", &pfs.Trigger{
			Branch: "master",
			Size_:  "this is not a size",
		}))
		// Can't have negative commit count
		require.YesError(t, c.CreateBranchTrigger("repo", "trigger", "", "", &pfs.Trigger{
			Branch:  "master",
			Commits: -1,
		}))

		// a -> b (valid, sets up the next test)
		require.NoError(t, c.CreateBranchTrigger("repo", "b", "", "", &pfs.Trigger{
			Branch: "a",
			Size_:  "1K",
		}))
		// Can't have circular triggers
		require.YesError(t, c.CreateBranchTrigger("repo", "a", "", "", &pfs.Trigger{
			Branch: "b",
			Size_:  "1K",
		}))
		// CronSpec doesn't parse
		require.YesError(t, c.CreateBranchTrigger("repo", "trigger", "", "", &pfs.Trigger{
			Branch:   "master",
			CronSpec: "this is not a cron spec",
		}))
		// Can't use a trigger and provenance together
		require.NoError(t, c.CreateRepo("in"))
		_, err := c.PfsAPIClient.CreateBranch(c.Ctx(),
			&pfs.CreateBranchRequest{
				Branch: client.NewBranch("repo", "master"),
				Trigger: &pfs.Trigger{
					Branch: "master",
					Size_:  "1K",
				},
				Provenance: []*pfs.Branch{client.NewBranch("in", "master")},
			})
		require.YesError(t, err)
	})

	suite.Run("RegressionOrphanedFile", func(t *testing.T) {
		t.Parallel()
		env := testpachd.NewRealEnv(t, tu.NewTestDBConfig(t))

		fsclient, err := env.PachClient.NewCreateFileSetClient()
		require.NoError(t, err)
		data := []byte("test data")
		spec := fileSetSpec{
			"file1.txt": tarutil.NewMemFile("file1.txt", data),
			"file2.txt": tarutil.NewMemFile("file2.txt", data),
		}
		require.NoError(t, fsclient.PutFileTAR(spec.makeTarStream()))
		resp, err := fsclient.Close()
		require.NoError(t, err)
		t.Logf("tmp fileset id: %s", resp.FileSetId)
		require.NoError(t, env.PachClient.RenewFileSet(resp.FileSetId, 60*time.Second))
		fis, err := env.PachClient.ListFileAll(client.NewCommit(client.FileSetsRepoName, "", resp.FileSetId), "/")
		require.NoError(t, err)
		require.Equal(t, 2, len(fis))
	})

	suite.Run("Compaction", func(t *testing.T) {
		t.Parallel()
		env := testpachd.NewRealEnv(t, func(config *serviceenv.Configuration) {
			config.StorageCompactionMaxFanIn = 10
		}, tu.NewTestDBConfig(t))

		repo := "test"
		require.NoError(t, env.PachClient.CreateRepo(repo))
		commit1, err := env.PachClient.StartCommit(repo, "master")
		require.NoError(t, err)

		const (
			nFileSets   = 100
			filesPer    = 10
			fileSetSize = 1e3
		)
		for i := 0; i < nFileSets; i++ {
			fsSpec := fileSetSpec{}
			for j := 0; j < filesPer; j++ {
				name := fmt.Sprintf("file%02d", j)
				data, err := ioutil.ReadAll(randomReader(fileSetSize))
				require.NoError(t, err)
				file := tarutil.NewMemFile(name, data)
				hdr, err := file.Header()
				require.NoError(t, err)
				fsSpec[hdr.Name] = file
			}
			require.NoError(t, env.PachClient.PutFileTAR(commit1, fsSpec.makeTarStream()))
			runtime.GC()
		}
		require.NoError(t, env.PachClient.FinishCommit(repo, commit1.Branch.Name, commit1.ID))
	})

	suite.Run("ModifyFileGRPC", func(subsuite *testing.T) {
		subsuite.Parallel()

		subsuite.Run("EmptyFile", func(t *testing.T) {
			t.Parallel()
			env := testpachd.NewRealEnv(t, tu.NewTestDBConfig(t))
			repo := "test"
			require.NoError(t, env.PachClient.CreateRepo(repo))
			c, err := env.PachClient.PfsAPIClient.ModifyFile(context.Background())
			require.NoError(t, err)
			files := []string{"/empty-1", "/empty-2"}
			require.NoError(t, c.Send(&pfs.ModifyFileRequest{
				Body: &pfs.ModifyFileRequest_SetCommit{SetCommit: client.NewCommit(repo, "master", "")},
			}))
			for _, file := range files {
				require.NoError(t, c.Send(&pfs.ModifyFileRequest{
					Body: &pfs.ModifyFileRequest_AddFile{
						AddFile: &pfs.AddFile{
							Path: file,
							Source: &pfs.AddFile_Raw{
								Raw: &types.BytesValue{},
							},
						},
					},
				}))
			}
			_, err = c.CloseAndRecv()
			require.NoError(t, err)
			require.NoError(t, env.PachClient.ListFile(client.NewCommit(repo, "master", ""), "/", func(fi *pfs.FileInfo) error {
				require.True(t, files[0] == fi.File.Path)
				files = files[1:]
				return nil
			}))
			require.Equal(t, 0, len(files))
		})

		subsuite.Run("SingleMessageFile", func(t *testing.T) {
			t.Parallel()
			env := testpachd.NewRealEnv(t, tu.NewTestDBConfig(t))
			repo := "test"
			require.NoError(t, env.PachClient.CreateRepo(repo))
			filePath := "file"
			fileContent := "foo"
			c, err := env.PachClient.PfsAPIClient.ModifyFile(context.Background())
			require.NoError(t, err)
			require.NoError(t, c.Send(&pfs.ModifyFileRequest{
				Body: &pfs.ModifyFileRequest_SetCommit{SetCommit: client.NewCommit(repo, "master", "")},
			}))
			require.NoError(t, c.Send(&pfs.ModifyFileRequest{
				Body: &pfs.ModifyFileRequest_AddFile{
					AddFile: &pfs.AddFile{
						Path: filePath,
						Source: &pfs.AddFile_Raw{
							Raw: &types.BytesValue{Value: []byte(fileContent)},
						},
					},
				},
			}))
			_, err = c.CloseAndRecv()
			require.NoError(t, err)
			buf := &bytes.Buffer{}
			require.NoError(t, env.PachClient.GetFile(client.NewCommit(repo, "master", ""), filePath, buf))
			require.Equal(t, fileContent, buf.String())
		})
	})

	suite.Run("TestPanicOnNilArgs", func(t *testing.T) {
		t.Parallel()
		env := testpachd.NewRealEnv(t, tu.NewTestDBConfig(t))
		c := env.PachClient
		requireNoPanic := func(err error) {
			t.Helper()
			if err != nil {
				// if a "transport is closing" error happened, pachd abruptly
				// closed the connection. Most likely this is caused by a panic.
				require.False(t, strings.Contains(err.Error(), "transport is closing"), err.Error())
			}
		}
		ctx, cf := context.WithCancel(c.Ctx())
		defer cf()
		_, err := c.PfsAPIClient.CreateRepo(ctx, &pfs.CreateRepoRequest{})
		requireNoPanic(err)
		_, err = c.PfsAPIClient.InspectRepo(ctx, &pfs.InspectRepoRequest{})
		requireNoPanic(err)
		_, err = c.PfsAPIClient.ListRepo(ctx, &pfs.ListRepoRequest{})
		requireNoPanic(err)
		_, err = c.PfsAPIClient.DeleteRepo(ctx, &pfs.DeleteRepoRequest{})
		requireNoPanic(err)
		_, err = c.PfsAPIClient.StartCommit(ctx, &pfs.StartCommitRequest{})
		requireNoPanic(err)
		_, err = c.PfsAPIClient.FinishCommit(ctx, &pfs.FinishCommitRequest{})
		requireNoPanic(err)
		_, err = c.PfsAPIClient.InspectCommit(ctx, &pfs.InspectCommitRequest{})
		requireNoPanic(err)
		_, err = c.PfsAPIClient.ListCommit(ctx, &pfs.ListCommitRequest{})
		requireNoPanic(err)
		_, err = c.PfsAPIClient.SquashCommitSet(c.Ctx(), &pfs.SquashCommitSetRequest{})
		requireNoPanic(err)
		_, err = c.PfsAPIClient.InspectCommitSet(c.Ctx(), &pfs.InspectCommitSetRequest{})
		requireNoPanic(err)
		_, err = c.PfsAPIClient.SubscribeCommit(ctx, &pfs.SubscribeCommitRequest{})
		requireNoPanic(err)
		_, err = c.PfsAPIClient.CreateBranch(ctx, &pfs.CreateBranchRequest{})
		requireNoPanic(err)
		_, err = c.PfsAPIClient.InspectBranch(ctx, &pfs.InspectBranchRequest{})
		requireNoPanic(err)
		_, err = c.PfsAPIClient.ListBranch(ctx, &pfs.ListBranchRequest{})
		requireNoPanic(err)
		_, err = c.PfsAPIClient.DeleteBranch(ctx, &pfs.DeleteBranchRequest{})
		requireNoPanic(err)
		_, err = c.PfsAPIClient.GetFileTAR(ctx, &pfs.GetFileRequest{})
		requireNoPanic(err)
		_, err = c.PfsAPIClient.InspectFile(ctx, &pfs.InspectFileRequest{})
		requireNoPanic(err)
		_, err = c.PfsAPIClient.ListFile(ctx, &pfs.ListFileRequest{})
		requireNoPanic(err)
		_, err = c.PfsAPIClient.WalkFile(ctx, &pfs.WalkFileRequest{})
		requireNoPanic(err)
		_, err = c.PfsAPIClient.GlobFile(ctx, &pfs.GlobFileRequest{})
		requireNoPanic(err)
		_, err = c.PfsAPIClient.DiffFile(ctx, &pfs.DiffFileRequest{})
		requireNoPanic(err)
		_, err = c.PfsAPIClient.Fsck(ctx, &pfs.FsckRequest{})
		requireNoPanic(err)
	})

	suite.Run("DuplicateFileDifferentTag", func(t *testing.T) {
		t.Parallel()
		env := testpachd.NewRealEnv(t, tu.NewTestDBConfig(t))
		repo := "test"
		require.NoError(t, env.PachClient.CreateRepo(repo))
		masterCommit := client.NewCommit(repo, "master", "")
		require.NoError(t, env.PachClient.WithModifyFileClient(masterCommit, func(mf client.ModifyFile) error {
			require.NoError(t, mf.PutFile("foo", strings.NewReader("foo\n"), client.WithTagPutFile("tag1")))
			require.NoError(t, mf.PutFile("foo", strings.NewReader("foo\n"), client.WithTagPutFile("tag2")))
			require.NoError(t, mf.PutFile("bar", strings.NewReader("bar\n")))
			return nil
		}))
		newFile := func(repo, branch, commit, path, tag string) *pfs.File {
			file := client.NewFile(repo, branch, commit, path)
			file.Tag = tag
			return file
		}
		expected := []*pfs.File{
			newFile(repo, "master", "", "/bar", fileset.DefaultFileTag),
			newFile(repo, "master", "", "/foo", "tag1"),
			newFile(repo, "master", "", "/foo", "tag2"),
		}
		require.NoError(t, env.PachClient.ListFile(masterCommit, "", func(fi *pfs.FileInfo) error {
			require.Equal(t, expected[0].Path, fi.File.Path)
			require.Equal(t, expected[0].Tag, fi.File.Tag)
			expected = expected[1:]
			return nil
		}))
		require.Equal(t, 0, len(expected))
	})

	suite.Run("ErroredCommits", func(t *testing.T) {
		t.Parallel()
		env := testpachd.NewRealEnv(t, tu.NewTestDBConfig(t))
		repo := "test"
		require.NoError(t, env.PachClient.CreateRepo(repo))
		checks := func(t *testing.T, branch string) {
			// First commit should contain the first file.
			branchCommit := client.NewCommit(repo, branch, "^2")
			expected := []string{"/f1"}
			require.NoError(t, env.PachClient.ListFile(branchCommit, "", func(fi *pfs.FileInfo) error {
				require.Equal(t, expected[0], fi.File.Path)
				expected = expected[1:]
				return nil
			}))
			require.Equal(t, 0, len(expected))
			// Second commit (errored commit) should still be readable with its content included.
			branchCommit = client.NewCommit(repo, branch, "^1")
			expected = []string{"/f1", "/f2"}
			require.NoError(t, env.PachClient.ListFile(branchCommit, "", func(fi *pfs.FileInfo) error {
				require.Equal(t, expected[0], fi.File.Path)
				expected = expected[1:]
				return nil
			}))
			require.Equal(t, 0, len(expected))
			// Third commit should exclude the errored parent commit.
			branchCommit = client.NewCommit(repo, branch, "")
			expected = []string{"/f1", "/f3"}
			require.NoError(t, env.PachClient.ListFile(branchCommit, "", func(fi *pfs.FileInfo) error {
				require.Equal(t, expected[0], fi.File.Path)
				expected = expected[1:]
				return nil
			}))
			require.Equal(t, 0, len(expected))
		}
		t.Run("FinishedErroredFinished", func(t *testing.T) {
			branch := uuid.New()
			require.NoError(t, env.PachClient.CreateBranch(repo, branch, "", "", nil))
			branchCommit := client.NewCommit(repo, branch, "")
			require.NoError(t, env.PachClient.PutFile(branchCommit, "f1", strings.NewReader("foo\n")))
			commit, err := env.PachClient.StartCommit(repo, branch)
			require.NoError(t, err)
			require.NoError(t, env.PachClient.PutFile(branchCommit, "f2", strings.NewReader("foo\n")))
			_, err = env.PachClient.PfsAPIClient.FinishCommit(context.Background(), &pfs.FinishCommitRequest{
				Commit: commit,
				Error:  true,
			})
			require.NoError(t, err)
			require.NoError(t, env.PachClient.PutFile(branchCommit, "f3", strings.NewReader("foo\n")))
			checks(t, branch)
		})
		t.Run("FinishedErroredOpen", func(t *testing.T) {
			branch := uuid.New()
			require.NoError(t, env.PachClient.CreateBranch(repo, branch, "", "", nil))
			branchCommit := client.NewCommit(repo, branch, "")
			require.NoError(t, env.PachClient.PutFile(branchCommit, "f1", strings.NewReader("foo\n")))
			commit, err := env.PachClient.StartCommit(repo, branch)
			require.NoError(t, err)
			require.NoError(t, env.PachClient.PutFile(branchCommit, "f2", strings.NewReader("foo\n")))
			_, err = env.PachClient.PfsAPIClient.FinishCommit(context.Background(), &pfs.FinishCommitRequest{
				Commit: commit,
				Error:  true,
			})
			require.NoError(t, err)
			_, err = env.PachClient.StartCommit(repo, branch)
			require.NoError(t, err)
			require.NoError(t, env.PachClient.PutFile(branchCommit, "f3", strings.NewReader("foo\n")))
			checks(t, branch)
		})
	})
}

var (
	randSeed = int64(0)
	randMu   sync.Mutex
)

func writeObj(t *testing.T, c obj.Client, path, content string) {
	err := c.Put(context.Background(), path, strings.NewReader(content))
	require.NoError(t, err)
}

type SlowReader struct {
	underlying io.Reader
	delay      time.Duration
}

func (r *SlowReader) Read(p []byte) (n int, err error) {
	n, err = r.underlying.Read(p)
	if r.delay == 0 {
		time.Sleep(1 * time.Millisecond)
	} else {
		time.Sleep(r.delay)
	}
	return
}

func getRand() *rand.Rand {
	randMu.Lock()
	seed := randSeed
	randSeed++
	randMu.Unlock()
	return rand.New(rand.NewSource(seed))
}

func randomReader(n int) io.Reader {
	return io.LimitReader(getRand(), int64(n))
}<|MERGE_RESOLUTION|>--- conflicted
+++ resolved
@@ -4571,6 +4571,30 @@
 		require.Equal(t, desc, ri.Description)
 	})
 
+	suite.Run("SquashCommitEmptyChild", func(t *testing.T) {
+		t.Parallel()
+		env := testpachd.NewRealEnv(t, tu.NewTestDBConfig(t))
+
+		repo := "repo"
+		file := "foo"
+		require.NoError(t, env.PachClient.CreateRepo(repo))
+
+		commitA, err := env.PachClient.StartCommit(repo, "master")
+		require.NoError(t, err)
+		require.NoError(t, env.PachClient.PutFile(repo, "master", "", file, strings.NewReader("foo")))
+		require.NoError(t, env.PachClient.FinishCommit(repo, "master", ""))
+
+		_, err = env.PachClient.StartCommit(repo, "master")
+		require.NoError(t, err)
+		require.NoError(t, env.PachClient.FinishCommit(repo, "master", ""))
+
+		require.NoError(t, env.PachClient.SquashCommit(repo, commitA.Branch.Name, commitA.ID))
+
+		var b bytes.Buffer
+		require.NoError(t, env.PachClient.GetFile(repo, "master", "", file, &b))
+		require.Equal(t, "foo", b.String())
+	})
+
 	suite.Run("DeferredProcessing", func(t *testing.T) {
 		t.Parallel()
 		env := testpachd.NewRealEnv(t, tu.NewTestDBConfig(t))
@@ -4617,49 +4641,7 @@
 		require.NoError(t, err)
 		require.Equal(t, commitsetID, commitInfoC.Commit.ID)
 
-<<<<<<< HEAD
-	suite.Run("SquashCommitEmptyChild", func(t *testing.T) {
-		t.Parallel()
-		env := testpachd.NewRealEnv(t, tu.NewTestDBConfig(t))
-
-		repo := "repo"
-		file := "foo"
-		require.NoError(t, env.PachClient.CreateRepo(repo))
-
-		commitA, err := env.PachClient.StartCommit(repo, "master")
-		require.NoError(t, err)
-		require.NoError(t, env.PachClient.PutFile(repo, "master", "", file, strings.NewReader("foo")))
-		require.NoError(t, env.PachClient.FinishCommit(repo, "master", ""))
-
-		_, err = env.PachClient.StartCommit(repo, "master")
-		require.NoError(t, err)
-		require.NoError(t, env.PachClient.FinishCommit(repo, "master", ""))
-
-		require.NoError(t, env.PachClient.SquashCommit(repo, commitA.Branch.Name, commitA.ID))
-
-		var b bytes.Buffer
-		require.NoError(t, env.PachClient.GetFile(repo, "master", "", file, &b))
-		require.Equal(t, "foo", b.String())
-	})
-
-	suite.Run("CommitProgress", func(t *testing.T) {
-		t.Parallel()
-		env := testpachd.NewRealEnv(t, tu.NewTestDBConfig(t))
-
-		require.NoError(t, env.PachClient.CreateRepo("in"))
-		require.NoError(t, env.PachClient.CreateRepo("out"))
-		require.NoError(t, env.PachClient.CreateBranch("out", "master", "", "", []*pfs.Branch{pclient.NewBranch("in", "master")}))
-		require.NoError(t, env.PachClient.PutFile("in", "master", "", "foo", strings.NewReader("foo")))
-		ci, err := env.PachClient.InspectCommit("in", "master", "")
-		require.NoError(t, err)
-		require.Equal(t, int64(1), ci.SubvenantCommitsTotal)
-		require.Equal(t, int64(0), ci.SubvenantCommitsSuccess)
-		require.Equal(t, int64(0), ci.SubvenantCommitsFailure)
-		require.NoError(t, env.PachClient.FinishCommit("out", "master", ""))
-		ci, err = env.PachClient.InspectCommit("in", "master", "")
-=======
 		commitInfos, err = env.PachClient.WaitCommitSetAll(commitsetID)
->>>>>>> 463fc0c3
 		require.NoError(t, err)
 		require.Equal(t, 5, len(commitInfos))
 		expectedCommits = append(expectedCommits, []string{
