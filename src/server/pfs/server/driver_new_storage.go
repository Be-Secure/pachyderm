--- conflicted
+++ resolved
@@ -25,19 +25,6 @@
 	tmpPrefix = "tmp"
 )
 
-<<<<<<< HEAD
-func init() {
-	// This is kind of weird, but I think it might be necessary.
-	// Since we build our protos with gogoproto, we need to register
-	// the types that can be embedded in an Any type with the gogoproto
-	// proto package because building the protos just registers them with the
-	// normal proto package.
-	proto.RegisterType((*pfs.Compaction)(nil), "pfs.Compaction")
-	proto.RegisterType((*pfs.Shard)(nil), "pfs.Shard")
-}
-
-=======
->>>>>>> 95596d57
 func (d *driver) startCommitNewStorageLayer(txnCtx *txnenv.TransactionContext, id string, parent *pfs.Commit, branch string, provenance []*pfs.CommitProvenance, description string) (*pfs.Commit, error) {
 	commit, err := d.startCommit(txnCtx, id, parent, branch, provenance, description)
 	if err != nil {
