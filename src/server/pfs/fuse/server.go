--- conflicted
+++ resolved
@@ -834,14 +834,10 @@
 	go func() {
 		sigChan := make(chan os.Signal, 1)
 		signal.Notify(sigChan, os.Interrupt)
-<<<<<<< HEAD
 		select {
 		case <-sigChan:
 		case <-sopts.Unmount:
 		}
-=======
-		<-sigChan
->>>>>>> a3b5d0fa
 		if mm.Client != nil {
 			close(mm.opts.getUnmount())
 			<-mm.Cleanup
