package fuse

import (
	"bytes"
	"context"
	"encoding/base64"
	"encoding/json"
	"fmt"
	"io/ioutil"
	"net/http"
	"os"
	"os/signal"
	pathpkg "path"
	"path/filepath"
	"reflect"
	"strings"
	"sync"
	"time"

	"github.com/gorilla/mux"
	"github.com/hanwen/go-fuse/v2/fs"
	gofuse "github.com/hanwen/go-fuse/v2/fuse"
	"github.com/sirupsen/logrus"

	"github.com/pachyderm/pachyderm/v2/src/auth"
	"github.com/pachyderm/pachyderm/v2/src/client"
	"github.com/pachyderm/pachyderm/v2/src/internal/config"
	"github.com/pachyderm/pachyderm/v2/src/internal/errors"
	"github.com/pachyderm/pachyderm/v2/src/internal/grpcutil"
	"github.com/pachyderm/pachyderm/v2/src/internal/progress"
)

/*

A long-running server which dynamically manages FUSE mounts in the given
directory, exposing a gRPC API on a UNIX socket.

API
===

List()
------

Returns a complete set of repos in the system, their branches and commits, and
for each repo any branch or commit that is currently mounted, the status of that
mount on the system.


Get(repo)
---------
Return the subset of the output of List that is specific to the given repo.


MountBranch(repo, branch, name, mode)
-------------------------------------
Mount the given branch of the repo into the configured mount directory.

E.g. will result in `/pfs/{name}` being mounted.


MountCommit(repo, branch, commit, name)
---------------------------------------
TODO: implement this.

Mount the specified commit or global commit of the given branch of the given
repo into the configured directories.

Will result in `/pfs/{name}` being mounted.

If the commit is open, the mount may be writeable until it's closed.
(TODO: Maybe commits should only be mounted read-only to simplify?)

If the commit is closed, the reader can assume the data is immutable.

Note that repo-branch-commit mounts are disjoint from repo-branch mounts.


UnmountBranch(repo, branch)
---------------------------
Unmount the given repo-branch pair. If the repo-branch is not currently mounted,
returns an error.


UnmountCommit(repo, branch, commit)
-----------------------------------
Unmount the given repo-branch-commit pair. If the repo-branch-commit is not
currently mounted, returns an error.

Note that repo-branch-commit mounts are disjoint from repo-branch mounts.


UnmountByName(name)
-------------------
Unmount whatever is mounted at e.g. `/pfs/{name}`


CommitBranch(repo, branch, message)
-----------------------------------
TODO: implement this

Persist the current state of the given mount to a new commit in Pachyderm.

CommitBranch is not supported on repo-branch-commit mounts (as they are not
writeable?)


Config()
--------
Returns the current cluster status and endpoint.


Config(pachd_address)
---------------------
Update the Go client and config to point at the new pachd_address endpoint
if it's valid. Returns the cluster status and endpoint of the cluster at
"pachd_address".


AuthLogin()
-----------
Login to auth service if auth is activated.


AuthLogout()
------------
Logout of auth service.


Plan
====

1. Implement List(), Get(), MountBranch(), UnmountBranch(), UnmountByName()
   Commits are implicit when filesystems are unmounted (matches current fuse mount behavior)

2. Implement CommitBranch() and stop implicitly committing data on unmounts

3. Implement MountCommit() to support looking at a specific previous state, read-only

*/

type ServerOptions struct {
	MountDir string
	// Unmount is a channel that will be closed when the filesystem has been
	// unmounted. It can be nil in which case it's ignored.
	Unmount chan struct{}
}

type ConfigRequest struct {
	PachdAddress string `json:"pachd_address"`
	ServerCas    string `json:"server_cas"`
}

type Request struct {
	Action string // default empty, set to "commit" if we want to commit (verb) a mounted branch
	Repo   string
	Branch string
	Commit string // "" for no commit (commit as noun)
	Name   string
	Mode   string // "ro", "rw"
}

type Response struct {
	Repo       string
	Branch     string
	Commit     string // "" for no commit
	Name       string
	MountState MountState
	Error      error
}

type MountManager struct {
	Client *client.APIClient
	// only put a value into the States map when we have a goroutine running for
	// it. i.e. when we try to mount it for the first time.
	States map[string]*MountStateMachine
	// map from mount name onto mfc for that mount
	mfcs     map[string]*client.ModifyFileClient
	root     *loopbackRoot
	opts     *Options
	tmpDir   string
	target   string
	mu       sync.Mutex
	configMu sync.RWMutex
	Cleanup  chan struct{}
}

func (mm *MountManager) ListByRepos() (ListRepoResponse, error) {
	mm.mu.Lock()
	defer mm.mu.Unlock()

	// fetch list of available repos & branches from pachyderm, and overlay that
	// with their mount states
	lr := map[string]RepoResponse{}
	repos, err := mm.Client.ListRepo()
	if err != nil {
		return lr, err
	}
	for _, repo := range repos {
		rr := RepoResponse{Name: repo.Repo.Name, Branches: map[string]BranchResponse{}}
		readAccess := true
		if repo.AuthInfo != nil {
			readAccess = hasRepoRead(repo.AuthInfo.Permissions)
			rr.Authorization = "none"
		}
		if readAccess {
			bs, err := mm.Client.ListBranch(repo.Repo.Name)
			if err != nil {
				return lr, err
			}
			for _, branch := range bs {
				br := BranchResponse{Name: branch.Branch.Name}
				k := MountKey{
					Repo:   repo.Repo.Name,
					Branch: branch.Branch.Name,
					Commit: "",
				}
				// Add all mounts associated with a repo/branch
				for _, msm := range mm.States {
					if msm.MountKey == k && msm.State != "unmounted" {
						br.Mount = append(br.Mount, msm.MountState)
					}
				}
				if br.Mount == nil {
					br.Mount = append(br.Mount, MountState{State: "unmounted"})
				}
				rr.Branches[branch.Branch.Name] = br
			}
			if repo.AuthInfo == nil {
				rr.Authorization = "off"
			} else if hasRepoWrite(repo.AuthInfo.Permissions) {
				rr.Authorization = "write"
			} else {
				rr.Authorization = "read"
			}
		}
		lr[repo.Repo.Name] = rr
	}

	// TODO: also add any repos/branches that have been deleted from pachyderm
	// but are still mounted here :-O we should send them a special signal to
	// tell them they're "stranded" or "missing" probably?

	return lr, nil
}

func (mm *MountManager) ListByMounts() (ListMountResponse, error) {
	mm.mu.Lock()
	defer mm.mu.Unlock()

	mr := ListMountResponse{
		Mounted:   map[string]MountState{},
		Unmounted: []MountState{},
	}
	seen := map[MountKey]bool{}
	for name, msm := range mm.States {
		if msm.State == "mounted" || msm.State == "unmouting" {
			mr.Mounted[name] = msm.MountState
			seen[msm.MountKey] = true
		}
	}
	// Iterate through repos/branches because there will be some not present in
	// state machine
	repos, err := mm.Client.ListRepo()
	if err != nil {
		return mr, err
	}
	for _, repo := range repos {
		bs, err := mm.Client.ListBranch(repo.Repo.Name)
		if err != nil {
			return mr, err
		}
		for _, branch := range bs {
			mk := MountKey{Repo: repo.Repo.Name, Branch: branch.Branch.Name}
			// TODO: Might need to modify this when we start using Commit and
			// and compare only repo and branch names
			if _, ok := seen[mk]; !ok {
				mr.Unmounted = append(mr.Unmounted, MountState{MountKey: mk, State: "unmounted"})
			}
		}
	}

	return mr, nil
}

func NewMountStateMachine(name string, mm *MountManager) *MountStateMachine {
	return &MountStateMachine{
		MountState: MountState{
			Name: name,
		},
		manager:   mm,
		mu:        sync.Mutex{},
		requests:  make(chan Request),
		responses: make(chan Response),
	}
}

func (mm *MountManager) MaybeStartFsm(name string) {
	mm.mu.Lock()
	defer mm.mu.Unlock()
	_, ok := mm.States[name]
	if !ok {
		// set minimal state and kick it off!
		m := NewMountStateMachine(name, mm)
		mm.States[name] = m
		go func() {
			m.Run()
			// when execution completes, remove ourselves from the map so that
			// we can infer from the key in the map that the state machine is
			// running
			mm.mu.Lock()
			defer mm.mu.Unlock()
			delete(mm.States, name)
		}()
	} // else: fsm was already running
}

func (mm *MountManager) MountBranch(key MountKey, name, mode string) (Response, error) {
	// name: an optional name for the mount, corresponds to where on the
	// filesystem the repo actually gets mounted. e.g. /pfs/{name}
	mm.MaybeStartFsm(name)
	mm.States[name].requests <- Request{
		Action: "mount",
		Repo:   key.Repo,
		Branch: key.Branch,
		Commit: key.Commit,
		Name:   name,
		Mode:   mode,
	}
	response := <-mm.States[name].responses
	return response, response.Error
}

func (mm *MountManager) UnmountBranch(key MountKey, name string) (Response, error) {
	mm.MaybeStartFsm(name)
	mm.States[name].requests <- Request{
		Action: "unmount",
		Repo:   key.Repo,
		Branch: key.Branch,
		Commit: key.Commit,
		Name:   name,
		Mode:   "",
	}
	response := <-mm.States[name].responses
	return response, response.Error
}

func (mm *MountManager) CommitBranch(key MountKey, name string) (Response, error) {
	mm.MaybeStartFsm(name)
	mm.States[name].requests <- Request{
		Action: "commit",
		Repo:   key.Repo,
		Branch: key.Branch,
		Commit: key.Commit,
		Name:   name,
		Mode:   "",
	}
	response := <-mm.States[name].responses
	return response, response.Error
}

func (mm *MountManager) UnmountAll() error {
	for name, msm := range mm.States {
		if msm.State == "mounted" {
			//TODO: Add Commit field here once we support mounting specific commits
			_, err := mm.UnmountBranch(MountKey{Repo: msm.MountKey.Repo, Branch: msm.MountKey.Branch}, name)
			if err != nil {
				return err
			}
		}
	}

	return nil
}

func NewMountManager(c *client.APIClient, target string, opts *Options) (ret *MountManager, retErr error) {
	if err := opts.validate(c); err != nil {
		return nil, err
	}
	rootDir, err := ioutil.TempDir("", "pfs")
	if err != nil {
		return nil, errors.WithStack(err)
	}
	logrus.Infof("Creating %s", rootDir)
	if err := os.MkdirAll(rootDir, 0777); err != nil {
		return nil, errors.WithStack(err)
	}
	root, err := newLoopbackRoot(rootDir, target, c, opts)
	if err != nil {
		return nil, errors.WithStack(err)
	}
	logrus.Infof("Loopback root at %s", rootDir)
	return &MountManager{
		Client:   c,
		States:   map[string]*MountStateMachine{},
		mfcs:     map[string]*client.ModifyFileClient{},
		root:     root,
		opts:     opts,
		target:   target,
		tmpDir:   rootDir,
		mu:       sync.Mutex{},
		configMu: sync.RWMutex{},
		Cleanup:  make(chan struct{}),
	}, nil
}

func CreateMount(c *client.APIClient, mountDir string) (*MountManager, error) {
	mountOpts := &Options{
		Write: true,
		Fuse: &fs.Options{
			MountOptions: gofuse.MountOptions{
<<<<<<< HEAD
				Debug:      false,
				FsName:     "pfs",
				Name:       "pfs",
				AllowOther: true,
=======
				Debug:  false,
				FsName: "pfs",
				Name:   "pfs",
>>>>>>> 2a4a7ce7
			},
		},
		RepoOptions: make(map[string]*RepoOptions),
		// thread this through for the tests
		Unmount: make(chan struct{}),
	}
	mm, err := NewMountManager(c, mountDir, mountOpts)
	if err != nil {
		return nil, err
	}
	go mm.Start()
	return mm, nil
}

func (mm *MountManager) Start() {
	err := mm.Run()
	if err != nil {
		logrus.Infof("Error running mount manager: %s", err)
		os.Exit(1)
	}
}

func (mm *MountManager) Run() error {
	fuse := mm.opts.getFuse()
	server, err := fs.Mount(mm.target, mm.root, fuse)
	if err != nil {
		return errors.WithStack(err)
	}
	go func() {
		<-mm.opts.getUnmount()
		server.Unmount()
	}()
	server.Wait()
	defer mm.FinishAll()
	err = mm.uploadFiles("")
	if err != nil {
		return err
	}
	err = os.RemoveAll(mm.tmpDir)
	if err != nil {
		return nil
	}
	close(mm.Cleanup)
	return nil
}

func (mm *MountManager) FinishAll() (retErr error) {
	for _, mfc := range mm.mfcs {
		if err := mfc.Close(); err != nil && retErr == nil {
			retErr = err
		}
	}
	return retErr
}

func Server(sopts *ServerOptions, testClient *client.APIClient) error {
	logrus.Infof("Dynamically mounting pfs to %s", sopts.MountDir)

	// This variable points to the MountManager for each connected cluster.
	// Updated when the config is updated.
	var mm *MountManager = &MountManager{}
	if testClient != nil {
		var err error
		mm, err = CreateMount(testClient, sopts.MountDir)
		if err != nil {
			return err
		}
	}
	router := mux.NewRouter()
	router.Methods("GET").Path("/repos").HandlerFunc(func(w http.ResponseWriter, req *http.Request) {
		errMsg, webCode := initialChecks(mm, true)
		if errMsg != "" {
			http.Error(w, errMsg, webCode)
			return
		}

		l, err := mm.ListByRepos()
		if err != nil {
			http.Error(w, err.Error(), http.StatusInternalServerError)
			return
		}
		marshalled, err := json.Marshal(l)
		if err != nil {
			http.Error(w, err.Error(), http.StatusBadRequest)
			return
		}
		w.Write(marshalled)
	})
	router.Methods("GET").Path("/mounts").HandlerFunc(func(w http.ResponseWriter, req *http.Request) {
		errMsg, webCode := initialChecks(mm, true)
		if errMsg != "" {
			http.Error(w, errMsg, webCode)
			return
		}

		l, err := mm.ListByMounts()
		if err != nil {
			http.Error(w, err.Error(), http.StatusInternalServerError)
			return
		}
		marshalled, err := json.Marshal(l)
		if err != nil {
			http.Error(w, err.Error(), http.StatusBadRequest)
			return
		}
		w.Write(marshalled)
	})
	router.Methods("PUT").
		Path("/repos/{key:.+}/_mount").
		Queries("mode", "{mode}").
		Queries("name", "{name}").
		HandlerFunc(func(w http.ResponseWriter, req *http.Request) {
			errMsg, webCode := initialChecks(mm, true)
			if errMsg != "" {
				http.Error(w, errMsg, webCode)
				return
			}

			vs := mux.Vars(req)
			mode, ok := vs["mode"]
			if !ok {
				http.Error(w, "no mode", http.StatusBadRequest)
				return
			}
			name, ok := vs["name"]
			if !ok {
				http.Error(w, "no name", http.StatusBadRequest)
				return
			}
			k, ok := vs["key"]
			if !ok {
				http.Error(w, "no key", http.StatusBadRequest)
				return
			}
			key, err := mountKeyFromString(k)
			if err != nil {
				http.Error(w, err.Error(), http.StatusBadRequest)
				return
			}
			if key.Commit != "" {
				http.Error(
					w,
					"don't support mounting commits yet",
					http.StatusBadRequest,
				)
				return
			}
			l, err := mm.ListByRepos()
			if err != nil {
				http.Error(w, err.Error(), http.StatusInternalServerError)
				return
			}
			if _, ok := l[key.Repo]; !ok {
				http.Error(w, "repo does not exist", http.StatusBadRequest)
				return
			}

			_, err = mm.MountBranch(key, name, mode)
			if err != nil {
				http.Error(w, err.Error(), http.StatusInternalServerError)
				return
			}
			l, err = mm.ListByRepos()
			if err != nil {
				http.Error(w, err.Error(), http.StatusInternalServerError)
				return
			}
			marshalled, err := jsonMarshal(l)
			if err != nil {
				http.Error(w, err.Error(), http.StatusInternalServerError)
				return
			}
			w.Write(marshalled)
		})
	router.Methods("PUT").
		Queries("name", "{name}").
		Path("/repos/{key:.+}/_unmount").HandlerFunc(func(w http.ResponseWriter, req *http.Request) {
		errMsg, webCode := initialChecks(mm, true)
		if errMsg != "" {
			http.Error(w, errMsg, webCode)
			return
		}

		vs := mux.Vars(req)
		k, ok := vs["key"]
		if !ok {
			http.Error(w, "no key", http.StatusBadRequest)
			return
		}
		name, ok := vs["name"]
		if !ok {
			http.Error(w, "no name", http.StatusBadRequest)
			return
		}
		key, err := mountKeyFromString(k)
		if err != nil {
			http.Error(w, err.Error(), http.StatusBadRequest)
			return
		}
		_, err = mm.UnmountBranch(key, name)
		if err != nil {
			http.Error(w, err.Error(), http.StatusInternalServerError)
			return
		}
		l, err := mm.ListByRepos()
		if err != nil {
			http.Error(w, err.Error(), http.StatusInternalServerError)
			return
		}
		marshalled, err := jsonMarshal(l)
		if err != nil {
			http.Error(w, err.Error(), http.StatusInternalServerError)
			return
		}
		w.Write(marshalled)
	})
	router.Methods("PUT").
		Queries("name", "{name}").
		Path("/repos/{key:.+}/_commit").HandlerFunc(func(w http.ResponseWriter, req *http.Request) {
		errMsg, webCode := initialChecks(mm, true)
		if errMsg != "" {
			http.Error(w, errMsg, webCode)
			return
		}

		vs := mux.Vars(req)
		k, ok := vs["key"]
		if !ok {
			http.Error(w, "no key", http.StatusBadRequest)
			return
		}
		name, ok := vs["name"]
		if !ok {
			http.Error(w, "no name", http.StatusBadRequest)
			return
		}
		key, err := mountKeyFromString(k)
		if err != nil {
			http.Error(w, err.Error(), http.StatusBadRequest)
			return
		}
		_, err = mm.CommitBranch(key, name)
		if err != nil {
			http.Error(w, err.Error(), http.StatusInternalServerError)
			return
		}
		l, err := mm.ListByRepos()
		if err != nil {
			http.Error(w, err.Error(), http.StatusInternalServerError)
			return
		}
		marshalled, err := jsonMarshal(l)
		if err != nil {
			http.Error(w, err.Error(), http.StatusInternalServerError)
			return
		}
		w.Write(marshalled)
	})
	router.Methods("PUT").Path("/repos/_unmount").HandlerFunc(func(w http.ResponseWriter, req *http.Request) {
		errMsg, webCode := initialChecks(mm, true)
		if errMsg != "" {
			http.Error(w, errMsg, webCode)
			return
		}

		err := mm.UnmountAll()
		if err != nil {
			http.Error(w, err.Error(), http.StatusInternalServerError)
			return
		}
		l, err := mm.ListByRepos()
		if err != nil {
			http.Error(w, err.Error(), http.StatusInternalServerError)
			return
		}
		marshalled, err := jsonMarshal(l)
		if err != nil {
			http.Error(w, err.Error(), http.StatusInternalServerError)
			return
		}
		w.Write(marshalled)
	})
	router.Methods("GET").Path("/config").HandlerFunc(func(w http.ResponseWriter, req *http.Request) {
		errMsg, webCode := initialChecks(mm, false)
		if errMsg != "" {
			http.Error(w, errMsg, webCode)
			return
		}

		mm.configMu.RLock()
		defer mm.configMu.RUnlock()

		r, err := getClusterStatus(mm.Client)
		if err != nil {
			http.Error(w, err.Error(), http.StatusInternalServerError)
			return
		}
		marshalled, err := jsonMarshal(r)
		if err != nil {
			http.Error(w, err.Error(), http.StatusInternalServerError)
			return
		}
		w.Write(marshalled)
	})
	router.Methods("PUT").Path("/config").HandlerFunc(func(w http.ResponseWriter, req *http.Request) {
		mm.configMu.Lock()
		defer mm.configMu.Unlock()

		var cfgReq ConfigRequest
		err := json.NewDecoder(req.Body).Decode(&cfgReq)
		if err != nil {
			http.Error(w, err.Error(), http.StatusBadRequest)
			return
		}
		pachdAddress, err := grpcutil.ParsePachdAddress(cfgReq.PachdAddress)
		if err != nil {
			http.Error(w, "either empty or poorly formatted cluster endpoint", http.StatusBadRequest)
			return
		}
		if isNewCluster(mm, pachdAddress) {
			newClient, err := getNewClient(&cfgReq)
			if err != nil {
				http.Error(w, err.Error(), http.StatusInternalServerError)
				return
			}
			if mm.Client != nil {
				close(mm.opts.getUnmount())
				<-mm.Cleanup
				mm.Client.Close()
			}
			logrus.Infof("Updating pachd_address to %s\n", pachdAddress.Qualified())
			mm, err = CreateMount(newClient, sopts.MountDir)
			if err != nil {
				http.Error(w, err.Error(), http.StatusInternalServerError)
				return
			}
		}

		clusterStatus, err := getClusterStatus(mm.Client)
		if err != nil {
			http.Error(w, err.Error(), http.StatusInternalServerError)
			return
		}
		marshalled, err := jsonMarshal(clusterStatus)
		if err != nil {
			http.Error(w, err.Error(), http.StatusInternalServerError)
			return
		}
		w.Write(marshalled)
	})
	router.Methods("PUT").Path("/auth/_login").HandlerFunc(func(w http.ResponseWriter, req *http.Request) {
		errMsg, webCode := initialChecks(mm, false)
		if errMsg != "" {
			http.Error(w, errMsg, webCode)
			return
		}

		authActive, _ := mm.Client.IsAuthActive()
		if !authActive {
			http.Error(w, "auth isn't activated on the cluster", http.StatusInternalServerError)
			return
		}

		loginInfo, err := mm.Client.GetOIDCLogin(mm.Client.Ctx(), &auth.GetOIDCLoginRequest{})
		if err != nil {
			http.Error(w, "no authentication providers configured", http.StatusInternalServerError)
			return
		}
		authUrl := loginInfo.LoginURL
		state := loginInfo.State

		r := map[string]string{"auth_url": authUrl}
		marshalled, err := jsonMarshal(r)
		if err != nil {
			http.Error(w, err.Error(), http.StatusInternalServerError)
			return
		}
		w.Write(marshalled)

		go func() {
			resp, err := mm.Client.Authenticate(mm.Client.Ctx(), &auth.AuthenticateRequest{OIDCState: state})
			if err != nil {
				http.Error(w, err.Error(), http.StatusInternalServerError)
				return
			}
			config.WritePachTokenToConfig(resp.PachToken, false)
			mm.Client.SetAuthToken(resp.PachToken)
		}()
	})
	router.Methods("PUT").Path("/auth/_logout").HandlerFunc(func(w http.ResponseWriter, req *http.Request) {
		errMsg, webCode := initialChecks(mm, true)
		if errMsg != "" {
			http.Error(w, errMsg, webCode)
			return
		}

		cfg, err := config.Read(false, false)
		if err != nil {
			http.Error(w, err.Error(), http.StatusInternalServerError)
			return
		}
		_, context, err := cfg.ActiveContext(true)
		if err != nil {
			http.Error(w, err.Error(), http.StatusInternalServerError)
			return
		}
		err = mm.UnmountAll()
		if err != nil {
			http.Error(w, err.Error(), http.StatusInternalServerError)
			return
		}

		context.SessionToken = ""
		cfg.Write()
		mm.Client.SetAuthToken("")
	})
	router.Methods("GET").Path("/health").HandlerFunc(func(w http.ResponseWriter, req *http.Request) {
		r := map[string]string{"status": "running"}
		marshalled, err := jsonMarshal(r)
		if err != nil {
			http.Error(w, err.Error(), http.StatusInternalServerError)
			return
		}
		w.Write(marshalled)
	})

	// TODO: switch http server for gRPC server and bind to a unix socket not a
	// TCP port (just for convenient manual testing with curl for now...)
	// TODO: make port and bind ip parameterizable
	srv := &http.Server{Addr: ":9002", Handler: router}

	go func() {
		sigChan := make(chan os.Signal, 1)
		signal.Notify(sigChan, os.Interrupt)
		select {
		case <-sigChan:
		case <-sopts.Unmount:
		}
		if mm.Client != nil {
			close(mm.opts.getUnmount())
			<-mm.Cleanup
		}
		srv.Shutdown(context.Background())
	}()

	return errors.EnsureStack(srv.ListenAndServe())
}

func initialChecks(mm *MountManager, authCheck bool) (string, int) {
	if mm.Client == nil {
		return "not connected to a cluster", http.StatusNotFound
	}
	if authCheck && isAuthOnAndUserUnauthenticated(mm.Client) {
		return "user unauthenticated", http.StatusUnauthorized
	}
	return "", 0
}

func isAuthOnAndUserUnauthenticated(c *client.APIClient) bool {
	active, _ := c.IsAuthActive()
	if !active {
		return false
	}
	_, err := c.WhoAmI(c.Ctx(), &auth.WhoAmIRequest{})
	return err != nil
}

func getClusterStatus(c *client.APIClient) (map[string]string, error) {
	clusterStatus := "INVALID"
	err := c.Health()
	if err == nil {
		authActive, err := c.IsAuthActive()
		if err != nil {
			return nil, err
		}

		if authActive {
			clusterStatus = "AUTH_ENABLED"
		} else {
			clusterStatus = "AUTH_DISABLED"
		}
	}

	pachdAddress := c.GetAddress().Qualified()

	return map[string]string{"cluster_status": clusterStatus, "pachd_address": pachdAddress}, nil
}

func isNewCluster(mm *MountManager, pachdAddress *grpcutil.PachdAddress) bool {
	if mm.Client == nil {
		return true
	}
	if reflect.DeepEqual(pachdAddress, mm.Client.GetAddress()) {
		logrus.Infof("New endpoint is same as current endpoint: %s, no change\n", pachdAddress.Qualified())
		return false
	}
	return true
}

func getNewClient(cfgReq *ConfigRequest) (*client.APIClient, error) {
	pachdAddress, _ := grpcutil.ParsePachdAddress(cfgReq.PachdAddress)
	// Check if new cluster endpoint is valid
	var options []client.Option
	if cfgReq.ServerCas != "" {
		pemBytes, err := base64.StdEncoding.DecodeString(cfgReq.ServerCas)
		if err != nil {
			return nil, errors.Wrap(err, "could not decode server CA certs")
		}
		options = append(options, client.WithAdditionalRootCAs(pemBytes))
	}
	options = append(options, client.WithDialTimeout(5*time.Second))
	newClient, err := client.NewFromPachdAddress(pachdAddress, options...)
	if err != nil {
		return nil, errors.Wrapf(err, "could not connect to %s", pachdAddress.Qualified())
	}
	// Update config file and cachedConfig
	err = updateConfig(cfgReq)
	if err != nil {
		return nil, errors.Wrap(err, "issue updating config")
	}

	return newClient, nil
}

func updateConfig(cfgReq *ConfigRequest) error {
	cfg, err := config.Read(false, false)
	if err != nil {
		return err
	}
	pachdAddress, _ := grpcutil.ParsePachdAddress(cfgReq.PachdAddress)
	cfg.V2.ActiveContext = "mount-server"
	cfg.V2.Contexts[cfg.V2.ActiveContext] = &config.Context{PachdAddress: pachdAddress.Qualified(), ServerCAs: cfgReq.ServerCas}
	err = cfg.Write()
	if err != nil {
		return err
	}

	return nil
}

func jsonMarshal(t interface{}) ([]byte, error) {
	buffer := &bytes.Buffer{}
	encoder := json.NewEncoder(buffer)
	encoder.SetEscapeHTML(false)
	err := encoder.Encode(t)
	return buffer.Bytes(), err
}

func hasRepoRead(permissions []auth.Permission) bool {
	for _, p := range permissions {
		if p == auth.Permission_REPO_READ {
			return true
		}
	}
	return false
}

func hasRepoWrite(permissions []auth.Permission) bool {
	for _, p := range permissions {
		if p == auth.Permission_REPO_WRITE {
			return true
		}
	}
	return false
}

type MountState struct {
	Name       string   `json:"name"`       // where to mount it. written by client
	MountKey   MountKey `json:"mount_key"`  // what to mount. written by client
	Mode       string   `json:"mode"`       // "ro", "rw", or "" if unknown/unspecified. written by client
	State      string   `json:"state"`      // "unmounted", "mounting", "mounted", "pushing", "unmounted", "error". written by fsm
	Status     string   `json:"status"`     // human readable string with additional info wrt State, e.g. an error message for the error state. written by fsm
	Mountpoint string   `json:"mountpoint"` // where on the filesystem it's mounted. written by fsm. can also be derived from {MountDir}/{Name}
}

type MountStateMachine struct {
	MountState
	manager   *MountManager
	mu        sync.Mutex
	requests  chan Request
	responses chan Response
}

// TODO: switch to pach internal types if appropriate?
type ListRepoResponse map[string]RepoResponse

type BranchResponse struct {
	Name  string       `json:"name"`
	Mount []MountState `json:"mount"`
}

type RepoResponse struct {
	Name          string                    `json:"name"`
	Branches      map[string]BranchResponse `json:"branches"`
	Authorization string                    `json:"authorization"` // "off", "none", "read", "write"
	// TODO: Commits map[string]CommitResponse
}

type ListMountResponse struct {
	Mounted   map[string]MountState `json:"mounted"`
	Unmounted []MountState          `json:"unmounted"`
}

type GetResponse RepoResponse

type MountKey struct {
	Repo   string `json:"repo"`
	Branch string `json:"branch"`
	Commit string `json:"commit"`
}

func (m *MountKey) String() string {
	// m.Commit is optional
	if m.Commit == "" {
		return fmt.Sprintf("%s/%s", m.Repo, m.Branch)
	} else {
		return fmt.Sprintf("%s/%s/%s", m.Repo, m.Branch, m.Commit)
	}
}

func mountKeyFromString(key string) (MountKey, error) {
	shrapnel := strings.Split(key, "/")
	if len(shrapnel) == 3 {
		return MountKey{
			Repo:   shrapnel[0],
			Branch: shrapnel[1],
			Commit: shrapnel[2],
		}, nil
	} else if len(shrapnel) == 2 {
		return MountKey{
			Repo:   shrapnel[0],
			Branch: shrapnel[1],
		}, nil
	} else {
		return MountKey{}, errors.WithStack(fmt.Errorf(
			"wrong number of '/'s in key %+v, got %d expected 2 or 3", key, len(shrapnel),
		))
	}
}

// state machines in the style of Rob Pike's Lexical Scanning
// http://www.timschmelmer.com/2013/08/state-machines-with-state-functions-in.html

// setup

type StateFn func(*MountStateMachine) StateFn

func (m *MountStateMachine) transitionedTo(state, status string) {

	// before we lock, as this fn takes the same lock.
	m.manager.root.setState(m.Name, state)

	m.mu.Lock()
	defer m.mu.Unlock()
	logrus.Infof("[%s] (%s) %s -> %s", m.Name, m.MountKey, m.State, state)
	m.State = state
	m.Status = status
}

func (m *MountStateMachine) Run() {
	for state := discoveringState; state != nil; {
		state = state(m)
	}
	m.transitionedTo("gone", "")
}

// state functions

func discoveringState(m *MountStateMachine) StateFn {
	m.transitionedTo("discovering", "")
	// TODO: inspect the state of the system, and if we're half-unmounted, maybe
	// do cleanup before declaring us _truly_ unmounted
	return unmountedState
}

func unmountedState(m *MountStateMachine) StateFn {
	m.transitionedTo("unmounted", "")
	// TODO: listen on our request chan, mount filesystems, and respond
	for {
		req := <-m.requests
		switch req.Action {
		case "mount":
			// check user permissions on repo
			repoInfo, err := m.manager.Client.InspectRepo(req.Repo)
			if err != nil {
				m.responses <- Response{
					Repo:       req.Repo,
					Branch:     req.Branch,
					Commit:     req.Commit,
					Name:       req.Name,
					MountState: m.MountState,
					Error:      err,
				}
				return unmountedState
			}
			if repoInfo.AuthInfo != nil {
				if !hasRepoRead(repoInfo.AuthInfo.Permissions) {
					m.responses <- Response{
						Repo:       req.Repo,
						Branch:     req.Branch,
						Commit:     req.Commit,
						Name:       req.Name,
						MountState: m.MountState,
						Error:      fmt.Errorf("user doesn't have read permission on repo %s", req.Repo),
					}
					return unmountedState
				}

				if req.Mode == "rw" && !hasRepoWrite(repoInfo.AuthInfo.Permissions) {
					m.responses <- Response{
						Repo:       req.Repo,
						Branch:     req.Branch,
						Commit:     req.Commit,
						Name:       req.Name,
						MountState: m.MountState,
						Error:      fmt.Errorf("can't create writable mount since user doesn't have write access on repo %s", req.Repo),
					}
					return unmountedState
				}
			}

			// copy data from request into fields that are documented as being
			// written by the client (see MountState struct)
			m.MountState.Name = req.Name
			m.MountState.MountKey = MountKey{
				Repo:   req.Repo,
				Branch: req.Branch,
				Commit: req.Commit,
			}
			m.MountState.Mode = req.Mode
			return mountingState
		case "commit":
			m.responses <- Response{
				Repo:       m.MountKey.Repo,
				Branch:     m.MountKey.Branch,
				Commit:     m.MountKey.Commit,
				Name:       m.Name,
				MountState: m.MountState,
				Error:      fmt.Errorf("bad request: can't commit when unmounted"),
			}
			return unmountedState
		case "unmount":
			m.responses <- Response{
				Repo:       m.MountKey.Repo,
				Branch:     m.MountKey.Branch,
				Commit:     m.MountKey.Commit,
				Name:       m.Name,
				MountState: m.MountState,
				Error:      fmt.Errorf("can't unmount when we're already unmounted"),
			}
			// stay unmounted
			return unmountedState
		default:
			m.responses <- Response{
				Repo:       m.MountKey.Repo,
				Branch:     m.MountKey.Branch,
				Commit:     m.MountKey.Commit,
				Name:       m.Name,
				MountState: m.MountState,
				Error:      fmt.Errorf("bad request: unsupported/unknown action %s while unmounted", req.Action),
			}
			return unmountedState
		}
	}
}

func mountingState(m *MountStateMachine) StateFn {
	// NB: this function is responsible for placing a response on m.responses
	// _in all cases_
	m.transitionedTo("mounting", "")
	// TODO: refactor this so we're not reaching into another struct's lock
	func() {
		m.manager.mu.Lock()
		defer m.manager.mu.Unlock()
		m.manager.root.repoOpts[m.MountState.Name] = &RepoOptions{
			Name:   m.Name,
			Repo:   m.MountKey.Repo,
			Branch: m.MountKey.Branch,
			Write:  m.Mode == "rw",
		}
		m.manager.root.branches[m.Name] = m.MountKey.Branch
	}()
	// re-downloading the repos with an updated RepoOptions set will have the
	// effect of causing it to pop into existence
	err := m.manager.root.mkdirMountNames()
	m.responses <- Response{
		Repo:       m.MountKey.Repo,
		Branch:     m.MountKey.Branch,
		Commit:     m.MountKey.Commit,
		Name:       m.Name,
		MountState: m.MountState,
		Error:      err,
	}
	if err != nil {
		m.transitionedTo("error", err.Error())
		return errorState
	}
	return mountedState
}

func mountedState(m *MountStateMachine) StateFn {
	m.transitionedTo("mounted", "")
	for {
		// TODO: check request type. unmount requests can be satisfied by going
		// into unmounting. mount requests for already mounted repos should
		// go back into mounting, as they can remount a fs as ro/rw.
		req := <-m.requests
		switch req.Action {
		case "mount":
			// This check is necessary to make sure that if the incoming request
			// is trying to mount a repo at mount_name and mount_name is already
			// being used, the request repo and branch match the repo and branch
			// already associated with mount_name. It's essentially a safety
			// check for when we get to the remounting case below.
			if req.Repo != m.MountKey.Repo || req.Branch != m.MountKey.Branch {
				m.responses <- Response{
					Repo:       m.MountKey.Repo,
					Branch:     m.MountKey.Branch,
					Commit:     m.MountKey.Commit,
					Name:       m.Name,
					MountState: m.MountState,
					Error:      fmt.Errorf("mount at '%s' already in use", m.Name),
				}
			} else {
				m.responses <- Response{}
			}
			// TODO: handle remount case (switching mode):
			// if mounted ro and switching to rw, just upgrade
			// if mounted rw and switching to ro, upload changes, then switch the mount type
		case "unmount":
			return unmountingState
		case "commit":
			return committingState
		default:
			m.responses <- Response{
				Repo:       m.MountKey.Repo,
				Branch:     m.MountKey.Branch,
				Commit:     m.MountKey.Commit,
				Name:       m.Name,
				MountState: m.MountState,
				Error:      fmt.Errorf("bad request: unsupported/unknown action %s while mounted", req.Action),
			}
			return unmountedState
		}
	}
}

// match exact directory or file within directory but not directory
// which is a substring prefix
// e.g., for prefix abc
// delete abc
// delete abc/foo
// but do NOT delete abcde
func cleanByPrefixStrings(theMap map[string]string, prefix string) {
	for k := range theMap {
		if k == prefix || strings.HasPrefix(k, prefix+"/") {
			delete(theMap, k)
		}
	}
}

// same as above for fileState type maps. _sigh_ .oO { generics! }
func cleanByPrefixFileStates(theMap map[string]fileState, prefix string) {
	for k := range theMap {
		if k == prefix || strings.HasPrefix(k, prefix+"/") {
			delete(theMap, k)
		}
	}
}

func (m *MountStateMachine) maybeUploadFiles() error {
	// TODO XXX VERY IMPORTANT: pause/block filesystem operations during the
	// upload, otherwise we could get filesystem inconsistency! Need a sort of
	// lock which multiple fs operations can hold but only one "pauser" can.

	// Only upload files for writeable filesystems
	if m.Mode == "rw" {
		// upload any files whose paths start with where we're mounted
		err := m.manager.uploadFiles(m.Name)
		if err != nil {
			return err
		}
		// close the mfc, uploading files, then delete it
		mfc, err := m.manager.mfc(m.Name)
		if err != nil {
			return err
		}
		err = mfc.Close()
		if err != nil {
			return err
		}
		// cleanup mfc - a new one will be created on-demand
		func() {
			m.manager.mu.Lock()
			defer m.manager.mu.Unlock()
			delete(m.manager.mfcs, m.Name)
		}()
	}
	return nil
}

func committingState(m *MountStateMachine) StateFn {
	// NB: this function is responsible for placing a response on m.responses
	// _in all cases_
	m.transitionedTo("committing", "")

	err := m.maybeUploadFiles()
	if err != nil {
		logrus.Infof("Error while uploading! %s", err)
		m.transitionedTo("error", err.Error())
		m.responses <- Response{
			Repo:       m.MountKey.Repo,
			Branch:     m.MountKey.Branch,
			Commit:     m.MountKey.Commit,
			Name:       m.Name,
			MountState: m.MountState,
			Error:      err,
		}
		return errorState
	}

	// TODO: fill in more fields?
	m.responses <- Response{}
	// we always go back from committingState back into mountedState
	return mountedState
}

func unmountingState(m *MountStateMachine) StateFn {
	// NB: this function is responsible for placing a response on m.responses
	// _in all cases_
	m.transitionedTo("unmounting", "")
	// For now unmountingState is the only place where actual uploads to
	// Pachyderm happen. In the future, we want to split this out to a separate
	// committingState so that users can commit a repo while it's still mounted.

	// TODO XXX VERY IMPORTANT: pause/block filesystem operations during the
	// upload, otherwise we could get filesystem inconsistency! Need a sort of
	// lock which multiple fs operations can hold but only one "pauser" can.

	err := m.maybeUploadFiles()
	if err != nil {
		logrus.Infof("Error while uploading! %s", err)
		m.transitionedTo("error", err.Error())
		m.responses <- Response{
			Repo:       m.MountKey.Repo,
			Branch:     m.MountKey.Branch,
			Commit:     m.MountKey.Commit,
			Name:       m.Name,
			MountState: m.MountState,
			Error:      err,
		}
		return errorState
	}

	func() {
		m.manager.root.mu.Lock()
		defer m.manager.root.mu.Unlock()
		// forget what we knew about the mount
		delete(m.manager.root.repoOpts, m.MountState.Name)
		cleanByPrefixStrings(m.manager.root.branches, m.MountState.Name)
		cleanByPrefixStrings(m.manager.root.commits, m.MountState.Name)
		cleanByPrefixFileStates(m.manager.root.files, m.MountState.Name)
	}()

	// remove from loopback filesystem so that it actually disappears for the user
	cleanPath := m.manager.root.rootPath + "/" + m.Name
	logrus.Infof("Path is %s", cleanPath)

	err = os.RemoveAll(cleanPath)
	m.responses <- Response{
		Repo:       m.MountKey.Repo,
		Branch:     m.MountKey.Branch,
		Commit:     m.MountKey.Commit,
		Name:       m.Name,
		MountState: m.MountState,
		Error:      err,
	}
	if err != nil {
		logrus.Infof("Error while cleaning! %s", err)
		m.transitionedTo("error", err.Error())
		return errorState
	}

	return unmountedState
}

func errorState(m *MountStateMachine) StateFn {
	for {
		// eternally error on responses
		<-m.requests
		m.responses <- Response{
			Repo:       m.MountKey.Repo,
			Branch:     m.MountKey.Branch,
			Commit:     m.MountKey.Commit,
			Name:       m.Name,
			MountState: m.MountState,
			Error:      fmt.Errorf("in error state, last error message was: %s", m.Status),
		}
	}
}

// given the name of a _mount_, hand back a ModifyFileClient that's configured
// to upload to that repo.
func (mm *MountManager) mfc(name string) (*client.ModifyFileClient, error) {
	mm.mu.Lock()
	defer mm.mu.Unlock()
	if mfc, ok := mm.mfcs[name]; ok {
		return mfc, nil
	}
	var repoName string
	opts, ok := mm.root.repoOpts[name]
	if !ok {
		// assume the repo name is the same as the mount name, e.g in the
		// pachctl mount (with no -r args) case where they all get mounted based
		// on their name
		repoName = name
	} else {
		repoName = opts.Repo
	}
	mfc, err := mm.Client.NewModifyFileClient(client.NewCommit(repoName, mm.root.branch(name), ""))
	if err != nil {
		return nil, err
	}
	mm.mfcs[name] = mfc
	return mfc, nil
}

func (mm *MountManager) uploadFiles(prefixFilter string) error {
	logrus.Info("Uploading files to Pachyderm...")
	// Rendering progress bars for thousands of files significantly slows down
	// throughput. Disabling progress bars takes throughput from 1MB/sec to
	// 200MB/sec on my system, when uploading 18K small files.
	progress.Disable()
	for path, state := range mm.root.files {
		if !strings.HasPrefix(path, prefixFilter) {
			continue
		}
		if state != dirty {
			continue
		}
		parts := strings.Split(path, "/")
		mfc, err := mm.mfc(parts[0])
		if err != nil {
			return err
		}
		if err := func() (retErr error) {
			f, err := progress.Open(filepath.Join(mm.root.rootPath, path))
			if err != nil {
				if errors.Is(err, os.ErrNotExist) {
					return mfc.DeleteFile(pathpkg.Join(parts[1:]...))
				}
				return errors.WithStack(err)
			}
			defer func() {
				if err := f.Close(); err != nil && retErr == nil {
					retErr = errors.WithStack(err)
				}
			}()
			return mfc.PutFile(pathpkg.Join(parts[1:]...), f)
		}(); err != nil {
			return err
		}
	}
	logrus.Info("Done!")
	return nil
}<|MERGE_RESOLUTION|>--- conflicted
+++ resolved
@@ -408,16 +408,10 @@
 		Write: true,
 		Fuse: &fs.Options{
 			MountOptions: gofuse.MountOptions{
-<<<<<<< HEAD
 				Debug:      false,
 				FsName:     "pfs",
 				Name:       "pfs",
 				AllowOther: true,
-=======
-				Debug:  false,
-				FsName: "pfs",
-				Name:   "pfs",
->>>>>>> 2a4a7ce7
 			},
 		},
 		RepoOptions: make(map[string]*RepoOptions),
