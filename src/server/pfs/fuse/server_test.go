--- conflicted
+++ resolved
@@ -1116,7 +1116,6 @@
 	})
 }
 
-<<<<<<< HEAD
 func TestCrossDatumsHelper(t *testing.T) {
 	datums := [][]*pps.DatumInfo{
 		{
@@ -1139,7 +1138,8 @@
 	for _, datum := range result {
 		require.Equal(t, 3, len(datum.Data))
 	}
-=======
+}
+
 func TestMountingMultipleFiles(t *testing.T) {
 	ctx := pctx.TestContext(t)
 	env := realenv.NewRealEnv(ctx, t, dockertestenv.NewTestDBConfig(t))
@@ -1201,5 +1201,4 @@
 		require.Equal(t, "file1", filepath.Base(files[0].Name()))
 		require.Equal(t, "file2", filepath.Base(files[1].Name()))
 	})
->>>>>>> 9717314d
 }