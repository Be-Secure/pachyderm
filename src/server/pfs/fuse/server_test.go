--- conflicted
+++ resolved
@@ -602,40 +602,6 @@
 	})
 }
 
-<<<<<<< HEAD
-func TestDeletingMountedRepo(t *testing.T) {
-	env := realenv.NewRealEnv(t, dockertestenv.NewTestDBConfig(t))
-	require.NoError(t, env.PachClient.CreateProjectRepo(pfs.DefaultProjectName, "repo"))
-
-	commit := client.NewProjectCommit(pfs.DefaultProjectName, "repo", "b1", "")
-	err := env.PachClient.PutFile(commit, "dir/file1", strings.NewReader("foo"))
-	require.NoError(t, err)
-
-	commit = client.NewProjectCommit(pfs.DefaultProjectName, "repo", "b2", "")
-	err = env.PachClient.PutFile(commit, "dir/file1", strings.NewReader("foo"))
-	require.NoError(t, err)
-
-	withServerMount(t, env.PachClient, nil, func(mountPoint string) {
-		mr := MountRequest{
-			Mounts: []*MountInfo{
-				{
-					Name:   "repo_b1",
-					Repo:   "repo",
-					Branch: "b1",
-					Mode:   "ro",
-				},
-				{
-					Name:   "repo_b1_dup",
-					Repo:   "repo",
-					Branch: "b1",
-					Mode:   "ro",
-				},
-				{
-					Name:   "repo_b2",
-					Repo:   "repo",
-					Branch: "b2",
-					Mode:   "ro",
-=======
 // Requires 'use_allow_other' to be enabled in /etc/fuse.conf
 func TestAuthLoginLogout(t *testing.T) {
 	env := realenv.NewRealEnvWithIdentity(t, dockertestenv.NewTestDBConfig(t))
@@ -706,35 +672,11 @@
 					Name:   "repo1",
 					Repo:   "repo1",
 					Branch: "master",
->>>>>>> 4db67026
-				},
-			},
-		}
-		b := new(bytes.Buffer)
-		require.NoError(t, json.NewEncoder(b).Encode(mr))
-<<<<<<< HEAD
-		_, err := put("_mount", b)
-		require.NoError(t, err)
-
-		env.PachClient.DeleteProjectBranch(pfs.DefaultProjectName, "repo", "b1", false)
-		resp, err := get("mounts")
-		require.NoError(t, err)
-
-		mountResp := &ListMountResponse{}
-		require.NoError(t, json.NewDecoder(resp.Body).Decode(mountResp))
-		require.Equal(t, 1, len((*mountResp).Mounted))
-		require.Equal(t, "b2", (*mountResp).Mounted["repo_b2"].Branch)
-		require.Equal(t, 1, len((*mountResp).Unmounted))
-
-		env.PachClient.DeleteProjectRepo(pfs.DefaultProjectName, "repo", false)
-		resp, err = get("mounts")
-		require.NoError(t, err)
-
-		mountResp = &ListMountResponse{}
-		require.NoError(t, json.NewDecoder(resp.Body).Decode(mountResp))
-		require.Equal(t, 0, len((*mountResp).Mounted))
-		require.Equal(t, 0, len((*mountResp).Unmounted))
-=======
+				},
+			},
+		}
+		b := new(bytes.Buffer)
+		require.NoError(t, json.NewEncoder(b).Encode(mr))
 		resp, _ = put("_mount", b)
 		require.Equal(t, 500, resp.StatusCode)
 	})
@@ -760,6 +702,66 @@
 	withServerMount(t, c, nil, func(mountPoint string) {
 		resp, _ := get("repos")
 		require.Equal(t, 200, resp.StatusCode)
->>>>>>> 4db67026
+	})
+}
+
+func TestDeletingMountedRepo(t *testing.T) {
+	env := realenv.NewRealEnv(t, dockertestenv.NewTestDBConfig(t))
+	require.NoError(t, env.PachClient.CreateProjectRepo(pfs.DefaultProjectName, "repo"))
+
+	commit := client.NewProjectCommit(pfs.DefaultProjectName, "repo", "b1", "")
+	err := env.PachClient.PutFile(commit, "dir/file1", strings.NewReader("foo"))
+	require.NoError(t, err)
+
+	commit = client.NewProjectCommit(pfs.DefaultProjectName, "repo", "b2", "")
+	err = env.PachClient.PutFile(commit, "dir/file1", strings.NewReader("foo"))
+	require.NoError(t, err)
+
+	withServerMount(t, env.PachClient, nil, func(mountPoint string) {
+		mr := MountRequest{
+			Mounts: []*MountInfo{
+				{
+					Name:   "repo_b1",
+					Repo:   "repo",
+					Branch: "b1",
+					Mode:   "ro",
+				},
+				{
+					Name:   "repo_b1_dup",
+					Repo:   "repo",
+					Branch: "b1",
+					Mode:   "ro",
+				},
+				{
+					Name:   "repo_b2",
+					Repo:   "repo",
+					Branch: "b2",
+					Mode:   "ro",
+				},
+			},
+		}
+		b := new(bytes.Buffer)
+		require.NoError(t, json.NewEncoder(b).Encode(mr))
+		_, err := put("_mount", b)
+		require.NoError(t, err)
+
+		env.PachClient.DeleteProjectBranch(pfs.DefaultProjectName, "repo", "b1", false)
+		resp, err := get("mounts")
+		require.NoError(t, err)
+
+		mountResp := &ListMountResponse{}
+		require.NoError(t, json.NewDecoder(resp.Body).Decode(mountResp))
+		require.Equal(t, 1, len((*mountResp).Mounted))
+		require.Equal(t, "b2", (*mountResp).Mounted["repo_b2"].Branch)
+		require.Equal(t, 1, len((*mountResp).Unmounted))
+
+		env.PachClient.DeleteProjectRepo(pfs.DefaultProjectName, "repo", false)
+		resp, err = get("mounts")
+		require.NoError(t, err)
+
+		mountResp = &ListMountResponse{}
+		require.NoError(t, json.NewDecoder(resp.Body).Decode(mountResp))
+		require.Equal(t, 0, len((*mountResp).Mounted))
+		require.Equal(t, 0, len((*mountResp).Unmounted))
 	})
 }