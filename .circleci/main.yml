# Check https://circleci.com/docs/2.0/language-go/ for more details
version: 2.1

aliases:
  - &only-release-tags
    branches:
      ignore: /.*/
    tags:
      # will ignore nightly
      only: /^v\d+\.\d+\.\d+(-(?!nightly)[0-9A-Za-z-]+(\.[0-9A-Za-z-]+)*)?$/
  - &only-nightly-tags
    branches:
      ignore: /.*/
    tags:
      only: /^v\d+\.\d+\.\d+-(nightly)+(\.[0-9A-Za-z-]+)*?$/
  - &only-alpha-tags
    branches:
      ignore: /.*/
    tags:
      only: /^v\d+\.\d+\.\d+-alpha+(\.[0-9A-Za-z-]+)*?$/

orbs:
  go: circleci/go@1.7.1
  gcp-cli: circleci/gcp-cli@2.4.1
  gh: circleci/github-cli@2.1
  codecov: codecov/codecov@1.1.0
  pulumi: pulumi/pulumi@2.1.0
  aws-cli: circleci/aws-cli@3.1.1
  node: circleci/node@5.0.2
  kubernetes: circleci/kubernetes@1.3.0
  aws-eks: circleci/aws-eks@2.2.0

parameters:
  machine_image:
    type: string
    default: ubuntu-2204:2023.04.2
  go-version:
    type: string
    default: "1.21.0"
  go-releaser-version:
    type: string
    default: "1.17.1"
  run_load_tests:
    type: boolean
    default: false
  run-jupyter-jobs:
    type: boolean
    default: false
  run-core-jobs:
    type: boolean
    default: false
  run-python-sdk-jobs:
    type: boolean
    default: false
  run-label-studio-jobs:
    type: boolean
    default: false

executors:
  docker-go:
    docker:
      - image: cimg/go:<< pipeline.parameters.go-version >>
  python:
    docker:
      - image: cimg/python:3.10-node

jobs:
  test-go:
    machine:
      image: << pipeline.parameters.machine_image >>
    resource_class: xlarge
    environment:
      TEST_RESULTS: /tmp/test-results
    steps:
      - checkout
      - go/install:
          version: << pipeline.parameters.go-version >>
      - run: mkdir ${TEST_RESULTS}
      - restore_cache:
          keys:
            - pach-go-unittest-mod-cache-v1-{{arch}}-{{ checksum "go.sum" }}
      - run: go install gotest.tools/gotestsum@latest
      - run: CGO_ENABLED=0 go install ./src/server/cmd/pachctl
      - run: go install ./src/testing/match
      - run: etc/testing/circle/install.sh
      - run:
          no_output_timeout: 20m
          command: |-
            GOMAXPROCS=8 CGO_ENABLED=0 KUBECONFIG=/dev/null PACH_CONFIG=/dev/null \
            gotestsum \
            --raw-command \
            --junitfile ${TEST_RESULTS}/gotestsum-report.xml \
            --jsonfile "${TEST_RESULTS}/go-test-results.jsonl" \
            --rerun-fails \
            --rerun-fails-max-failures=100 \
            --debug \
            -- \
            go test ./... -json \
            -tags=unit_test \
            -count=1 \
            -cover -test.gocoverdir="$TEST_RESULTS" -covermode=atomic -coverpkg=./...
      - run:
          name: Format code coverage
          when: always
          command: etc/testing/circle/format-coverage.sh
      - store_artifacts: # upload test summary for display in Artifacts
          path: /tmp/test-results
          destination: raw-test-output
      - store_test_results: # upload test results for display in Test Summary
          path: /tmp/test-results
      - codecov/upload:
          file: /tmp/test-results/coverage.txt
      - collect-test-results
      - save_cache:
          key: pach-go-unittest-mod-cache-v1-{{arch}}-{{ checksum "go.sum" }}
          paths:
            - /home/circleci/go/pkg/mod
  test-pps:
    resource_class: xlarge
    machine:
      image: << pipeline.parameters.machine_image >>
    environment:
      TEST_RESULTS: /tmp/test-results
      GOPROXY: https://proxy.golang.org
    parallelism: 10
    steps:
      - checkout
      - run:
          name: Collect node stats
          command: sar 10 -BbdHwzS -I SUM -n DEV -q -r ALL -u ALL -h
          background: true
      - run: mkdir -p ${TEST_RESULTS}
      - run:
          name: setup env vars
          command: |
            echo 'export GOCACHE=/home/circleci/.gocache' >> $BASH_ENV
            echo 'export GOPATH=/home/circleci/.go_workspace' >> $BASH_ENV

            echo 'export PATH=/home/circleci/project/cached-deps:$PATH' >> $BASH_ENV
            echo 'export PATH=$GOPATH/bin:$PATH' >> $BASH_ENV
            if [[ "$CIRCLE_BRANCH" -eq "" ]] && [[ "$CIRCLE_TAG" =~ ^v(0|[1-9]\d*)\.(0|[1-9]\d*)\.(.*) ]]
            then
              echo 'export TEST_IMAGE_SHA=$CIRCLE_SHA1' >> $BASH_ENV
            else
              echo 'export TEST_IMAGE_SHA=cover-$CIRCLE_SHA1' >> $BASH_ENV
            fi
      - run: go install gotest.tools/gotestsum@latest
      - restore_cache:
          keys:
            - pach-build-dependencies-v2-{{ checksum "etc/testing/circle/install.sh" }}
      - run: etc/testing/circle/install.sh
      - install-go-releaser
      - go/install:
          version: << pipeline.parameters.go-version >>
      - wait-for-docker
      - start-minikube
      # The build cache will grow indefinitely, so we rotate the cache once a week.
      # This ensures the time to restore the cache isn't longer than the speedup in compilation.
      - run: "echo $(($(date +%s)/604800)) > current_week"
      - restore_cache:
          keys:
            - pach-go-build-cache-v1-{{ .Branch }}-{{ checksum "current_week" }}
            - pach-go-build-cache-v1-master-{{ checksum "current_week" }}

      # Only restore the module cache based on an exact match for go.sum.
      # This also avoids accumulating old versions of modules over time.
      - restore_cache:
          keys:
            - pach-go-mod-cache-v2-{{ checksum "go.sum" }}
      # Try running go mod download to pull the rest of the deps
      - run: go mod download
      - run: etc/testing/circle/wait-minikube.sh
      - run:
          name: Install minio
          command: kubectl apply -f etc/testing/minio.yaml
      - run:
          name: Install prom # Make Launch stats
          command: kubectl apply --filename etc/kubernetes-prometheus -R
      - run:
          name: Wait for docker images to be built
          command: etc/testing/circle/wait_for_docker_images.sh
      - run:
          name: run tests
          no_output_timeout: 20m
          command: |
            PROM_PORT=$(kubectl --namespace=monitoring get svc/prometheus -o json | jq -r .spec.ports[0].nodePort)
            export PROM_PORT

            bucket_num=$CIRCLE_NODE_INDEX
            num_buckets=$CIRCLE_NODE_TOTAL
            package="./src/server"
            test_tags="k8s"

            tests=( $(go test -v -tags="${test_tags}"  "${package}" -list ".*" | grep -v '^ok' | grep -v '^Benchmark') )
            # Add anchors for the regex so we don't run collateral tests
            tests=( "${tests[@]/#/^}" )
            tests=( "${tests[@]/%/\$\$}" )
            total_tests="${#tests[@]}"

            # Determine the offset and length of the sub-array of tests we want to run
            # The last bucket may have a few extra tests, to accommodate rounding
            # errors from bucketing:
            let "bucket_size=total_tests/num_buckets" \
              "start=bucket_size * (bucket_num-1)" \
              "bucket_size+=bucket_num < num_buckets ? 0 : total_tests%num_buckets"

            test_regex="$(IFS=\|; echo "${tests[*]:start:bucket_size}")"

            echo $test_regex

            gotestsum \
              --junitfile ${TEST_RESULTS}/gotestsum-report.xml \
              --raw-command \
              --rerun-fails \
              --rerun-fails-max-failures=15 \
              --format standard-verbose \
              --jsonfile "${TEST_RESULTS}/go-test-results.jsonl" \
              --format testname \
              --debug \
              -- \
              go test "${package}" -timeout 15m \
              -json \
              -run ${test_regex} \
              -tags="${test_tags}" \
              -count=1 \
              -cover -test.gocoverdir=$TEST_RESULTS -covermode=atomic -coverpkg=./...
      - run:
          name: Dump debugging info in case of failure
          when: on_fail
          command: etc/testing/circle/kube_debug.sh
      - run:
          name: Format code coverage
          when: always
          command: etc/testing/circle/format-coverage.sh
      - store_test_results: # upload test results for display in Test Summary
          path: /tmp/test-results
      - store_artifacts:
          path: /tmp/test-results
      - codecov/upload:
          file: /tmp/test-results/coverage.txt
      - collect-test-results
  integration-tests:
    parameters:
      bucket:
        type: string
    resource_class: xlarge
    machine:
      image: << pipeline.parameters.machine_image >>
    environment:
      GOPROXY: https://proxy.golang.org
      BUCKET: << parameters.bucket >>
      TEST_RESULTS: /tmp/test-results
    steps:
      - checkout
      - run:
          name: Collect node stats
          command: sar 10 -BbdHwzS -I SUM -n DEV -q -r ALL -u ALL -h
          background: true
      - run:
          name: setup env vars
          command: |
            echo 'export GOCACHE=/home/circleci/.gocache' >> $BASH_ENV
            echo 'export GOPATH=/home/circleci/.go_workspace' >> $BASH_ENV

            echo 'export PATH=/home/circleci/project/cached-deps:$PATH' >> $BASH_ENV
            echo 'export PATH=$GOPATH/bin:$PATH' >> $BASH_ENV
            if [[ "$CIRCLE_BRANCH" -eq "" ]] && [[ "$CIRCLE_TAG" =~ ^v(0|[1-9]\d*)\.(0|[1-9]\d*)\.(.*) ]]
            then
              echo 'export TEST_IMAGE_SHA=$CIRCLE_SHA1' >> $BASH_ENV
            else
              echo 'export TEST_IMAGE_SHA=cover-$CIRCLE_SHA1' >> $BASH_ENV
            fi
      - restore_cache:
          keys:
            - pach-build-dependencies-v2-{{ arch }}-{{ checksum "etc/testing/circle/install.sh" }}
      - run: etc/testing/circle/install.sh
      - install-go-releaser
      - save_cache:
          key: pach-build-dependencies-v2-{{ arch }}-{{ checksum "etc/testing/circle/install.sh" }}
          paths:
            - cached-deps/
      - go/install:
          version: << pipeline.parameters.go-version >>
      - run: mkdir ${TEST_RESULTS}
      - wait-for-docker
      - start-minikube
      # The build cache will grow indefinitely, so we rotate the cache once a week.
      # This ensures the time to restore the cache isn't longer than the speedup in compilation.
      - run: "echo $(($(date +%s)/604800)) > current_week"
      - restore_cache:
          keys:
            - pach-go-build-cache-v1-{{ arch }}-{{ .Branch }}-{{ checksum "current_week" }}
            - pach-go-build-cache-v1-master-{{ arch }}-{{ checksum "current_week" }}

      # Only restore the module cache based on an exact match for go.sum.
      # This also avoids accumulating old versions of modules over time.
      - restore_cache:
          keys:
            - pach-go-mod-cache-v2-{{ arch }}-{{ checksum "go.sum" }}
      - run: make install # Install pachctl
      #Save cache in only one bucket, after build and before running tests,
      #this ensures build cache is saved even when tests fail
      - when:
          condition:
            equal: [MISC, <<parameters.bucket>>]
          steps:
            - save_cache:
                key: pach-go-mod-cache-v2-{{ arch }}-{{ checksum "go.sum" }}
                paths:
                  - /home/circleci/.go_workspace/pkg/mod
            - save_cache:
                key: pach-go-build-cache-v1-{{ arch }}-{{ .Branch }}-{{ checksum "current_week" }}
                paths:
                  - /home/circleci/.gocache
      - run: etc/testing/circle/wait-minikube.sh
      - run:
          name: Collect kube events
          command: kubectl get events -o wide --watch --all-namespaces | ts '%Y-%m-%dT%H:%M:%S'
          background: true
      - run:
          name: Install minio
          command: kubectl apply -f etc/testing/minio.yaml
      - run:
          name: Wait for docker images to be built
          command: etc/testing/circle/wait_for_docker_images.sh
      - run:
          no_output_timeout: 20m
          command: etc/testing/circle/run_tests.sh | ts '%Y-%m-%dT%H:%M:%S'
      - run:
          command: etc/testing/circle/upload_stats.sh
          when: always
      - run:
          name: Format test results for upload
          command: go tool test2json -t < "/tmp/go-test-results.txt" > "${TEST_RESULTS}/go-test-results.jsonl" || true
          when: always
      - run:
          name: Format code coverage
          when: always
          command: etc/testing/circle/format-coverage.sh
      - collect-test-results
      - run:
          name: Dump debugging info in case of failure
          when: on_fail
          command: etc/testing/circle/kube_debug.sh
      - store_test_results:
          path: "/tmp/test-results"
      - store_artifacts:
          path: /tmp/test-results
      - codecov/upload:
          file: /tmp/test-results/coverage.txt
  helm-tests:
    executor: docker-go
    working_directory: ~/project/etc/helm
    steps:
      - checkout:
          path: ~/project
      - run: mkdir -p /home/circleci/bin
      - restore_cache:
          keys:
            - go-mod-helm-v4-{{ checksum "go.sum" }}
      - run:
          name: install helm
          command: |
            wget -q https://get.helm.sh/helm-v3.5.2-linux-amd64.tar.gz -O - | tar -xzO linux-amd64/helm > /home/circleci/bin/helm && chmod +x /home/circleci/bin/helm
      - run:
          name: install kubeval
          command: |
            wget -q https://github.com/instrumenta/kubeval/releases/latest/download/kubeval-linux-amd64.tar.gz -O - | tar -xzO kubeval > /home/circleci/bin/kubeval && chmod +x /home/circleci/bin/kubeval
      - run: make lint
      - run: make test
      - run: make kubeval-gcp
      - run: make kubeval-aws
      - save_cache:
          key: go-mod-helm-v4-{{ checksum "go.sum" }}
          paths:
            - "/home/circleci/go/pkg/mod"
  helm-build:
    docker:
      - image: gcr.io/public-builds/chart-releaser:v1.2.1
    steps:
      - checkout
      - run:
          name: install yq
          command: |
            wget https://github.com/mikefarah/yq/releases/download/v4.23.1/yq_linux_amd64
            mv yq_linux_amd64 /usr/local/bin/yq
            chmod +x /usr/local/bin/yq
      - run:
          name: install helm
          command: |
            wget -q https://get.helm.sh/helm-v3.5.2-linux-amd64.tar.gz -O - | tar -xzO linux-amd64/helm > /usr/local/bin/helm && chmod +x /usr/local/bin/helm
      - run:
          name: make cr release dirs
          command: |
            mkdir -p cr-release-packages/official
            mkdir -p cr-release-packages/local_template
            mkdir -p cr-release-packages/preview
      - run:
          name: package release helm chart
          command: |
            if [[ "$CIRCLE_TAG" =~ v[0-9]+\.[0-9]+\.[0-9]+-nightly\.[0-9]+ ]]
            then
              export CONSOLE_VERSION=${CIRCLE_TAG:1}
              yq e -i '.console.image.tag=env(CONSOLE_VERSION)' etc/helm/pachyderm/values.yaml
            fi
            helm package -d cr-release-packages/official --version ${CIRCLE_TAG:1} --app-version ${CIRCLE_TAG:1} etc/helm/pachyderm
      - run:
          name: generate dd template
          command: |
            tar -xvzf cr-release-packages/official/pachyderm-${CIRCLE_TAG:1}.tgz
            { helm template pachyderm --set deployTarget=LOCAL --set proxy.enabled=true --set proxy.service.type=LoadBalancer --set pachd.clusterDeploymentID=local-pach --no-hooks --version=${CIRCLE_TAG:1} ; } > cr-release-packages/local_template/pach_local_${CIRCLE_TAG:1}.yaml
      - run:
          name: mark extra chart pre-release
          command: |
            yq e -i '.annotations."artifacthub.io/prerelease"="true"' etc/helm/pachyderm/Chart.yaml
      - run:
          name: package pre-release helm chart
          command: |
            if [[ "$CIRCLE_TAG" =~ v[0-9]+\.[0-9]+\.[0-9]+-nightly\.[0-9]+ ]]
            then
              export CONSOLE_VERSION=${CIRCLE_TAG:1}
              yq e -i '.console.image.tag=env(CONSOLE_VERSION)' etc/helm/pachyderm/values.yaml
            fi
            helm package -d cr-release-packages/preview --version ${CIRCLE_TAG:1}-${CIRCLE_SHA1} --app-version ${CIRCLE_TAG:1} etc/helm/pachyderm
      - persist_to_workspace:
          root: .
          paths:
            - cr-release-packages/*
  helm-publish:
    parameters:
      preview:
        type: boolean
        default: false
    docker:
      - image: gcr.io/public-builds/chart-releaser:v1.2.1
    steps:
      - attach_workspace:
          at: ./
      - run:
          name: download and install helm
          command: |
            wget -q https://get.helm.sh/helm-v3.5.2-linux-amd64.tar.gz -O - | tar -xzO linux-amd64/helm > /usr/local/bin/helm && chmod +x /usr/local/bin/helm
      # Set CR_Token to GH Personal Access Token (Found in pachydermbuildbot GH Acount)
      # The cr index step below will commit back to the repo (via https + GH Token) need to configure git for the commit
      - run:
          name: set git bot user
          command: |
            git config --global user.email buildbot@pachyderm.io
      - run:
          name: set get bot config
          command: |
            git config --global user.name buildbot
      - run:
          # the helmchart git repo hosts the helm repository (gh-pages) Chart releaser only supports https clone, not ssh
          name: Clone Helmchart Repo
          command: git clone https://github.com/pachyderm/helmchart.git helmchart
      - when:
          condition:
            and:
              - equal: [true, << parameters.preview >>]
          steps:
            - run:
                name: publish preview helm chart
                command: |
                  cr upload -o pachyderm -r helmchart --package-path cr-release-packages/preview --skip-existing
                  cd helmchart && cr index -o pachyderm -r helmchart -c https://helm.pachyderm.com --package-path ../cr-release-packages/preview --push
      - when:
          condition:
            and:
              - equal: [false, << parameters.preview >>]
          steps:
            - run:
                name: publish official helm chart
                command: |
                  cr upload -o pachyderm -r helmchart --package-path cr-release-packages/official --skip-existing
                  cd helmchart && cr index -o pachyderm -r helmchart -c https://helm.pachyderm.com --package-path ../cr-release-packages/official --push
  nightly-load:
    parameters:
      bucket:
        type: string
      env:
        type: string
    resource_class: large
    machine:
      image: << pipeline.parameters.machine_image >>
    environment:
      TEST_ENV: << parameters.env >>
      BUCKET: << parameters.bucket >>
      GOOGLE_PROJECT_ID: build-release-001
      GOOGLE_COMPUTE_ZONE: us-east1-b
      GOOGLE_COMPUTE_REGION: us-east1
    steps:
      - attach_workspace:
          at: /tmp/workspace
      - checkout
      - gcp-cli/initialize
      - go/install:
          version: << pipeline.parameters.go-version >>
      - install-pulumi-deps
      - run: |
          echo "$DOCKER_PWD" | docker login --username pachydermbuildbot --password-stdin
      - run:
          command: etc/testing/circle/run_all_load_tests.sh
          no_output_timeout: 1h
      - install-go-releaser
      - run:
          name: Destroy test env on fail
          command: |
            sleep 300 #wait for CNI warm pool population to acquiesce before destroy
            pulumi destroy --yes --stack << parameters.env >> --cwd etc/testing/circle/workloads/pulumi/aws
          when: on_fail
      - store_artifacts:
          path: /tmp/debug-dump
          destination: debug-dump
  rootless:
    resource_class: xlarge
    machine:
      image: << pipeline.parameters.machine_image >>
    environment:
      TEST_RESULTS: /tmp/test-results
    steps:
      - checkout
      - go/install:
          version: << pipeline.parameters.go-version >>
      - run:
          name: setup env vars
          command: |
            echo 'export GOCACHE=/home/circleci/.gocache' >> $BASH_ENV
            echo 'export GOPATH=/home/circleci/.go_workspace' >> $BASH_ENV

            echo 'export PATH=/home/circleci/project/cached-deps:$PATH' >> $BASH_ENV
            echo 'export PATH=$GOPATH/bin:$PATH' >> $BASH_ENV
            echo 'export TEST_IMAGE_SHA=$CIRCLE_SHA1' >> $BASH_ENV
      - run: etc/testing/circle/install.sh
      - install-go-releaser
      - run:
          name: Collect node stats
          command: sar 10 -BbdHwzS -I SUM -n DEV -q -r ALL -u ALL -h
          background: true
      - run: mkdir ${TEST_RESULTS}
      - wait-for-docker
      - start-minikube
      - run:
          name: Wait for docker images to be built
          command: etc/testing/circle/wait_for_docker_images.sh
      - run: etc/testing/circle/wait-minikube.sh
      - run: etc/testing/circle/rootless_test.sh | ts '%Y-%m-%dT%H:%M:%S'
      - run:
          name: Format test results for upload
          command: go tool test2json -t < "/tmp/go-test-results.txt" > "${TEST_RESULTS}/go-test-results.jsonl" || true
          when: always
      - run:
          name: Format code coverage
          when: always
          command: etc/testing/circle/format-coverage.sh
      - store_artifacts:
          path: /tmp/test-results
          destination: raw-test-output
      - run:
          name: Dump debugging info in case of failure
          when: on_fail
          command: etc/testing/circle/kube_debug.sh
      - collect-test-results
      - codecov/upload:
          file: /tmp/test-results/coverage.txt
  deploy-tests:
    parameters:
      num_executors:
        type: integer
        default: 4
      resource_class:
        type: string
        default: 2xlarge
      arch:
        type: string
        default: amd64
    resource_class: << parameters.resource_class >>
    parallelism: << parameters.num_executors >>
    machine:
      image: << pipeline.parameters.machine_image >>
    environment:
      TEST_RESULTS: /tmp/test-results
    steps:
      - checkout
      # go/install doesn't support arm64 yet
      - run:
          name: install go
          command: |
            sudo rm -rf /usr/local/go && curl --fail --location -sS "https://dl.google.com/go/go<< pipeline.parameters.go-version >>.linux-<< parameters.arch >>.tar.gz" | sudo tar --no-same-owner -xz -C /usr/local
            echo "export PATH=$PATH:/usr/local/go/bin" >> "$BASH_ENV"
            sudo chown -R "$(whoami)": /usr/local/go
            echo "Installed " && go version
      - run:
          name: setup env vars
          command: |
            echo 'export GOCACHE=/home/circleci/.gocache' >> $BASH_ENV
            echo 'export GOPATH=/home/circleci/.go_workspace' >> $BASH_ENV

            echo 'export PATH=/home/circleci/project/cached-deps:$PATH' >> $BASH_ENV
            echo 'export PATH=$GOPATH/bin:$PATH' >> $BASH_ENV
            if [[ "$CIRCLE_BRANCH" -eq "" ]] && [[ "$CIRCLE_TAG" =~ ^v(0|[1-9]\d*)\.(0|[1-9]\d*)\.(.*) ]]
            then
              echo 'export TEST_IMAGE_SHA=$CIRCLE_SHA1' >> $BASH_ENV
            else
              echo 'export TEST_IMAGE_SHA=cover-$CIRCLE_SHA1' >> $BASH_ENV
            fi
      - restore_cache:
          keys:
            - pach-build-dependencies-v2-{{ arch }}-{{ checksum "etc/testing/circle/install.sh" }}
      - run: etc/testing/circle/install.sh
      - run:
          name: Collect node stats
          command: sar 10 -BbdHwzS -I SUM -n DEV -q -r ALL -u ALL -h
          background: true
      - run: mkdir -p "${TEST_RESULTS}"
      - wait-for-docker
      - start-minikube
      # The build cache will grow indefinitely, so we rotate the cache once a week.
      # This ensures the time to restore the cache isn't longer than the speedup in compilation.
      - run: "echo $(($(date +%s)/604800)) > current_week"
      - restore_cache:
          keys:
            - pach-go-build-cache-v1-{{ arch }}-{{ .Branch }}-{{ checksum "current_week" }}
            - pach-go-build-cache-v1-master-{{ arch }}-{{ checksum "current_week" }}
      # Only restore the module cache based on an exact match for go.sum.
      # This also avoids accumulating old versions of modules over time.
      # Note: This gets saves in the main test runs, no need to save here
      - restore_cache:
          keys:
            - pach-go-mod-cache-v2-{{ arch }}-{{ checksum "go.sum" }}
      - run: make install # Install pachctl
      - save_cache:
          key: pach-go-build-cache-v1-{{ arch }}-{{ .Branch }}-{{ checksum "current_week" }}
          paths:
            - /home/circleci/.gocache
      - run:
          name: Wait for docker images to be built
          command: etc/testing/circle/wait_for_docker_images.sh
      - run: etc/testing/circle/wait-minikube.sh
      - run:
          name: Run Tests
          command: etc/testing/circle/deploy_test.sh | ts '%Y-%m-%dT%H:%M:%S'
      - run:
          command: etc/testing/circle/upload_stats.sh
          when: always
      - run:
          name: Format test results for upload
          command: go tool test2json -t < "/tmp/go-test-results.txt" > "${TEST_RESULTS}/go-test-results.jsonl" || true
          when: always
      - run:
          name: Dump debugging info in case of failure
          when: on_fail
          command: etc/testing/circle/kube_debug.sh
      - store_artifacts:
          path: /tmp/test-results
      - run:
          name: Format code coverage
          when: always
          command: etc/testing/circle/format-coverage.sh
      - store_test_results:
          path: /tmp/test-results
      - store_artifacts:
          path: /tmp/test-results
      - collect-test-results
      - codecov/upload:
          file: /tmp/test-results/coverage.txt
  # build pachctl and push to GCS bucket, so that it can be bundled into the
  # Jupyter-Pachyderm extension
  build-docker-images:
    parameters:
      appVersion:
        type: string
        default: "0.0.0"
      enableCoverage:
        type: boolean
        default: false
    machine:
      image: << pipeline.parameters.machine_image >>
    resource_class: xlarge
    steps:
      - go/install:
          version: << pipeline.parameters.go-version >>
      - checkout
      - run:
          name: Download utilities
          command: |
            sudo apt update
            sudo apt install qemu binfmt-support qemu-user-static
      - install-go-releaser
      - run:
          name: pachydermbuildbot docker login
          command: |
            echo "$DOCKER_PWD" | docker login --username pachydermbuildbot --password-stdin
      - run:
          name: Build Docker
          command: |
            v=<< parameters.appVersion >>
            additional=${v%%-*}
            index=${#additional}
            if << parameters.enableCoverage >>
            then
              make docker-build-coverage VERSION=${v} VERSION_ADDITIONAL=${v:index}
            else
              make docker-build VERSION=${v} VERSION_ADDITIONAL=${v:index}
            fi
      - run:
          name: Push docker
          command: |-
            if << parameters.enableCoverage >>
            then
              make docker-push VERSION=cover-${CIRCLE_SHA1}
            else
              make docker-push VERSION=${CIRCLE_SHA1}
            fi
  build-pachctl-bin:
    parameters:
      version:
        type: string
      upload:
        description: Determines if this job should perform an extra step to upload bin to a gcp bucket.
        type: boolean
        default: false
    resource_class: large
    executor: docker-go
    steps:
      - checkout
      - run:
          name: Download utilities
          command: |
            mkdir -p /home/circleci/bin
            wget https://github.com/chainlink/gcsupload/releases/download/v0.2.0/gcsupload_0.2.0_Linux_x86_64.tar.gz
            tar zxvf gcsupload_0.2.0_Linux_x86_64.tar.gz -C /home/circleci/bin gcsupload
            rm -rf gcsupload_0.2.0_Linux_x86_64.tar.gz
            echo 'export PATH=/home/circle/bin:$PATH' >> $BASH_ENV
      # The build cache will grow indefinitely, so we rotate the cache once a week.
      # This ensures the time to restore the cache isn't longer than the speedup in compilation.
      - run: "echo $(($(date +%s)/604800)) > current_week"
      - restore_cache:
          keys:
            - pachctl-build-cache-v1-{{ .Branch }}-{{ checksum "current_week" }}
            - pachctl-build-cache-v1-master-{{ checksum "current_week" }}
      - install-go-releaser
      - when:
          condition:
            and:
              - equal: [true, << parameters.upload >>]
          steps:
            - run:
                name: build pachctl bin
                description: Builds and uploads pachctl amd64 binary for extensions with a git commit SHA.
                command: |
                  make release-pachctl GORELSNAP=--snapshot VERSION=<< parameters.version >>
                  make release-mount-server GORELSNAP=--snapshot VERSION=<< parameters.version >>
            - run:
                name: upload pachctl binaries
                command: |
                  echo $PACHCTL_GOOGLE_UPLOAD_CREDS > /home/circleci/gcpcreds.json
                  cd /home/circleci/dist-pach/pachctl/
                  gcsupload -b pachyderm-builds -f `find * -name \*amd64.tar.gz` -k /home/circleci/gcpcreds.json
                  cd /home/circleci/dist-pach/mount-server/
                  gcsupload -b pachyderm-builds -f `find * -name \*amd64.tar.gz` -k /home/circleci/gcpcreds.json
                  rm /home/circleci/gcpcreds.json
      - when:
          condition:
            and:
              - equal: [false, << parameters.upload >>]
          steps:
            - run:
                name: build pachctl bin
                description: Builds and prepares all pachctl binaries for release.
                command: |
                  v=<< parameters.version >>
                  additional=${v%%-*}
                  index=${#additional}
                  make release-pachctl GORELSNAP=--snapshot VERSION=${v} VERSION_ADDITIONAL=${v:index}
                  make release-mount-server GORELSNAP=--snapshot VERSION=${v}
            - persist_to_workspace:
                root: ../
                paths:
                  - dist-pach/*
      - save_cache:
          key: pachctl-build-cache-v1-{{ .Branch }}-{{ checksum "current_week" }}
          paths:
            - /home/circleci/.cache # Note, this is different from the cache location for the machine executors
  check-prettier:
    docker:
      - image: cimg/node:16.11.0
    steps:
      - checkout
      - run: sudo npm install -g prettier
      - run: prettier -c etc/helm/pachyderm/values.yaml .circleci/config.yml .circleci/main.yml
  jsonnet-lint:
    resource_class: small
    docker:
      - image: cimg/go:<< pipeline.parameters.go-version >>
    steps:
      - checkout
      - run:
          name: Install go-jsonnet
          command: |
            go install github.com/google/go-jsonnet/cmd/jsonnet-lint@latest
      - run:
          name: lint all jsonnet files
          command: |
            find . -maxdepth 10 -name \*.jsonnet | xargs jsonnet-lint
  test-envoy:
    docker:
      - image: envoyproxy/envoy:v1.25.5
        entrypoint: /bin/sh
    steps:
      - run: apt update
      - run: DEBIAN_FRONTEND=noninteractive DEBCONF_NONINTERACTIVE_SEEN=true apt install -y make wget git ssh
      - checkout
      - run: wget https://github.com/google/jsonnet/releases/download/v0.17.0/jsonnet-bin-v0.17.0-linux.tar.gz
      - run: tar xzvf jsonnet-bin-v0.17.0-linux.tar.gz
      - run: mv jsonnet jsonnetfmt /usr/local/bin
      - run: make -C etc/generate-envoy-config test
  govulncheck:
    executor: docker-go
    resource_class: xlarge
    steps:
      - checkout
      - run:
          name: Install govulncheck
          command: go install golang.org/x/vuln/cmd/govulncheck@latest
      - run:
          name: Check for known security vulnerabilities
          command: |
            find -name go.mod -print0 | xargs -0 -I{} sh -c 'cd $(dirname {}); echo; echo '---'; echo $PWD; exec govulncheck ./...'
  jupyter-extension-test:
    parameters:
      python-version:
        type: string
    docker:
      - image: cimg/python:<< parameters.python-version >>-node
    working_directory: ~/project/jupyter-extension
    steps:
      - checkout:
          path: ~/project
      - run:
          name: "Install Python dependencies"
          command: |
            python -m venv venv
            . venv/bin/activate
            python -m pip install --upgrade pip
            python -m pip install -r ci-requirements.txt

      # Install and cache Node dependencies
      - restore_cache:
          keys:
            - node-cache-v3-{{ checksum "package-lock.json" }}
            - node-cache-v3
      - run:
          name: "Install npm packages"
          command: |
            npm ci
      - save_cache:
          key: node-cache-v3-{{ checksum "package-lock.json" }}
          paths:
            - "node_modules"
      - run:
          name: "Build and test the extension"
          command: |
            set -eux

            . venv/bin/activate
            npm run eslint:check
            python -m pip install -e '.[dev]'

            tail -F /tmp/mount-server.log &

            mkdir -p test-results

            # Run Python unit tests
            pytest -v --ignore jupyterlab_pachyderm/tests/test_integrations.py --junitxml=test-results/junit.xml jupyterlab_pachyderm

            check-manifest -v
      - store_test_results:
          path: test-results
      - store_artifacts:
          path: test-results

  jupyter-extension-integration-test:
    resource_class: xlarge
    machine:
      image: ubuntu-2004:202107-02
    working_directory: ~/project/jupyter-extension
    steps:
      - checkout:
          path: ~/project
      - install-python-test-deps
      - run:
          name: "Integration tests"
          command: |
            set -eux

            python3 -m venv venv
            . venv/bin/activate
            python3 -m pip install -e '.[dev]'

            nohup pachctl port-forward &

            tail -F /tmp/mount-server.log &

            mkdir pfs
            export PFS_MOUNT_DIR=$(pwd)/pfs

            # Run integration tests
            pytest -v jupyterlab_pachyderm/tests/test_integrations.py

  jupyter-extension-e2e-test:
    resource_class: xlarge
    machine:
      image: ubuntu-2004:202111-01
    working_directory: ~/project/jupyter-extension
    steps:
      - checkout:
          path: ~/project
      - attach_workspace:
          at: .
      - install-python-test-deps
      - run:
          name: "e2e tests"
          command: |
            set -eux

            python3 -m venv venv
            . venv/bin/activate
            python -m pip install --upgrade pip

            pip install jupyterlab==3.2.2
            pip install `find dist/ -name \*.whl`

            # Install just what need to run cypress tests
            npm install cypress@^8.7.0
            npm install start-server-and-test@^1.14.0

            # Enable the examples extension
            mkdir -p /home/circleci/.jupyter/labconfig
            cp ./scripts/page_config.json /home/circleci/.jupyter/labconfig

            echo '{"pachd_address": "grpc://'"$(docker inspect -f '{{range.NetworkSettings.Networks}}{{.IPAddress}}{{end}}' kind-control-plane)":30650'", "source": 2}' | pachctl config set context "mount-server" --overwrite && pachctl config set active-context "mount-server"

            pachctl create repo images
            pachctl put file images@master:liberty.png -f https://docs.pachyderm.com/images/opencv/liberty.jpg
            pachctl put file images@branch:branch.png -f https://docs.pachyderm.com/images/opencv/liberty.jpg
            pachctl list repo

            mkdir pfs
            export PFS_MOUNT_DIR=$(pwd)/pfs
            CI=true CYPRESS_RECORD_KEY=$JUPYTERLAB_PACHYDERM_CYPRESS_RECORD_KEY npm run e2e

  jupyter-extension-frontend-test:
    resource_class: xlarge
    docker:
      - image: cimg/node:16.11.0
    working_directory: ~/project/jupyter-extension
    steps:
      - checkout:
          path: ~/project
      - run: npm ci
      - run: npm run test

  jupyter-extension-build:
    executor: python
    working_directory: ~/project/jupyter-extension
    steps:
      - checkout:
          path: ~/project

      - run:
          name: Install JQ
          command: |
            wget https://github.com/stedolan/jq/releases/download/jq-1.6/jq-linux64
            chmod +x jq-linux64
            mv jq-linux64 /home/circleci/bin/jq
      - run:
          name: Set version
          command: |
            if [[ ! -z $CIRCLE_TAG ]];
            then
                contents="$(jq --arg version ${CIRCLE_TAG:1} '.version = $version' package.json)" && echo "${contents}" > package.json
            fi

      - run:
          name: "Install Python dependencies"
          command: |
            python -m venv venv
            . venv/bin/activate
            python -m pip install --upgrade pip
            python -m pip install -r ci-requirements.txt

      # Install and cache Node dependencies
      - restore_cache:
          keys:
            - node-cache-v3-{{ checksum "package-lock.json" }}
            - node-cache-v3
      - run:
          name: "Install npm packages"
          command: |
            npm ci
      - save_cache:
          key: node-cache-v3-{{ checksum "package-lock.json" }}
          paths:
            - "node_modules"

      - run:
          name: build
          command: |
            python -m venv venv
            . venv/bin/activate
            python -m build

      - persist_to_workspace:
          root: .
          paths:
            - dist

  jupyter-extension-test-publish:
    executor: python
    working_directory: ~/project/jupyter-extension
    steps:
      - checkout:
          path: ~/project
      - attach_workspace:
          at: .
      - run:
          name: "Install Python dependencies"
          command: |
            python -m venv venv
            . venv/bin/activate
            python -m pip install --upgrade pip
            python -m pip install -r ci-requirements.txt
      - run:
          name: Init .pypirc
          command: |
            echo -e "[testpypi]" >> ~/.pypirc
            echo -e "username = $PYPI_USERNAME" >> ~/.pypirc
            echo -e "password = $TEST_PYPI_PASSWORD" >> ~/.pypirc
      - run:
          name: Publish
          command: |
            python -m venv venv
            . venv/bin/activate
            twine upload --repository testpypi dist/*

  jupyter-extension-publish:
    executor: python
    working_directory: ~/project/jupyter-extension
    steps:
      - checkout:
          path: ~/project
      - attach_workspace:
          at: .
      - run:
          name: "Install Python dependencies"
          command: |
            python -m venv venv
            . venv/bin/activate
            python -m pip install --upgrade pip
            python -m pip install -r ci-requirements.txt
      - run:
          name: Init .pypirc
          command: |
            echo -e "[pypi]" >> ~/.pypirc
            echo -e "username = $PYPI_USERNAME" >> ~/.pypirc
            echo -e "password = $PYPI_PASSWORD" >> ~/.pypirc
      - run:
          name: Publish
          command: |
            python -m venv venv
            . venv/bin/activate
            twine upload dist/*

  jupyter-extension-docker-build:
    executor: python
    working_directory: ~/project/jupyter-extension
    steps:
      - checkout:
          path: ~/project
      - attach_workspace:
          at: .
      - setup_remote_docker:
          version: 19.03.13
      - run:
          name: docker login
          command: echo "$DOCKER_PWD" | docker login --username pachydermbuildbot --password-stdin
      - run:
          name: Build Docker image
          command: docker build -t pachyderm/notebooks-user:$CIRCLE_SHA1 .
      - run:
          name: Docker push
          command: docker push pachyderm/notebooks-user:$CIRCLE_SHA1

  jupyter-extension-docker-push-tag:
    executor: python
    working_directory: ~/project/jupyter-extension
    steps:
      - checkout:
          path: ~/project
      - setup_remote_docker:
          version: 19.03.13
      - run:
          name: docker login
          command: echo "$DOCKER_PWD" | docker login --username pachydermbuildbot --password-stdin
      - run:
          name: docker pull
          command: docker pull pachyderm/notebooks-user:$CIRCLE_SHA1
      - run:
          name: tag docker image
          command: docker tag pachyderm/notebooks-user:$CIRCLE_SHA1 pachyderm/notebooks-user:$CIRCLE_TAG
      - run:
          name: Docker push
          command: docker push pachyderm/notebooks-user:$CIRCLE_TAG

  gcp-prerelease-testing:
    resource_class: large
    machine:
      image: << pipeline.parameters.machine_image >>
    steps:
      - checkout
      - attach_workspace:
          at: ./
      - run:
          name: echo bins
          command: |
            ls -la dist-pach/*
            ls -la cr-release-packages/*
      - run:
          name: "test gcp examples"
          command: |
            etc/testing/circle/run_release_tests.sh
          no_output_timeout: 1h
      - store_artifacts:
          path: /tmp/debug-dump
          destination: debug-dump
  aws-prerelease-testing:
    resource_class: large
    machine:
      image: << pipeline.parameters.machine_image >>
    steps:
      - checkout
      - attach_workspace:
          at: /tmp/workspace
      - run:
          name: echo bins
          command: |
            ls -la /tmp/workspace/dist-pach/*
            ls -la /tmp/workspace/cr-release-packages/*
      - run:
          name: "test aws examples"
          command: |
            etc/testing/circle/run_release_tests.sh
          no_output_timeout: 1h
      - install-pulumi-deps
      - run:
          name: Destroy test env on fail
          command: |
            sleep 300 #wait for CNI warm pool population to acquiesce before destroy
            pulumi destroy --yes --stack qa1 --cwd etc/testing/circle/workloads/pulumi/aws
          when: on_fail
      - store_artifacts:
          path: /tmp/debug-dump
          destination: debug-dump
  pulumi-aws-test-env:
    parameters:
      env:
        type: string
      action:
        type: string
      pachdVersion:
        type: string
        default: ""
      helmChartVersion:
        type: string
        default: ""
    resource_class: large
    machine:
      image: << pipeline.parameters.machine_image >>
    environment:
      GOOGLE_PROJECT_ID: pulumi-ci
    steps:
      - checkout
      - node/install
      - kubernetes/install
      - aws-eks/install-aws-iam-authenticator
      - aws-cli/setup
      - pulumi/login
      - gcp-cli/initialize
      - run: |
          pulumi plugin install resource eks
      - when:
          condition:
            and:
              - equal: ["update", << parameters.action >>]
          steps:
            - run:
                name: set few config values
                command: |
                  cd etc/testing/circle/workloads/pulumi/aws
                  pulumi stack select pachyderm/core/<< parameters.env >> --create
                  pulumi config set pachdVersion << parameters.pachdVersion >>
                  [[ ! -z "<< parameters.helmChartVersion >>" ]] && pulumi config set helmChartVersion << parameters.helmChartVersion >>
                  pulumi config set --secret rdsPGDBPassword ${PULUMI_TEST_DB_PW}
                  if ! [[ "$CIRCLE_TAG" =~ v[0-9]+\.[0-9]+\.[0-9]+-nightly\.[0-9]+ ]]
                  then
                    pulumi config set enableConsole false
                  fi
            - pulumi/update:
                stack: pachyderm/core/<< parameters.env >>
                working_directory: ./etc/testing/circle/workloads/pulumi/aws/
            - run:
                name: gather stack output
                command: |
                  cd etc/testing/circle/workloads/pulumi/aws
                  pulumi stack select pachyderm/core/<< parameters.env >>
                  pulumi stack output kubeconfig > kubeconfig.yml
                  KUBECONFIG=./kubeconfig.yml kubectl get nodes
                  PACHD_IP=$(KUBECONFIG=./kubeconfig.yml kubectl get services --all-namespaces | grep pachyderm-proxy | awk '{print $5}')
                  gcloud dns --project=pulumi-ci-334619 record-sets update << parameters.env >>.workspace.pachyderm.com. --type="CNAME" --zone="sandbox" --rrdatas="$PACHD_IP." --ttl="300"
      - when:
          condition:
            and:
              - equal: ["destroy", << parameters.action >>]
          steps:
            - run:
                name: wait for CNI warm pool population to acquiesce before destroy
                command: |
                  sleep 300
            - pulumi/destroy:
                stack: pachyderm/core/<< parameters.env >>
                working_directory: ./etc/testing/circle/workloads/pulumi/aws/
  cust-prerelease-testing:
    parameters:
      customer:
        type: string
      env:
        type: string
    resource_class: large
    machine:
      image: << pipeline.parameters.machine_image >>
    steps:
      - checkout
      - attach_workspace:
          at: /tmp/workspace
      - run:
          name: echo bins
          command: |
            ls -la /tmp/workspace/dist-pach/*
            ls -la /tmp/workspace/cr-release-packages/*
      - run:
          name: "test customer workload"
          command: |
            etc/testing/circle/run_cust_release_tests.sh << parameters.customer >>
          no_output_timeout: 1h
      - install-pulumi-deps
      - run:
          name: Destroy test env on fail
          command: |
            sleep 300 #wait for CNI warm pool population to acquiesce before destroy
            pulumi destroy --yes --stack << parameters.env >> --cwd etc/testing/circle/workloads/pulumi/aws
          when: on_fail
      - store_artifacts:
          path: /tmp/debug-dump
          destination: debug-dump
  release-github-draft:
    docker:
      - image: cimg/base:stable
    steps:
      - checkout
      - attach_workspace:
          at: ./
      - gh/setup:
          version: 2.13.0
      - run:
          name: create github release draft
          command: |
            if [[ $CIRCLE_TAG == *"-"* ]];
            then
                echo "git tag has - assuming prerelease."
                gh release create --draft ${CIRCLE_TAG} --title ${CIRCLE_TAG:1} ./cr-release-packages/local_template/*.yaml ./dist-pach/pachctl/pachctl_${CIRCLE_TAG:1}* ./dist-pach/mount-server/mount-server_${CIRCLE_TAG:1}* --generate-notes --prerelease
            else
                echo "regular release."
                gh release create --draft ${CIRCLE_TAG} --title ${CIRCLE_TAG:1} ./cr-release-packages/local_template/*.yaml ./dist-pach/pachctl/pachctl_${CIRCLE_TAG:1}* ./dist-pach/mount-server/mount-server_${CIRCLE_TAG:1}* --generate-notes
            fi
  console-release-draft:
    docker:
      - image: cimg/base:stable
    steps:
      - add_ssh_keys:
          fingerprints:
            - "23:49:d3:11:ea:69:de:6f:c3:29:e3:09:ff:01:b1:f0"
      - run:
          name: setup pachydermbuildbot git
          command: |
            git config --global user.email "buildbot@pachyderm.io"
            git config --global user.name "pachydermbuildbot"
      - gh/setup:
          version: 2.13.0
      - run:
          name: create github console release draft
          command: |
            if [[ $CIRCLE_TAG == *"alpha"* ]];
              then
                  echo "based on git tag assuming its a alpha release."
                  parentBranch=master
              else
                  echo "using console's release branch for RCs and patch releases."
                  parentBranch=$(echo ${CIRCLE_TAG:1} | cut -f -2 -d ".").x
              fi
            git clone https://github.com/pachyderm/haberdashery.git haberdashery
            cd haberdashery
            git fetch --all
            git checkout -b release-${CIRCLE_TAG:1} ${parentBranch}
            tmp=$(mktemp)
            jq --arg val "${CIRCLE_TAG:1}-${CIRCLE_SHA1}" '.pachyderm = $val' version.json > "$tmp" && mv "$tmp" version.json
            jq --arg val "${CIRCLE_SHA1}" '.pachReleaseCommit = $val' version.json > "$tmp" && mv "$tmp" version.json
            jq --arg val "${CIRCLE_TAG:1}" '.pachctl = $val' version.json > "$tmp" && mv "$tmp" version.json
            git add --all
            git commit -m "bump pachyderm version"
            git push origin release-${CIRCLE_TAG:1}
            PR=$(gh pr create --base ${parentBranch} --title "bump pach version for release ${CIRCLE_TAG:1}" --body "bump pach version" --reviewer pachydermbuildbot --repo pachyderm/haberdashery)
            gh pr checks ${PR} --watch --interval 10 --repo pachyderm/haberdashery
            PR_STATE=$(gh pr status --json mergeStateStatus --jq .currentBranch.mergeStateStatus --repo pachyderm/haberdashery)
            if [[ "$PR_STATE" != "CLEAN" ]]; then
              echo "review console PR ${PR} for failures. PR Checks failed."
              exit 1
            fi
            gh pr merge ${PR} --admin --repo pachyderm/haberdashery
            sleep 2 # give it quick sec to merge, make sure we get right state.
            IS_MERGED=$(gh pr view ${PR} --json state --jq .state --repo pachyderm/haberdashery)
            if [[ "${IS_MERGED}" != "MERGED" ]]; then
              echo "review console PR ${PR} for failures. It did not merge."
              exit 1
            fi
            sleep 2 # in case we create release to fast
            if [[ $CIRCLE_TAG == *"-"* ]];
              then
                  echo "git tag has - assuming prerelease."
                  gh release create --draft ${CIRCLE_TAG:1}-1 --tittle ${CIRCLE_TAG:1}-1 --target $parentBranch --generate-notes --prerelease --repo pachyderm/haberdashery
              else
                  echo "regular release."
                  gh release create --draft ${CIRCLE_TAG:1}-1 --tittle ${CIRCLE_TAG:1}-1 --target $parentBranch --generate-notes --repo pachyderm/haberdashery
              fi
            SECONDS=0
            while :; do
                docker pull pachyderm/haberdashery:${CIRCLE_TAG:1}-1 2>/dev/null && break
                if (( $SECONDS > 1 )); then
                    printf 'Waited 10 minutes for console docker image, inspect console relase at https://app.circleci.com/pipelines/gh/pachyderm/haberdashery for failures\n' >&2
                    exit 1
                fi
                sleep 1
            done
  release-github:
    parameters:
      repo:
        type: string
        default: pachyderm/pachyderm
      tag:
        type: string
        default: ${CIRCLE_TAG}
    docker:
      - image: cimg/base:stable
    steps:
      - checkout
      - attach_workspace:
          at: ./
      - gh/setup:
          version: 2.13.0
      - run:
          name: create github release
          command: |
            gh release edit << parameters.tag >> --draft=false --repo << parameters.repo >>
  release-docker-hub:
    docker:
      - image: cimg/base:stable
    steps:
      - checkout
      - setup_remote_docker:
          docker_layer_caching: true
          version: "20.10.12"
      - run:
          name: pachydermbuildbot docker login
          command: |
            echo "$DOCKER_PWD" | docker login --username pachydermbuildbot --password-stdin
      - run:
          name: Push release manifests
          command: |
            make UNDERLYING=$CIRCLE_SHA1 VERSION=${CIRCLE_TAG:1} docker-push
  release-hombrew-tap:
    executor: docker-go
    steps:
      - checkout
      - add_ssh_keys:
          fingerprints:
            - "23:49:d3:11:ea:69:de:6f:c3:29:e3:09:ff:01:b1:f0"
      - run:
          name: setup pachydermbuildbot git
          command: |
            git config --global user.email "buildbot@pachyderm.io"
            git config --global user.name "pachydermbuildbot"
      - run:
          name: update homebrew formula
          description: updates homebrew after determining release type.
          # this checks if it is a custom, pre, or alpha release and passes that additional string so homebrew knows to create new homebrew index.
          # $stable instructs update_homebrew.sh to release this version as default pachctl installation
          command: |
            stable=$(if [[ "$CIRCLE_TAG" == *"-"* ]]; then echo 0; else echo 1; fi;)
            ./etc/build/update_homebrew.sh ${CIRCLE_TAG:1} ${stable}
  python-sdk-build:
    executor: python
    working_directory: ~/project/python-sdk
    steps:
      - checkout:
          path: ~/project
      - setup_remote_docker:
          version: 19.03.13
      - install-poetry
      - run:
          name: build
          command: poetry build
      - persist_to_workspace:
          root: .
          paths:
            - dist/*
  python-sdk-testing-docker-build:
    executor: python
    working_directory: ~/project/python-sdk
    steps:
      - checkout:
          path: ~/project
      - attach_workspace:
          at: .
      - setup_remote_docker:
          version: 20.10.18
      - run:
          name: docker login
          command: echo "$DOCKER_PWD" | docker login --username pachydermbuildbot --password-stdin
      - run:
          name: docker build
          command: docker build -t pachyderm/python-sdk-ci-testing:$CIRCLE_SHA1 -f Dockerfile.datum-batching-test .
      - run:
          name: docker push
          command: docker push pachyderm/python-sdk-ci-testing:$CIRCLE_SHA1
  test-python-sdk:
    resource_class: xlarge
    machine:
      image: ubuntu-2004:202107-02
    working_directory: ~/project/python-sdk
    steps:
      - checkout:
          path: ~/project
      - install-minikube
      - install-helm
      - install-kubectl
      - start-minikube
      - attach_workspace:
          at: ./
      - run:
          name: Install pachctl
          command: |
            sudo mv ./dist-pach/pachctl/pachctl_linux_amd64_v1/pachctl /usr/local/bin/pachctl
      - install-poetry
      - run: #Note: --no-ansi https://github.com/python-poetry/poetry/issues/7184
          name: Install Python Dependencies with Poetry
          command: poetry --no-ansi install
      - wait-for-minikube
      - run:
          name: Install pach
          command: |
            helm install pachd ../etc/helm/pachyderm --set deployTarget=LOCAL,pachd.image.tag=${CIRCLE_SHA1},proxy.service.type=NodePort
            kubectl create namespace enterprise --dry-run=client -o yaml | kubectl apply -f -
            helm install pachd-enterprise ../etc/helm/pachyderm --namespace enterprise --set deployTarget=LOCAL,pachd.image.tag=${CIRCLE_SHA1},proxy.service.type=NodePort,proxy.service.httpNodePort=30081,pachd.enterpriseLicenseKey=${ENT_ACT_CODE},pachd.rootToken=roottoken1234
      - run:
          name: Wait for pach # need to wait before testing kubectl as pach is not visible to kubectl yet
          command: |
            sleep 20
            kubectl wait -A --for=condition=ready pod -l app=pachd --timeout=5m
            until poetry run pachyderm-sdk-check-connection "$(minikube ip):30080"; do sleep 5; done
            until poetry run pachyderm-sdk-check-connection "$(minikube ip):30081"; do sleep 5; done
      - run:
          name: Run Tests
          command: |
            PACH_PYTHON_TEST_HOST="$(minikube ip)" \
            PACH_PYTHON_TEST_PORT="30080" \
            PACH_PYTHON_TEST_PORT_ENTERPRISE="30081" \
            PACH_PYTHON_AUTH_TOKEN="roottoken1234" \
            ENTERPRISE_CODE_ENV=${ENT_ACT_CODE} \
            PYTHON_SDK_TESTING_IMAGE=pachyderm/python-sdk-ci-testing:$CIRCLE_SHA1 \
            poetry run pytest -vvv pachyderm_sdk tests
  python-sdk-test-publish:
    executor: python
    working_directory: ~/project/python-sdk
    parameters:
      version:
        type: string
    steps:
      - checkout:
          path: ~/project
      - attach_workspace:
          at: .
      - install-poetry
      - run:
          name: Publish
          command: |
            poetry config repositories.test-pypi https://test.pypi.org/legacy/
            poetry version << parameters.version >>
            poetry publish --build --repository test-pypi --username "$PYPI_USERNAME" --password "$TEST_PYPI_PASSWORD"
  python-sdk-publish:
    executor: python
    working_directory: ~/project/python-sdk
    parameters:
      version:
        type: string
    steps:
      - checkout:
          path: ~/project
      - attach_workspace:
          at: .
      - install-poetry
      - run:
          name: Publish
          command: |
            poetry version << parameters.version >>
            poetry publish --build --username "$PYPI_USERNAME" --password "$PYPI_PASSWORD_PACHYDERM_SDK"
  build-label-studio-ci-testing-image:
    executor: python
    steps:
      - setup_remote_docker:
          version: 20.10.18
          docker_layer_caching: true
      - run:
          name: docker login
          command: echo "$DOCKER_PWD" | docker login --username pachydermbuildbot --password-stdin
      - run:
          name: Clone Label Studio repo
          command: git clone https://github.com/pachyderm/label-studio.git label-studio
      - run:
          name: Build Docker image
          command: |
            cd label-studio
            DOCKER_BUILDKIT=1 docker build -t pachyderm/label-studio-ci-testing:$CIRCLE_SHA1 .
      - run:
          name: Docker push
          command: docker push pachyderm/label-studio-ci-testing:$CIRCLE_SHA1
  test-label-studio:
    resource_class: xlarge
    machine:
      image: << pipeline.parameters.machine_image >>
    environment:
      LABEL_STUDIO_USERNAME: user@domain.com
      LABEL_STUDIO_PASSWORD: pass
      LABEL_STUDIO_USER_TOKEN: abcdef
    working_directory: ~/project/label-studio
    steps:
      - checkout:
          path: ~/project
      - install-minikube
      - install-helm
      - install-kubectl
      - start-minikube
      - wait-for-minikube
      - attach_workspace:
          at: ./
      - run:
          name: Install pachctl
          command: |
            sudo mv ./dist-pach/pachctl/pachctl_linux_amd64_v1/pachctl /usr/local/bin/pachctl
      - run:
          name: Install pach
          command: helm install pachd ../etc/helm/pachyderm --set deployTarget=LOCAL,pachd.image.tag=${CIRCLE_SHA1},proxy.service.type=NodePort
      - run:
          name: Wait for pach # need to wait before testing kubectl as pach is not visible to kubectl yet
          command: |
            sleep 20
            kubectl wait --for=condition=ready pod -l app=pachd --timeout=5m
            pachctl version
      - run:
          name: Run Label Studio
          command: |
            docker run -d -it --net="host" pachyderm/label-studio-ci-testing:$CIRCLE_SHA1 label-studio -b \
            --username $LABEL_STUDIO_USERNAME \
            --password $LABEL_STUDIO_PASSWORD \
            --user-token $LABEL_STUDIO_USER_TOKEN

            # Wait for Label Studio server to start
            timeout=300
            while [[ "$(curl -s -o /dev/null -w ''%{http_code}'' localhost:8080/api/projects -H "Authorization: Token $LABEL_STUDIO_USER_TOKEN")" != "200" ]]; do 
              timeout=$((timeout - 5))
              if [ $timeout -eq 0 ]; then
                echo "Timed out waiting for Label Studio"
                exit 1
              fi
              sleep 5
            done
      - run:
          name: Run tests
          command: |
            pip3 install -r requirements.txt
            PACHD_ADDRESS=$(minikube ip):30080 python3 -m pytest

workflows:
  integration-tests:
    when: << pipeline.parameters.run-core-jobs >>
    jobs:
      - build-docker-images
      - build-docker-images:
          enableCoverage: true
      #- build-pachctl-bin:
      #    version: $CIRCLE_SHA1
      #    upload: true
      - check-prettier
      - jsonnet-lint
      - test-go
      - govulncheck
      - test-envoy
      - test-pps
      - integration-tests:
          matrix:
            parameters:
              bucket:
                - MISC
                - AUTH
                - ENTERPRISE
                - S3_AUTH
                - EXAMPLES
                - CONNECTORS
  helm-tests:
    when: << pipeline.parameters.run-core-jobs >>
    jobs:
      - helm-tests
  nightly_load_tests:
    when: << pipeline.parameters.run_load_tests >>
    jobs:
      - build-docker-images
      - pulumi-aws-test-env:
          name: create-aws-test-env-LOAD1
          pachdVersion: $CIRCLE_SHA1
          action: update
          env: LOAD1
          requires:
            - build-docker-images
      - pulumi-aws-test-env:
          name: create-aws-test-env-LOAD2
          pachdVersion: $CIRCLE_SHA1
          action: update
          env: LOAD2
          requires:
            - build-docker-images
      - pulumi-aws-test-env:
          name: create-aws-test-env-LOAD3
          pachdVersion: $CIRCLE_SHA1
          action: update
          env: LOAD3
          requires:
            - build-docker-images
      - pulumi-aws-test-env:
          name: create-aws-test-env-LOAD4
          pachdVersion: $CIRCLE_SHA1
          action: update
          env: LOAD4
          requires:
            - build-docker-images
      - nightly-load:
          name: nightly-load-LOAD1
          requires:
            - create-aws-test-env-LOAD1
          bucket: LOAD1
          env: LOAD1
      - nightly-load:
          name: nightly-load-LOAD2
          requires:
            - create-aws-test-env-LOAD2
          bucket: LOAD2
          env: LOAD2
      - nightly-load:
          name: nightly-load-LOAD3
          requires:
            - create-aws-test-env-LOAD3
          bucket: LOAD3
          env: LOAD3
      - nightly-load:
          name: nightly-load-LOAD4
          requires:
            - create-aws-test-env-LOAD4
          bucket: LOAD4
          env: LOAD4
      - nightly-load:
          name: nightly-load-LOAD5
          requires:
            - nightly-load-LOAD1
          bucket: LOAD5
          env: LOAD1
      - nightly-load:
          name: nightly-load-LOAD6
          requires:
            - nightly-load-LOAD2
          bucket: LOAD6
          env: LOAD2
      - nightly-load:
          name: nightly-load-LOAD7
          requires:
            - nightly-load-LOAD3
          bucket: LOAD7
          env: LOAD3
      - nightly-load:
          name: nightly-load-LOAD8
          requires:
            - nightly-load-LOAD4
          bucket: LOAD8
          env: LOAD4
      - nightly-load:
          name: nightly-load-LOAD9
          requires:
            - nightly-load-LOAD5
          bucket: LOAD9
          env: LOAD1
      - nightly-load:
          name: nightly-load-LOAD10
          requires:
            - nightly-load-LOAD6
          bucket: LOAD10
          env: LOAD2
      - nightly-load:
          name: nightly-load-LOAD11
          requires:
            - nightly-load-LOAD7
          bucket: LOAD11
          env: LOAD3
      - nightly-load:
          name: nightly-load-LOAD12
          requires:
            - nightly-load-LOAD8
          bucket: LOAD12
          env: LOAD4
      - pulumi-aws-test-env:
          name: destroy-aws-testing-env-LOAD1
          action: destroy
          requires:
            - nightly-load-LOAD9
          env: LOAD1
      - pulumi-aws-test-env:
          name: destroy-aws-testing-env-LOAD2
          action: destroy
          requires:
            - nightly-load-LOAD10
          env: LOAD2
      - pulumi-aws-test-env:
          name: destroy-aws-testing-env-LOAD3
          action: destroy
          requires:
            - nightly-load-LOAD11
          env: LOAD3
      - pulumi-aws-test-env:
          name: destroy-aws-testing-env-LOAD4
          action: destroy
          requires:
            - nightly-load-LOAD12
          env: LOAD4
  rootless-tests:
    when: << pipeline.parameters.run-core-jobs >>
    jobs:
      - rootless
  deploy-tests:
    when: << pipeline.parameters.run-core-jobs >>
    jobs:
      - deploy-tests:
          name: amd64 deploy tests
          resource_class: 2xlarge # amd64
          arch: amd64
          num_executors: 6
      - deploy-tests:
          name: arm64 deploy tests
          resource_class: arm.2xlarge # arm64
          arch: arm64
<<<<<<< HEAD
          num_executors: 2
=======
          num_executors: 4
>>>>>>> 43cc8d92
  jupyter-extension:
    when: << pipeline.parameters.run-jupyter-jobs >>
    jobs:
      - build-docker-images
      - jupyter-extension-test:
          matrix:
            parameters:
              python-version: ["3.8", "3.9", "3.10"]
      - jupyter-extension-frontend-test
      - jupyter-extension-integration-test:
          requires:
            - build-docker-images
            - build-pachctl-bin
      - jupyter-extension-e2e-test:
          requires:
            - build-docker-images
            - jupyter-extension-build
            - build-pachctl-bin
      - jupyter-extension-build
      - jupyter-extension-docker-build:
          requires:
            - jupyter-extension-build
            - build-pachctl-bin
      - build-pachctl-bin:
          version: $CIRCLE_SHA1
  python-sdk:
    when:
      condition:
        or:
          - << pipeline.parameters.run-python-sdk-jobs >>
          - << pipeline.parameters.run-core-jobs >>
    jobs:
      - test-python-sdk:
          requires:
            - build-docker-images
            - build-pachctl-bin
            - python-sdk-testing-docker-build
      - build-docker-images
      - python-sdk-build
      - python-sdk-testing-docker-build:
          requires:
            - python-sdk-build
      - build-pachctl-bin:
          version: $CIRCLE_SHA1
  label-studio:
    when:
      condition:
        or:
          - << pipeline.parameters.run-label-studio-jobs >>
          - << pipeline.parameters.run_load_tests >> # Eventually switch back to run-core-jobs
    jobs:
      - test-label-studio:
          requires:
            - build-docker-images
            - build-pachctl-bin
            - build-label-studio-ci-testing-image
      - build-docker-images
      - build-pachctl-bin:
          version: $CIRCLE_SHA1
      - build-label-studio-ci-testing-image

  release:
    jobs:
      - helm-tests:
          filters: *only-release-tags
      - test-pps:
          filters: *only-release-tags
      - integration-tests:
          matrix:
            parameters:
              bucket:
                - MISC
                - AUTH
                - ENTERPRISE
                - S3_AUTH
                - EXAMPLES
          filters: *only-release-tags
      - helm-build:
          filters: *only-release-tags
          requires:
            - helm-tests
            - integration-tests
      - build-docker-images:
          appVersion: ${CIRCLE_TAG:1}
          filters: *only-release-tags
      - build-pachctl-bin:
          version: ${CIRCLE_TAG:1}
          filters: *only-release-tags
          requires:
            - helm-tests
            - integration-tests
      - helm-publish:
          name: publish-chart-preview
          preview: true
          filters: *only-release-tags
          requires:
            - helm-build
      - release-github-draft:
          filters: *only-release-tags
          requires:
            - build-pachctl-bin
            - helm-build
      - jupyter-extension-test:
          matrix:
            parameters:
              python-version: ["3.8", "3.9", "3.10"]
          filters: *only-release-tags
      - jupyter-extension-frontend-test:
          filters: *only-release-tags
      - jupyter-extension-integration-test:
          requires:
            - build-pachctl-bin
          filters: *only-release-tags
      - jupyter-extension-e2e-test:
          requires:
            - jupyter-extension-build
            - build-pachctl-bin
          filters: *only-release-tags
      - jupyter-extension-build:
          filters: *only-release-tags
      - jupyter-extension-docker-build:
          filters: *only-release-tags
          requires:
            - jupyter-extension-build
            - build-pachctl-bin
      - test-python-sdk:
          filters: *only-release-tags
          requires:
            - build-docker-images
            - build-pachctl-bin
      - pulumi-aws-test-env:
          name: aws-prerelease-testing-env-1
          env: qa1
          action: update
          pachdVersion: $CIRCLE_SHA1
          helmChartVersion: ${CIRCLE_TAG:1}-${CIRCLE_SHA1}
          filters: *only-release-tags
          requires:
            - build-docker-images
            - build-pachctl-bin
            - publish-chart-preview
            - release-github-draft
      - pulumi-aws-test-env:
          name: aws-prerelease-testing-env-2
          env: qa2
          action: update
          pachdVersion: $CIRCLE_SHA1
          helmChartVersion: ${CIRCLE_TAG:1}-${CIRCLE_SHA1}
          filters: *only-alpha-tags
          requires:
            - build-docker-images
            - build-pachctl-bin
            - publish-chart-preview
            - release-github-draft
      - pulumi-aws-test-env:
          name: aws-prerelease-testing-env-3
          env: qa3
          action: update
          pachdVersion: $CIRCLE_SHA1
          helmChartVersion: ${CIRCLE_TAG:1}-${CIRCLE_SHA1}
          filters: *only-alpha-tags
          requires:
            - build-docker-images
            - build-pachctl-bin
            - publish-chart-preview
            - release-github-draft
      - pulumi-aws-test-env:
          name: aws-prerelease-testing-env-4
          env: qa4
          action: update
          pachdVersion: $CIRCLE_SHA1
          helmChartVersion: ${CIRCLE_TAG:1}-${CIRCLE_SHA1}
          filters: *only-alpha-tags
          requires:
            - build-docker-images
            - build-pachctl-bin
            - publish-chart-preview
            - release-github-draft
      - aws-prerelease-testing:
          name: aws-testing
          filters: *only-release-tags
          requires:
            - aws-prerelease-testing-env-1
      - cust-prerelease-testing:
          name: wp-testing
          customer: wp
          env: qa2
          filters: *only-alpha-tags
          requires:
            - aws-prerelease-testing-env-2
      - cust-prerelease-testing:
          name: btl-testing
          customer: btl
          env: qa3
          filters: *only-alpha-tags
          requires:
            - aws-prerelease-testing-env-3
      - cust-prerelease-testing:
          name: krs-testing
          customer: krs
          env: qa4
          filters: *only-alpha-tags
          requires:
            - aws-prerelease-testing-env-4
      - pulumi-aws-test-env:
          name: destroy-aws-prerelease-testing-env-1
          env: qa1
          action: destroy
          filters: *only-release-tags
          requires:
            - aws-testing
      - console-release-draft:
          filters: *only-release-tags
          requires:
            - build-docker-images
            - build-pachctl-bin
            - publish-chart-preview
            - release-github-draft
      - sign-off:
          filters: *only-release-tags
          type: approval
          requires:
            - build-docker-images
            - build-pachctl-bin
            - publish-chart-preview
            - release-github-draft
      - release-docker-hub:
          filters: *only-release-tags
          requires:
            - sign-off
      #- push_redhat:
      #    filters: *only-release-tags
      #    requires:
      #      - sign-off
      - release-github:
          name: github-release-pach-core
          filters: *only-release-tags
          requires:
            - sign-off
      - release-github:
          name: github-release-console
          repo: pachyderm/haberdashery
          tag: ${CIRCLE_TAG:1}-1
          filters: *only-release-tags
          requires:
            - sign-off
      - release-hombrew-tap:
          filters: *only-release-tags
          requires:
            - github-release-pach-core #current homebrew tap repo uses gh release, but later can be changed to pipeline artifacts to remove deps
      - helm-publish:
          name: publish-helm-chart
          filters: *only-release-tags
          requires:
            - sign-off
      - jupyter-extension-test-publish:
          requires:
            - jupyter-extension-build
            - jupyter-extension-test
            - jupyter-extension-frontend-test
            - jupyter-extension-integration-test
            - jupyter-extension-e2e-test
          filters: *only-release-tags
      - jupyter-extension-publish:
          requires:
            - jupyter-extension-build
            - sign-off
          filters: *only-release-tags
      - jupyter-extension-docker-push-tag:
          requires:
            - sign-off
            - jupyter-extension-docker-build
          filters: *only-release-tags
      - python-sdk-test-publish:
          version: ${CIRCLE_TAG:1}
          requires:
            - test-python-sdk
          filters: *only-release-tags
      - python-sdk-publish:
          version: ${CIRCLE_TAG:1}
          requires:
            - test-python-sdk
            - python-sdk-test-publish
            - sign-off
          filters: *only-release-tags
  nightly-release:
    jobs:
      - helm-tests:
          filters: *only-nightly-tags
      - test-pps:
          filters: *only-nightly-tags
      - integration-tests:
          matrix:
            parameters:
              bucket:
                - MISC
                - AUTH
                - ENTERPRISE
                - S3_AUTH
                - EXAMPLES
          filters: *only-nightly-tags
      - helm-build:
          filters: *only-nightly-tags
          requires:
            - helm-tests
            - integration-tests
      - build-docker-images:
          appVersion: ${CIRCLE_TAG:1}
          filters: *only-nightly-tags
      - build-pachctl-bin:
          version: ${CIRCLE_TAG:1}
          filters: *only-nightly-tags
          requires:
            - helm-tests
            - integration-tests
      - helm-publish:
          name: publish-chart-preview
          preview: true
          filters: *only-nightly-tags
          requires:
            - helm-build
      - release-github-draft:
          filters: *only-nightly-tags
          requires:
            - build-pachctl-bin
            - helm-build
      - pulumi-aws-test-env:
          name: create-aws-test-env
          env: qa1
          action: update
          pachdVersion: $CIRCLE_SHA1
          helmChartVersion: ${CIRCLE_TAG:1}-${CIRCLE_SHA1}
          filters: *only-nightly-tags
          requires:
            - build-docker-images
            - build-pachctl-bin
            - publish-chart-preview
            - release-github-draft
      - aws-prerelease-testing:
          filters: *only-nightly-tags
          requires:
            - create-aws-test-env
      - pulumi-aws-test-env:
          name: destroy-aws-test-env
          env: qa1
          action: destroy
          filters: *only-nightly-tags
          requires:
            - aws-prerelease-testing
      - release-docker-hub:
          filters: *only-nightly-tags
          requires:
            - aws-prerelease-testing
      - release-github:
          filters: *only-nightly-tags
          requires:
            - aws-prerelease-testing
      - release-hombrew-tap:
          filters: *only-nightly-tags
          requires:
            - release-github #current homebrew tap repo uses gh release, but later can be changed to pipeline artifacts to remove deps
      - helm-publish:
          name: publish-helm-chart
          filters: *only-nightly-tags
          requires:
            - aws-prerelease-testing

commands:
  install-helm:
    steps:
      - run:
          name: Install helm
          command: |
            ARCH=amd64
            if [ "$(uname -m)" = "aarch64" ]; then ARCH=arm64; fi
            wget https://get.helm.sh/helm-v3.7.1-linux-${ARCH}.tar.gz && \
            tar -zxvf helm-v3.7.1-linux-${ARCH}.tar.gz && \
            chmod +x linux-amd64/helm && \
            sudo mv linux-amd64/helm /usr/local/bin/helm
  install-kubectl:
    steps:
      - run:
          name: Install kubectl
          command: |
            ARCH=amd64
            if [ "$(uname -m)" = "aarch64" ]; then ARCH=arm64; fi
            curl -LO "https://dl.k8s.io/release/$(curl -L -s https://dl.k8s.io/release/stable.txt)/bin/linux/${ARCH}/kubectl" && \
            chmod +x kubectl && \
            sudo mv kubectl /usr/local/bin/kubectl
  install-minikube:
    steps:
      - run:
          name: Install minikube
          command: |
            ARCH=amd64
            if [ "$(uname -m)" = "aarch64" ]; then ARCH=arm64; fi
            curl -L -o minikube https://storage.googleapis.com/minikube/releases/v1.30.1/minikube-linux-${ARCH} && \
            chmod +x ./minikube && \
            sudo mv ./minikube /usr/local/bin/minikube

  install-python-test-deps: # Requires build-docker-images and build-pachctl-bin
    steps:
      - attach_workspace:
          at: ./
      - run: sudo apt-get update && sudo apt-get install fuse libgbm-dev
      - run:
          name: Fuse options
          command: echo "user_allow_other" | sudo tee -a /etc/fuse.conf > /dev/null
      - run:
          name: Install kind
          command: |
            curl -fLo ./kind-linux-amd64 "https://github.com/kubernetes-sigs/kind/releases/download/v0.11.1/kind-linux-amd64" \
            && chmod +x ./kind-linux-amd64 \
            && sudo mv ./kind-linux-amd64 /usr/local/bin/kind
      - install-helm
      - install-kubectl
      - run:
          name: Install pachctl and mount-server
          command: |
            sudo mv ./dist-pach/pachctl/pachctl_linux_amd64_v1/pachctl /usr/local/bin/pachctl
            sudo mv ./dist-pach/mount-server/mount-server_linux_amd64_v1/mount-server /usr/local/bin/mount-server
      - run:
          name: Start kind
          command: kind create cluster && kubectl config set current-context kind-kind
      - run:
          name: Install pach
          command: helm install pachd ../etc/helm/pachyderm --set deployTarget=LOCAL,pachd.service.type=NodePort,pachd.image.tag=${CIRCLE_SHA1}
      - run:
          name: Wait for pach # need to wait before testing kubectl as pach is not visible to kubectl yet
          command: |
            sleep 20
            kubectl wait --for=condition=ready pod -l app=pachd --timeout=5m
            pachctl version
      - run:
          name: Setup pach # Get Kind node IP and pass that to pachctl
          command: |-
            echo '{"pachd_address": "grpc://'"$(docker inspect -f '{{range.NetworkSettings.Networks}}{{.IPAddress}}{{end}}' kind-control-plane)":30650'"}' | pachctl config set context local --overwrite
            pachctl config set active-context local
  install-pulumi-deps:
    steps:
      - node/install
      - kubernetes/install
      - aws-eks/install-aws-iam-authenticator
      - aws-cli/setup
      - pulumi/login
      - run: |
          pulumi plugin install resource eks v0.40.0
  install-go-releaser:
    steps:
      - run:
          name: install-go-releaser
          command: |
            mkdir -p /home/circleci/bin
            wget https://github.com/goreleaser/goreleaser/releases/download/v<< pipeline.parameters.go-releaser-version >>/goreleaser_Linux_x86_64.tar.gz
            tar zxvf goreleaser_Linux_x86_64.tar.gz -C /home/circleci/bin goreleaser
            rm -rf goreleaser_Linux_x86_64.tar.gz
            goreleaser -v
  wait-for-docker:
    steps:
      - run:
          name: Wait for docker
          command: |
            # wait for docker or timeout
            timeout=120
            while ! docker version >/dev/null 2>&1; do
              timeout=$((timeout - 1))
              if [ $timeout -eq 0 ]; then
                echo "Timed out waiting for docker daemon"
                exit 1
              fi
              sleep 1
            done
  start-minikube:
    steps:
      - run:
          name: Start minikube
          command: minikube start --vm-driver=docker --kubernetes-version=v1.19.0 --cpus=7 --memory=12g --wait=all
          background: true
  wait-for-minikube:
    steps:
      - run:
          name: Wait for minikube
          command: ~/project/etc/testing/circle/wait-minikube.sh
  wait-for-pachd:
    steps:
      - run:
          name: Wait for pachd
          command: until pachctl inspect cluster; do sleep 5; done
  collect-test-results:
    steps:
      - run:
          name: Store test results for overtime reports
          when: always
          shell: /bin/sh # ignore fails without pipefail
          command: go run -v src/testing/cmds/go-test-results/collector/main.go || true
  install-poetry:
    steps:
      - run:
          name: Install Poetry
          command: |
            mkdir -p /home/circleci/.local/poetry/venv
            export POETRY_HOME=/home/circleci/.local/poetry/venv
            python3 -m venv $POETRY_HOME
            $POETRY_HOME/bin/pip install poetry==1.4.1
            $POETRY_HOME/bin/poetry --version
            ln -s $POETRY_HOME/bin/poetry /home/circleci/bin/poetry<|MERGE_RESOLUTION|>--- conflicted
+++ resolved
@@ -1773,11 +1773,7 @@
           name: arm64 deploy tests
           resource_class: arm.2xlarge # arm64
           arch: arm64
-<<<<<<< HEAD
-          num_executors: 2
-=======
           num_executors: 4
->>>>>>> 43cc8d92
   jupyter-extension:
     when: << pipeline.parameters.run-jupyter-jobs >>
     jobs:
