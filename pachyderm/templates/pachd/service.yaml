apiVersion: v1
kind: Service
metadata:
  annotations:
    prometheus.io/port: "656"
    prometheus.io/scrape: "true"
  labels:
    app: pachd
    suite: pachyderm
  name: pachd
  namespace: {{ .Release.Namespace }}
spec:
  ports:
  # This must remain first in the list for compatibility with old dash (can't connect when TLS enabled on api-grpc-port)
  # The first port in the list sets the PACHD_SERVICE_PORT variable used by https://github.com/pachyderm/grpc-proxy/blob/master/Dockerfile
  - name: api-grpc-peer
    {{- if eq .Values.pachd.service.type "NodePort" }}
    nodePort: 30653
    {{- end }}
    port: 653
    targetPort: peer-port
  - name: api-grpc-port
    {{- if eq .Values.pachd.service.type "NodePort" }}
    nodePort: 30650
    {{- end }}
    port: 650
    targetPort: api-grpc-port
  - name: trace-port
    {{- if eq .Values.pachd.service.type "NodePort" }}
    nodePort: 30651
    {{- end }}
    port: 651
    targetPort: trace-port
  - name: api-http-port
    {{- if eq .Values.pachd.service.type "NodePort" }}
    nodePort: 30652
    {{- end }}
    port: 652
    targetPort: api-http-port
  - name: saml-port
    {{- if eq .Values.pachd.service.type "NodePort" }}
    nodePort: 30654
    {{- end }}
    port: 654
    targetPort: saml-port
  - name: oidc-port
    {{- if eq .Values.pachd.service.type "NodePort" }}
    nodePort: 30657
    {{- end }}
    port: 657
    targetPort: oidc-port
  - name: api-git-port
    {{- if eq .Values.pachd.service.type "NodePort" }}
    nodePort: 30655
    {{- end }}
    port: 655
    targetPort: api-git-port
  - name: s3gateway-port
    {{- if eq .Values.pachd.service.type "NodePort" }}
    nodePort: 30600
    {{- end }}
    port: 600
    targetPort: s3gateway-port
<<<<<<< HEAD
  - name: prom-metrics
=======
  - name: prometheus-metrics
    {{- if eq .Values.pachd.service.type "NodePort" }}
    nodePort: 30656
    {{- end }}  
>>>>>>> 8743a01a
    port: 656
    protocol: TCP
    targetPort: prom-metrics
  selector:
    app: pachd
  type: {{ .Values.pachd.service.type }}<|MERGE_RESOLUTION|>--- conflicted
+++ resolved
@@ -61,14 +61,10 @@
     {{- end }}
     port: 600
     targetPort: s3gateway-port
-<<<<<<< HEAD
   - name: prom-metrics
-=======
-  - name: prometheus-metrics
     {{- if eq .Values.pachd.service.type "NodePort" }}
     nodePort: 30656
-    {{- end }}  
->>>>>>> 8743a01a
+    {{- end }}
     port: 656
     protocol: TCP
     targetPort: prom-metrics
