from jupyter_server.base.handlers import APIHandler, path_regex
from jupyter_server.services.contents.handlers import ContentsHandler, validate_model
from jupyter_server.utils import url_path_join, ensure_async
from pachyderm_sdk import Client
import tornado
import traceback

from .env import PFS_MOUNT_DIR, PFS_SOCK_PATH
from .filemanager import PFSContentsManager
from .log import get_logger
from .pachyderm import MountInterface
from .pfs_manager import PFSManager, DatumManager
from .mount_server_client import MountServerClient
from .pps_client import PPSClient


# Frontend hard codes this in src/handler.ts
NAMESPACE = "pachyderm"
VERSION = "v2"


class BaseHandler(APIHandler):
    @property
    def mount_client(self) -> MountInterface:
        return self.settings["pachyderm_mount_client"]

    @property
    def pps_client(self) -> PPSClient:
        return self.settings["pachyderm_pps_client"]


class ReposHandler(BaseHandler):
    # The following decorator should be present on all verb methods (head, get, post,
    # patch, put, delete, options) to ensure only authorized user can request the
    # Jupyter server
    @tornado.web.authenticated
    async def get(self):
        try:
            response = await self.mount_client.list_repos()
            get_logger().debug(f"Repos: {response}")
            self.finish(response)
        except Exception as e:
            get_logger().error("Error listing repos.", exc_info=True)
            raise tornado.web.HTTPError(
                status_code=getattr(e, "code", 500), reason=f"Error listing repos: {e}."
            )


class MountsHandler(BaseHandler):
    @tornado.web.authenticated
    async def get(self):
        try:
            response = await self.mount_client.list_mounts()
            get_logger().debug(f"Mounts: {response}")
            self.finish(response)
        except Exception as e:
            get_logger().error("Error listing mounts.", exc_info=True)
            raise tornado.web.HTTPError(
                status_code=getattr(e, "code", 500),
                reason=f"Error listing mounts: {e}.",
            )


class ProjectsHandler(BaseHandler):
    @tornado.web.authenticated
    async def get(self):
        try:
            response = await self.mount_client.list_projects()
            get_logger().debug(f"Projects: {response}")
            self.finish(response)
        except Exception as e:
            get_logger().error("Error listing projects.", exc_info=True)
            raise tornado.web.HTTPError(
                status_code=getattr(e, "code", 500),
                reason=f"Error listing projects: {e}.",
            )


class MountHandler(BaseHandler):
    @tornado.web.authenticated
    async def put(self):
        try:
            body = self.get_json_body()
            response = await self.mount_client.mount(body)
            get_logger().debug(f"Mount: {response}")
            self.finish(response)
        except Exception as e:
            get_logger().error(f"Error mounting {body}.", exc_info=True)
            raise tornado.web.HTTPError(
                status_code=getattr(e, "code", 500),
                reason=f"Error mounting {body}: {e}.",
            )


class UnmountHandler(BaseHandler):
    @tornado.web.authenticated
    async def put(self):
        try:
            body = self.get_json_body()
            response = await self.mount_client.unmount(body)
            get_logger().debug(f"Unmount: {response}")
            self.finish(response)
        except Exception as e:
            get_logger().error(f"Error unmounting {body}.", exc_info=True)
            raise tornado.web.HTTPError(
                status_code=getattr(e, "code", 500),
                reason=f"Error unmounting {body}: {e}.",
            )


class CommitHandler(BaseHandler):
    @tornado.web.authenticated
    async def post(self):
        try:
            body = self.get_json_body()
            response = await self.mount_client.commit(body)
            get_logger().debug(f"Commit: {response}")
            self.finish(response)
        except Exception as e:
            get_logger().error(f"Error committing {body}.", exc_info=True)
            raise tornado.web.HTTPError(
                status_code=getattr(e, "code", 500),
                reason=f"Error committing {body}: {e}.",
            )


class UnmountAllHandler(BaseHandler):
    """Unmounts all repos"""

    @tornado.web.authenticated
    async def put(self):
        try:
            response = await self.mount_client.unmount_all()
            get_logger().debug(f"Unmount all: {response}")
            self.finish(response)
        except Exception as e:
            get_logger().error("Error unmounting all.", exc_info=True)
            raise tornado.web.HTTPError(
                status_code=getattr(e, "code", 500),
                reason=f"Error unmounting all: {e}.",
            )


class MountDatumsHandler(BaseHandler):
    @tornado.web.authenticated
    async def put(self):
        try:
            body = self.get_json_body()
            response = await self.mount_client.mount_datums(body)
            get_logger().debug(f"Mount datums: {response}")
            self.finish(response)
        except Exception as e:
            get_logger().error(
                f"Error mounting datums with input {body}", exc_info=True
            )
            raise tornado.web.HTTPError(
                status_code=getattr(e, "code", 500),
                reason=f"Error mounting datums with input {body}: {e}.",
            )


class DatumNextHandler(BaseHandler):
    @tornado.web.authenticated
    async def put(self):
        try:
<<<<<<< HEAD
            slug = {
                "idx": self.get_argument("idx", None),
                "id": self.get_argument("id", None),
            }
            response = await self.mount_client.show_datum(slug)
            get_logger().debug(f"Show datum: {response}")
=======
            response = await self.mount_client.next_datum()
            get_logger().debug(f"Next datum: {response}")
>>>>>>> 0eec4323
            self.finish(response)
        except Exception as e:
            get_logger().error(f"Error mounting next datum", exc_info=True)
            raise tornado.web.HTTPError(
                status_code=getattr(e, "code", 500),
<<<<<<< HEAD
                reason=f"Error showing datum {slug}: {e}.",
=======
                reason=f"Error mounting next datum: {e}.",
            )


class DatumPrevHandler(BaseHandler):
    @tornado.web.authenticated
    async def put(self):
        try:
            response = await self.mount_client.prev_datum()
            get_logger().debug(f"Prev datum: {response}")
            self.finish(response)
        except Exception as e:
            get_logger().error(f"Error mounting prev datum", exc_info=True)
            raise tornado.web.HTTPError(
                status_code=getattr(e, "code", 500),
                reason=f"Error mounting prev datum: {e}.",
>>>>>>> 0eec4323
            )


class DatumsHandler(BaseHandler):
    @tornado.web.authenticated
    async def get(self):
        try:
            response = await self.mount_client.get_datums()
            get_logger().debug(f"Datums info: {response}")
            self.finish(response)
        except Exception as e:
            get_logger().error("Error getting datum info.", exc_info=True)
            raise tornado.web.HTTPError(
                status_code=getattr(e, "code", 500),
                reason=f"Error getting datum info: {e}.",
            )


class PFSHandler(ContentsHandler):
    @property
    def pfs_contents_manager(self) -> PFSContentsManager:
        return self.settings["pfs_contents_manager"]

    @tornado.web.authenticated
    async def get(self, path):
        """Copied from https://github.com/jupyter-server/jupyter_server/blob/29be9c6658d7ef04f9b124c54102f7334b610253/jupyter_server/services/contents/handlers.py#L86

        Serves files rooted at PFS_MOUNT_DIR instead of the default content manager's root_dir
        The reason for this is that we want the ability to serve the browser files rooted outside of the default root_dir without overriding it.
        """
        path = path or ""
        type = self.get_query_argument("type", default=None)
        if type not in {None, "directory", "file", "notebook"}:
            raise tornado.web.HTTPError(400, "Type %r is invalid" % type)
        format = self.get_query_argument("format", default=None)
        if format not in {None, "text", "base64"}:
            raise tornado.web.HTTPError(400, "Format %r is invalid" % format)
        content = self.get_query_argument("content", default="1")
        if content not in {"0", "1"}:
            raise tornado.web.HTTPError(400, "Content %r is invalid" % content)
        content = int(content)

        model = await ensure_async(
            self.pfs_contents_manager.get(
                path=path,
                type=type,
                format=format,
                content=content,
            )
        )
        validate_model(model, expect_content=content)
        self._finish_model(model, location=False)


class ConfigHandler(BaseHandler):
    @tornado.web.authenticated
    async def put(self):
        try:
            body = self.get_json_body()
            response = await self.mount_client.config(body)
            self.finish(response)
            # reload pps client with new config
            self.settings["pachyderm_pps_client"] = PPSClient()
        except Exception as e:
            get_logger().error(
                f"Error updating config with endpoint {body['pachd_address']}.",
                exc_info=True,
            )
            raise tornado.web.HTTPError(
                status_code=500,
                reason=f"Error updating config with endpoint {body['pachd_address']}: {e}.",
            )

    @tornado.web.authenticated
    async def get(self):
        try:
            response = await self.mount_client.config()
            self.finish(response)
        except Exception as e:
            get_logger().error("Error getting config.", exc_info=True)
            raise tornado.web.HTTPError(
                status_code=500, reason=f"Error getting config: {e}."
            )


class AuthLoginHandler(BaseHandler):
    @tornado.web.authenticated
    async def put(self):
        try:
            response = await self.mount_client.auth_login()
            self.finish(response)
        except Exception as e:
            get_logger().error("Error logging in to auth.", exc_info=True)
            raise tornado.web.HTTPError(
                status_code=500, reason=f"Error logging in to auth: {e}."
            )


class AuthLogoutHandler(BaseHandler):
    @tornado.web.authenticated
    async def put(self):
        try:
            await self.mount_client.auth_logout()
            self.finish()
        except Exception as e:
            get_logger().error("Error logging out of auth.", exc_info=True)
            raise tornado.web.HTTPError(
                status_code=500, reason=f"Error logging out of auth: {e}."
            )


class HealthHandler(BaseHandler):
    @tornado.web.authenticated
    async def get(self):
        try:
            response = await self.mount_client.health()
            get_logger().debug(f"Health: {response}")
            self.finish(response)
        except Exception:
            get_logger().error("Mount server not running.")
            raise tornado.web.HTTPError(
                status_code=500, reason=f"Mount server not running."
            )


class PPSCreateHandler(BaseHandler):
    @tornado.web.authenticated
    async def get(self, path):
        """Get the pipeline spec for the specified notebook."""
        try:
            response = await self.pps_client.generate(path)
            get_logger().debug(f"GetPipelineSpec: {response}")
            await self.finish(response)
        except Exception as e:
            if isinstance(e, tornado.web.HTTPError):
                # Common case: only way to print the "reason" field of HTTPError
                get_logger().error(f"couldn't create pipeline: {e.reason}")
            get_logger().error(
                "\n".join(traceback.format_exception(type(e), value=e, tb=None))
            )
            raise e

    @tornado.web.authenticated
    async def put(self, path):
        """Create the pipeline for the specified notebook."""
        try:
            body = self.get_json_body()
            response = await self.pps_client.create(path, body)
            get_logger().debug(f"CreatePipeline: {response}")
            await self.finish(response)
        except Exception as e:
            if isinstance(e, tornado.web.HTTPError):
                # Common case: only way to print the "reason" field of HTTPError
                get_logger().error(f"couldn't create pipeline: {e.reason}")
            get_logger().error(
                "\n".join(traceback.format_exception(type(e), value=e, tb=None))
            )
            raise e


def setup_handlers(web_app):
    get_logger().info(f"Using PFS_MOUNT_DIR={PFS_MOUNT_DIR}")
    get_logger().info(f"Using PFS_SOCK_PATH={PFS_SOCK_PATH}")
    # web_app.settings["pfs_contents_manager"] = PFSContentsManager(PFS_MOUNT_DIR)
    # web_app.settings["pachyderm_mount_client"] = MountServerClient(PFS_MOUNT_DIR, PFS_SOCK_PATH)
    web_app.settings["pachyderm_pps_client"] = PPSClient()

    client = Client(host="host.docker.internal", port=30650)
    web_app.settings["pachyderm_mount_client"] = MountServerClient(
        mount_dir=PFS_MOUNT_DIR, sock_path=PFS_SOCK_PATH, pfs_client=client
    )

    # uncomment below to use the pachyderm sdk based file manager
    # web_app.settings["pfs_contents_manager"] = PFSManager(client=client)
    web_app.settings["pfs_contents_manager"] = DatumManager(client=client)

    _handlers = [
        ("/repos", ReposHandler),
        ("/mounts", MountsHandler),
        ("/projects", ProjectsHandler),
        ("/_mount", MountHandler),
        ("/_unmount", UnmountHandler),
        ("/_commit", CommitHandler),
        ("/_unmount_all", UnmountAllHandler),
        ("/datums/_mount", MountDatumsHandler),
        ("/datums/_next", DatumNextHandler),
        ("/datums/_prev", DatumPrevHandler),
        ("/datums", DatumsHandler),
        (r"/pfs%s" % path_regex, PFSHandler),
        ("/config", ConfigHandler),
        ("/auth/_login", AuthLoginHandler),
        ("/auth/_logout", AuthLogoutHandler),
        ("/health", HealthHandler),
        (r"/pps/_create%s" % path_regex, PPSCreateHandler),
    ]

    base_url = web_app.settings["base_url"]
    handlers = [
        (url_path_join(base_url, NAMESPACE, VERSION, endpoint), handler)
        for endpoint, handler in _handlers
    ]
    host_pattern = ".*$"
    web_app.add_handlers(host_pattern, handlers)<|MERGE_RESOLUTION|>--- conflicted
+++ resolved
@@ -163,25 +163,13 @@
     @tornado.web.authenticated
     async def put(self):
         try:
-<<<<<<< HEAD
-            slug = {
-                "idx": self.get_argument("idx", None),
-                "id": self.get_argument("id", None),
-            }
-            response = await self.mount_client.show_datum(slug)
-            get_logger().debug(f"Show datum: {response}")
-=======
             response = await self.mount_client.next_datum()
             get_logger().debug(f"Next datum: {response}")
->>>>>>> 0eec4323
             self.finish(response)
         except Exception as e:
             get_logger().error(f"Error mounting next datum", exc_info=True)
             raise tornado.web.HTTPError(
                 status_code=getattr(e, "code", 500),
-<<<<<<< HEAD
-                reason=f"Error showing datum {slug}: {e}.",
-=======
                 reason=f"Error mounting next datum: {e}.",
             )
 
@@ -198,7 +186,6 @@
             raise tornado.web.HTTPError(
                 status_code=getattr(e, "code", 500),
                 reason=f"Error mounting prev datum: {e}.",
->>>>>>> 0eec4323
             )
 
 
