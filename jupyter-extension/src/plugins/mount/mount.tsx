--- conflicted
+++ resolved
@@ -322,10 +322,6 @@
         notebookModel: notebook.context.contentsModel,
       };
     } else {
-<<<<<<< HEAD
-      console.log('handleNotebookChanged called without notebook value');
-=======
->>>>>>> 05cfc663
       context = {config: null, notebookModel: null};
     }
     this._ppsContextSignal.emit(context);
@@ -340,10 +336,6 @@
     _docContext: DocumentRegistry.IContext<INotebookModel>,
     model: Contents.IModel,
   ): Promise<void> => {
-<<<<<<< HEAD
-    console.log('handleNotebookReload called');
-=======
->>>>>>> 05cfc663
     const context: PpsContext = {
       config: this.getNotebookMetadata(),
       notebookModel: model,
