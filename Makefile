--- conflicted
+++ resolved
@@ -6,13 +6,9 @@
 # NOCACHE: do not use dependency cache for docker
 ####
 
-<<<<<<< HEAD
-TESTPKGS = ./...
-=======
 ifndef TESTPKGS
 TESTPKGS = ./...
 endif
->>>>>>> 28714345
 
 ifdef NOCACHE
 NOCACHE_CMD = touch etc/deps/deps.list
@@ -42,51 +38,6 @@
 install: deps
 	go install ./src/cmd/pfs ./src/cmd/pps
 
-<<<<<<< HEAD
-docker-build:
-	$(NOCACHE_CMD)
-	docker-compose build pachyderm
-	docker tag -f pachyderm_pachyderm:latest pachyderm/pachyderm:latest
-
-docker-build-pfsd: docker-build
-	docker-compose run pachyderm go build -a -installsuffix netgo -tags netgo -o /compile/pfsd src/cmd/pfsd/main.go
-	docker-compose build pfsd
-	docker tag -f pachyderm_pfsd:latest pachyderm/pfsd:latest
-
-docker-build-ppsd: docker-build
-	docker-compose run pachyderm go build -a -installsuffix netgo -tags netgo -o /compile/ppsd src/cmd/ppsd/main.go
-	docker-compose build ppsd
-	docker tag -f pachyderm_ppsd:latest pachyderm/ppsd:latest
-
-docker-push-pfsd: docker-build-pfsd
-	docker push pachyderm/pfsd
-
-docker-push-ppsd: docker-build-ppsd
-	docker push pachyderm/ppsd
-
-docker-push: docker-push-ppsd docker-push-pfsd
-
-btrfs-clean:
-	-sudo umount /tmp/pfs/btrfs > /dev/null
-	sudo rm -rf /tmp/pfs > /dev/null
-
-btrfs-setup: btrfs-clean
-	sudo mkdir -p /tmp/pfs/btrfs
-	sudo truncate /tmp/pfs/btrfs.img -s 10G
-	sudo mkfs.btrfs /tmp/pfs/btrfs.img
-	sudo mount /tmp/pfs/btrfs.img /tmp/pfs/btrfs
-	sudo mkdir -p /tmp/pfs/btrfs/global
-
-run: btrfs-setup docker-build
-	docker-compose run $(DOCKER_OPTS) pachyderm $(RUNARGS)
-
-launch-pfsd: btrfs-setup docker-build-pfsd
-	docker-compose run --service-ports -d $(DOCKER_OPTS) pfsd
-
-launch-ppsd: btrfs-setup docker-build-ppsd
-	docker-compose run --service-ports -d $(DOCKER_OPTS) ppsd
-
-=======
 docker-build-test:
 	$(NOCACHE_CMD)
 	docker-compose build test
@@ -133,7 +84,6 @@
 launch-ppsd: btrfs-setup docker-build-ppsd
 	docker-compose run --service-ports -d $(DOCKER_OPTS) ppsd
 
->>>>>>> 28714345
 proto:
 	go get -v github.com/peter-edge/go-tools/docker-protoc-all
 	docker pull pedge/protolog
@@ -151,22 +101,6 @@
 	go vet ./...
 	errcheck ./src/cmd ./src/common ./src/pfs ./src/pps
 
-<<<<<<< HEAD
-test: pretest btrfs-setup docker-build
-	docker-compose run $(DOCKER_OPTS) pachyderm go test $(TESTFLAGS) $(TESTPKGS)
-
-clean: btrfs-clean
-	go clean ./...
-	rm -f src/cmd/pfsd/pfsd
-	rm -f src/cmd/ppsd/ppsd
-	sudo rm -rf _tmp
-
-start-kube:
-	docker run --net=host -d gcr.io/google_containers/etcd:2.0.12 /usr/local/bin/etcd --addr=127.0.0.1:4001 --bind-addr=0.0.0.0:4001 --data-dir=/var/etcd/data
-	docker run --net=host -d -v /var/run/docker.sock:/var/run/docker.sock  gcr.io/google_containers/hyperkube:v1.0.1 /hyperkube kubelet --api_servers=http://localhost:8080 --v=2 --address=0.0.0.0 --enable_server --hostname_override=127.0.0.1 --config=/etc/kubernetes/manifests
-	docker run -d --net=host --privileged gcr.io/google_containers/hyperkube:v1.0.1 /hyperkube proxy --master=http://127.0.0.1:8080 --v=2
-
-=======
 test: pretest btrfs-setup docker-build-test
 	docker-compose kill rethink
 	docker-compose rm -f rethink
@@ -183,7 +117,6 @@
 	docker run --net=host -d -v /var/run/docker.sock:/var/run/docker.sock  gcr.io/google_containers/hyperkube:v1.0.1 /hyperkube kubelet --api_servers=http://localhost:8080 --v=2 --address=0.0.0.0 --enable_server --hostname_override=127.0.0.1 --config=/etc/kubernetes/manifests
 	docker run -d --net=host --privileged gcr.io/google_containers/hyperkube:v1.0.1 /hyperkube proxy --master=http://127.0.0.1:8080 --v=2
 
->>>>>>> 28714345
 .PHONY: \
 	all \
 	deps \
@@ -193,12 +126,8 @@
 	update-deps-list \
 	build \
 	install \
-<<<<<<< HEAD
-	docker-build \
-=======
 	docker-build-test \
 	docker-build-compile \
->>>>>>> 28714345
 	docker-build-pfsd \
 	docker-build-ppsd \
 	docker-push-pfsd \
