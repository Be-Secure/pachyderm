#!/bin/bash
set -euo pipefail
IP=$(grep "##EXTERNAL_IP=" "$KUBECONFIG" |cut -d '=' -f 2-)
PORT=$(grep "##SSH_FORWARDED_PORT=" "$KUBECONFIG" |cut -d '=' -f 2-)
grep "##PRIVATE_KEY_ONELINER=" "$KUBECONFIG" |cut -d '=' -f 2- |base64 -d > /tmp/id_rsa
chmod 0600 /tmp/id_rsa
local_path="$1"
remote_path="$2"
<<<<<<< HEAD
exec rsync -a -e "ssh -i /tmp/id_rsa -p $PORT -o UserKnownHostsFile=/dev/null -o StrictHostKeyChecking=no" "$local_path" root@"$IP":"$remote_path"
=======
exec rsync -a --delete -e "ssh -i $(pwd)/id_rsa -p $PORT -o UserKnownHostsFile=/dev/null -o StrictHostKeyChecking=no" "$local_path" root@"$IP":"$remote_path"
>>>>>>> 0aaaa0bb
<|MERGE_RESOLUTION|>--- conflicted
+++ resolved
@@ -6,8 +6,4 @@
 chmod 0600 /tmp/id_rsa
 local_path="$1"
 remote_path="$2"
-<<<<<<< HEAD
-exec rsync -a -e "ssh -i /tmp/id_rsa -p $PORT -o UserKnownHostsFile=/dev/null -o StrictHostKeyChecking=no" "$local_path" root@"$IP":"$remote_path"
-=======
-exec rsync -a --delete -e "ssh -i $(pwd)/id_rsa -p $PORT -o UserKnownHostsFile=/dev/null -o StrictHostKeyChecking=no" "$local_path" root@"$IP":"$remote_path"
->>>>>>> 0aaaa0bb
+exec rsync -a --delete -e "ssh -i /tmp/id_rsa -p $PORT -o UserKnownHostsFile=/dev/null -o StrictHostKeyChecking=no" "$local_path" root@"$IP":"$remote_path"