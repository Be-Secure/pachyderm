{
  'pachd-grpc': {
    internal_port: 1650,
    external_port: 30650,
    grpc: true,
    service: 'pachd-proxy-backend',
    routes: [
      {
        match: {
          grpc: {},
          prefix: '/',
        },
        route: {
          cluster: 'pachd-grpc',
          timeout: '604800s',
        },
      },
    ],
    health_check: {
      grpc_health_check: {},
      healthy_threshold: 1,
      interval: '10s',
      timeout: '10s',
      unhealthy_threshold: 2,
      no_traffic_interval: '1s',
      no_traffic_healthy_interval: '10s',
    },
  },
  'pachd-s3': {
    internal_port: 1600,
    external_port: 30600,
    service: 'pachd-proxy-backend',
    routes: local base = {
      route: {
        cluster: 'pachd-s3',
        idle_timeout: '600s',
        timeout: '604800s',
      },
    }; [
      base {  // S3v4
        match: {
          prefix: '/',
          headers: [
            {
              name: 'authorization',
              string_match: {
                prefix: 'AWS4-HMAC-SHA256',
              },
            },
          ],
        },
      },
      base {  // S3v2
        match: {
          prefix: '/',
          headers: [
            {
              name: 'authorization',
              string_match: {
                prefix: 'AWS ',
              },
            },
          ],
        },
      },
    ],
  },
  'pachd-identity': {
    internal_port: 1658,
    external_port: 30658,
    service: 'pachd-proxy-backend',
    routes: [
      {
        match: {
          prefix: '/dex',
        },
        route: {
          cluster: 'pachd-identity',
          idle_timeout: '60s',
          timeout: '60s',
        },
      },
    ],
    health_check: {
      healthy_threshold: 1,
      http_health_check: {
        host: 'localhost',
        path: '/dex/.well-known/openid-configuration',
      },
      interval: '30s',
      timeout: '10s',
      unhealthy_threshold: 2,
      no_traffic_interval: '10s',
      no_traffic_healthy_interval: '10s',
    },
  },
  'pachd-oidc': {
    internal_port: 1657,
    external_port: 30657,
    service: 'pachd-proxy-backend',
    routes: [
      {
        match: {
          prefix: '/authorization-code/callback',
        },
        route: {
          cluster: 'pachd-oidc',
          idle_timeout: '60s',
          timeout: '60s',
        },
      },
    ],
    health_check: {
      healthy_threshold: 1,
      http_health_check: {
        host: 'localhost',
        path: '/',
      },
      interval: '30s',
      timeout: '10s',
      unhealthy_threshold: 2,
      no_traffic_interval: '10s',
      no_traffic_healthy_interval: '10s',
    },
  },
  'pachd-http': {
    internal_port: 1659,
    service: 'pachd-proxy-backend',
    routes: [
      {
        match: {
          prefix: '/archive/',
        },
        route: {
          cluster: 'pachd-http',
          idle_timeout: '600s',
          timeout: '604800s',
        },
      },
      {
        match: {
          prefix: '/jsonschema/',
        },
        route: {
          cluster: 'pachd-http',
          idle_timeout: '600s',
          timeout: '604800s',
        },
      },
      {
        match: {
<<<<<<< HEAD
          prefix: '/api/',
=======
          prefix: '/pfs',
>>>>>>> 53301d73
        },
        route: {
          cluster: 'pachd-http',
          idle_timeout: '600s',
          timeout: '604800s',
        },
      },
    ],
    health_check: {
      healthy_threshold: 1,
      http_health_check: {
        host: 'localhost',  // This is just the value of the Host: header, not something to connect to.
        path: '/healthz',
      },
      interval: '30s',
      timeout: '10s',
      unhealthy_threshold: 2,
      no_traffic_interval: '10s',
      no_traffic_healthy_interval: '10s',
    },
  },
  console: {
    internal_port: 4000,
    external_port: 4000,
    service: 'console-proxy-backend',
    routes: [
      {
        match: {
          prefix: '/',
        },
        route: {
          cluster: 'console',
          idle_timeout: '600s',
          timeout: '3600s',
          upgrade_configs: [
            {
              enabled: true,
              upgrade_type: 'websocket',
            },
          ],
        },
      },
    ],
    health_check: {
      healthy_threshold: 1,
      http_health_check: {
        host: 'localhost',  // This is just the value of the Host: header, not something to connect to.
        path: '/health',
      },
      interval: '30s',
      timeout: '10s',
      unhealthy_threshold: 2,
      no_traffic_interval: '10s',
      no_traffic_healthy_interval: '10s',
    },
  },
  'pachd-metrics': {
    internal_port: 1656,
    external_port: 30656,
    service: 'pachd-proxy-backend',
    routes: [
      {
        match: {
          prefix: '/',
        },
        route: {
          cluster: 'pachd-metrics',
          idle_timeout: '60s',
          timeout: '60s',
        },
      },
    ],
  },
}<|MERGE_RESOLUTION|>--- conflicted
+++ resolved
@@ -149,11 +149,17 @@
       },
       {
         match: {
-<<<<<<< HEAD
+          prefix: '/pfs',
+        },
+        route: {
+          cluster: 'pachd-http',
+          idle_timeout: '600s',
+          timeout: '604800s',
+        },
+      },
+      {
+        match: {
           prefix: '/api/',
-=======
-          prefix: '/pfs',
->>>>>>> 53301d73
         },
         route: {
           cluster: 'pachd-http',
